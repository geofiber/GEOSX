####################################
# 3rd Party Dependencies
####################################

set( thirdPartyLibs "")


################################
# Conduit
################################
if (NOT EXISTS ${CONDUIT_DIR})
    message(STATUS "Using conduit from thirdPartyLibs")
    set(CONDUIT_DIR ${GEOSX_TPL_DIR}/conduit CACHE PATH "")
endif()

if (EXISTS ${CONDUIT_DIR})
  message(STATUS "CONDUIT_DIR = ${CONDUIT_DIR}" )
  include( cmake/thirdparty/FindConduit.cmake )
  blt_register_library( NAME conduit
                        INCLUDES ${CONDUIT_INCLUDE_DIRS} 
                        LIBRARIES  conduit
                        TREAT_INCLUDES_AS_SYSTEM ON )

  blt_register_library( NAME conduit_blueprint
                        INCLUDES ${CONDUIT_INCLUDE_DIRS}
                        LIBRARIES conduit_blueprint
                        TREAT_INCLUDES_AS_SYSTEM ON )

  blt_register_library( NAME conduit_relay
                        INCLUDES ${CONDUIT_INCLUDE_DIRS}
                        LIBRARIES conduit_relay
                        TREAT_INCLUDES_AS_SYSTEM ON )
  
  # Removes link to Thread library (removes "-pthread" when linking to relay)                      
  get_target_property(_relay_libraries conduit_relay INTERFACE_LINK_LIBRARIES)
  set(_new_relay_libraries)
  string(REPLACE "Threads::Threads;" "" _new_relay_libraries "${_relay_libraries}")
  set_target_properties (conduit_relay 
                         PROPERTIES INTERFACE_LINK_LIBRARIES 
                         "${_new_relay_libraries}" )

  set( CONDUIT_FOUND ON CACHE BOOL "" )
  set( thirdPartyLibs ${thirdPartyLibs} conduit conduit_blueprint conduit_relay )
else()
  set( CONDUIT_FOUND OFF CACHE BOOL "" )
  message(STATUS "Not using conduit" )
endif()

################################
# AXOM
################################
include(${CMAKE_SOURCE_DIR}/cmake/thirdparty/FindATK.cmake)

################################
# HDF5
################################
if( EXISTS ${HDF5_DIR})
    message(STATUS "Using system HDF5 found at ${HDF5_DIR}")
else()
    message(STATUS "Using HDF5 from thirdPartyLibs")
    set(HDF5_DIR ${GEOSX_TPL_DIR}/hdf5)
endif()

if (HDF5_DIR)
  include(cmake/thirdparty/FindHDF5.cmake)
  blt_register_library(NAME hdf5
                       INCLUDES ${HDF5_INCLUDE_DIRS}
                       LIBRARIES ${HDF5_LIBRARIES} dl
                       TREAT_INCLUDES_AS_SYSTEM ON )
                       
  set( thirdPartyLibs ${thirdPartyLibs} hdf5 )

endif()

################################
# SILO
################################
if( EXISTS ${SILO_DIR})
    message(STATUS "Using system SILO found at ${SILO_DIR}")
else()
    message(STATUS "Using SILO from thirdPartyLibs")
    set(SILO_DIR ${GEOSX_TPL_DIR}/silo)
endif()

include(${CMAKE_SOURCE_DIR}/cmake/thirdparty/FindSilo.cmake)
if (NOT SILO_FOUND)
    message(FATAL_ERROR "SILO not found in ${SILO_DIR}. Maybe you need to build it")
endif()
blt_register_library( NAME silo
                      INCLUDES ${SILO_INCLUDE_DIRS}
                      LIBRARIES ${SILO_LIBRARY}
                      TREAT_INCLUDES_AS_SYSTEM ON
                      DEPENDS_ON hdf5 )

set( thirdPartyLibs ${thirdPartyLibs} silo )

################################
# RAJA
################################
if( EXISTS ${RAJA_DIR})
    message(STATUS "Using system RAJA found at ${RAJA_DIR}")
else()
    message(STATUS "Using RAJA from thirdPartyLibs")
    set(RAJA_DIR ${GEOSX_TPL_DIR}/raja)
endif()

find_package(RAJA REQUIRED PATHS ${RAJA_DIR})

get_target_property(RAJA_INCLUDE_DIRS RAJA INTERFACE_INCLUDE_DIRECTORIES)
set_target_properties(RAJA
                      PROPERTIES INTERFACE_SYSTEM_INCLUDE_DIRECTORIES "${RAJA_INCLUDE_DIRS}")

<<<<<<< HEAD
include("${RAJA_DIR}/lib/cmake/camp/campTargets.cmake")

set( thirdPartyLibs ${thirdPartyLibs} raja )
=======
set( thirdPartyLibs ${thirdPartyLibs} RAJA )
>>>>>>> 436a107a

################################
# CHAI
################################
if( EXISTS ${CHAI_DIR})
    message(STATUS "Using system CHAI found at ${CHAI_DIR}")
else()
    message(STATUS "Using CHAI from thirdPartyLibs")
    set(CHAI_DIR ${GEOSX_TPL_DIR}/chai)
endif()

find_package(umpire REQUIRED
             PATHS ${CHAI_DIR})

find_package(chai REQUIRED
             PATHS ${CHAI_DIR})


get_target_property(CHAI_INCLUDE_DIRS chai INTERFACE_INCLUDE_DIRECTORIES)
set_target_properties(chai
                      PROPERTIES INTERFACE_SYSTEM_INCLUDE_DIRECTORIES "${CHAI_INCLUDE_DIRS}")

set( thirdPartyLibs ${thirdPartyLibs} chai umpire )

################################
# FPARSER
################################
if( USE_FPARSER )

message(STATUS "Using FPARSER from thirdPartyLibs")
set(FPARSER_INSTALL_DIR ${GEOSX_TPL_DIR}/fparser)

find_path( FPARSER_INCLUDE_DIRS fparser.h
           PATHS  ${FPARSER_DIR}/include
           NO_DEFAULT_PATH
           NO_CMAKE_ENVIRONMENT_PATH
           NO_CMAKE_PATH
           NO_SYSTEM_ENVIRONMENT_PATH
           NO_CMAKE_SYSTEM_PATH)

find_library( FPARSER_LIBRARY NAMES fparser
              PATHS ${FPARSER_DIR}/lib
              NO_DEFAULT_PATH
              NO_CMAKE_ENVIRONMENT_PATH
              NO_CMAKE_PATH
              NO_SYSTEM_ENVIRONMENT_PATH
              NO_CMAKE_SYSTEM_PATH)

include(FindPackageHandleStandardArgs)
find_package_handle_standard_args(FPARSER  DEFAULT_MSG
                                  FPARSER_INCLUDE_DIRS
                                  FPARSER_LIBRARY )
if (NOT FPARSER_FOUND)
    message(STATUS "FPARSER not found in ${FPARSER_DIR}. Maybe you need to build it")
endif()

blt_register_library( NAME fparser
                      INCLUDES ${FPARSER_INCUDE_DIRS} 
                      LIBRARIES ${FPARSER_LIBRARY}
                      TREAT_INCLUDES_AS_SYSTEM ON )

set( thirdPartyLibs ${thirdPartyLibs} fparser )  

endif()

################################
# CALIPER and Adiak
################################
if(ENABLE_CALIPER)
    if(NOT EXISTS ${ADIAK_DIR})
        set(ADIAK_DIR ${GEOSX_TPL_DIR}/adiak)
    endif()

    message(STATUS "Using adiak at ${ADIAK_DIR}")

    find_package(adiak REQUIRED
                 PATHS ${ADIAK_DIR}/lib/cmake/adiak)

    blt_register_library(NAME adiak
                         INCLUDES ${adiak_INCLUDE_DIRS}
                         LIBRARIES ${adiak_LIBRARIES}
                         TREAT_INCLUDES_AS_SYSTEM ON)

    set(thirdPartyLibs ${thirdPartyLibs} adiak)

    if(NOT EXISTS ${CALIPER_DIR})
        set(CALIPER_DIR ${GEOSX_TPL_DIR}/caliper)
    endif()

    message(STATUS "Using caliper at ${CALIPER_DIR}")

    find_package(caliper REQUIRED
                 PATHS ${CALIPER_DIR}/share/cmake/caliper)
 
    if(ENABLE_MPI)
        set(caliper_LIBRARIES caliper)
    else()
        set(caliper_LIBRARIES caliper)
    endif()

    blt_register_library(NAME caliper
                         INCLUDES ${caliper_INCLUDE_PATH}
                         LIBRARIES ${caliper_LIBRARIES}
                         TREAT_INCLUDES_AS_SYSTEM ON)

    set(thirdPartyLibs ${thirdPartyLibs} caliper)
endif()

################################
# ASMJIT / MATHPRESSO
################################
if (NOT EXISTS ${MATHPRESSO_DIR})
    message(STATUS "Using mathpresso from thirdPartyLibs")
    set(MATHPRESSO_DIR ${GEOSX_TPL_DIR}/mathpresso CACHE PATH "")
endif()

if (EXISTS ${MATHPRESSO_DIR})
    message( STATUS "setting up asmjit" )
    set(ASMJIT_LOCAL_DIR ${PROJECT_BINARY_DIR}/thirdparty/asmjit/src/asmjit)
    set(ASMJIT_INSTALL_DIR ${CMAKE_INSTALL_PREFIX}/thirdparty/asmjit)

    message( STATUS "setting up MathPresso" )
    find_path( MATHPRESSO_INCLUDE_DIRS mathpresso/mathpresso.h
            PATHS  ${MATHPRESSO_DIR}/include
            NO_DEFAULT_PATH
            NO_CMAKE_ENVIRONMENT_PATH
            NO_CMAKE_PATH
            NO_SYSTEM_ENVIRONMENT_PATH
            NO_CMAKE_SYSTEM_PATH)

    find_library( MATHPRESSO_LIBRARY NAMES mathpresso
                PATHS ${MATHPRESSO_DIR}/lib
                NO_DEFAULT_PATH
                NO_CMAKE_ENVIRONMENT_PATH
                NO_CMAKE_PATH
                NO_SYSTEM_ENVIRONMENT_PATH
                NO_CMAKE_SYSTEM_PATH)


    include(FindPackageHandleStandardArgs)
    find_package_handle_standard_args(MATHPRESSO  DEFAULT_MSG
                                    MATHPRESSO_INCLUDE_DIRS
                                    MATHPRESSO_LIBRARY )
                                    
    if (NOT MATHPRESSO_FOUND)
        message(FATAL_ERROR "MATHPRESSO not found in ${MATHPRESSO_DIR}. Maybe you need to build it")
    endif()

    blt_register_library( NAME mathpresso
                        INCLUDES ${MATHPRESSO_INCLUDE_DIRS}
                        LIBRARIES ${MATHPRESSO_LIBRARY}
                        TREAT_INCLUDES_AS_SYSTEM ON )
    
    set(MATHPRESSO_FOUND ON CACHE BOOL "")
    set( thirdPartyLibs ${thirdPartyLibs} mathpresso )
else()
    set(MATHPRESSO_FOUND OFF CACHE BOOL "")
    message(STATUS "Not using mathpresso")
endif()

################################
# PUGIXML
################################
message( STATUS "setting up pugixml" )
set(PUGIXML_DIR ${GEOSX_TPL_DIR}/pugixml)


find_path( PUGIXML_INCLUDE_DIRS NAMES pugixml.hpp
           PATHS  ${PUGIXML_DIR}/include
           NO_DEFAULT_PATH
           NO_CMAKE_ENVIRONMENT_PATH
           NO_CMAKE_PATH
           NO_SYSTEM_ENVIRONMENT_PATH
           NO_CMAKE_SYSTEM_PATH)


if(${CMAKE_SYSTEM_NAME} MATCHES "Darwin")
    find_library( PUGIXML_LIBRARY NAMES pugixml
                  PATHS ${PUGIXML_DIR}/lib
                  NO_DEFAULT_PATH
                  NO_CMAKE_ENVIRONMENT_PATH
                  NO_CMAKE_PATH
                  NO_SYSTEM_ENVIRONMENT_PATH
                  NO_CMAKE_SYSTEM_PATH)

else()
    find_library( PUGIXML_LIBRARY NAMES pugixml
                  PATHS ${PUGIXML_DIR}/lib64 ${PUGIXML_DIR}/lib
                  NO_DEFAULT_PATH
                  NO_CMAKE_ENVIRONMENT_PATH
                  NO_CMAKE_PATH
                  NO_SYSTEM_ENVIRONMENT_PATH
                  NO_CMAKE_SYSTEM_PATH)
endif()

find_package_handle_standard_args(PUGIXML  DEFAULT_MSG
                                  PUGIXML_INCLUDE_DIRS
                                  PUGIXML_LIBRARY )


if (NOT PUGIXML_FOUND)
    message(FATAL_ERROR "PUGIXML not found in ${PUGIXML_DIR}. Maybe you need to build it")
endif()

blt_register_library( NAME pugixml
                      INCLUDES ${PUGIXML_INCLUDE_DIRS}
                      LIBRARIES ${PUGIXML_LIBRARY}
                      TREAT_INCLUDES_AS_SYSTEM ON )

set( thirdPartyLibs ${thirdPartyLibs} pugixml )  



################################
# BLAS/LAPACK
################################

include( cmake/thirdparty/FindMathLibraries.cmake )

blt_register_library( NAME blas
                      TREAT_INCLUDES_AS_SYSTEM ON
                      LIBRARIES ${BLAS_LIBRARIES}
                      )

blt_register_library( NAME lapack
                      DEPENDS_ON blas
                      TREAT_INCLUDES_AS_SYSTEM ON
                      LIBRARIES ${LAPACK_LIBRARIES}
                      )

################################
# Intel MKL
################################
if (ENABLE_MKL)
    message( STATUS "setting up Intel MKL" )

    blt_register_library( NAME mkl
                          INCLUDES ${MKL_INCLUDE_DIRS}
                          LIBRARIES ${MKL_LIBRARIES}
                          TREAT_INCLUDES_AS_SYSTEM ON )
    
    set( TRILINOS_DEPENDS mkl )
    set( thirdPartyLibs ${thirdPartyLibs} mkl )

################################
# IBM ESSL
################################
elseif (ENABLE_ESSL)
    message( STATUS "setting up IBM ESSL" )

    blt_register_library( NAME essl
                          INCLUDES ${ESSL_INCLUDE_DIRS}
                          LIBRARIES ${ESSL_LIBRARIES}
                          TREAT_INCLUDES_AS_SYSTEM ON )
    
    set( TRILINOS_DEPENDS essl )
    set( thirdPartyLibs ${thirdPartyLibs} essl )
else()
    set( TRILINOS_DEPENDS blas lapack )
    set( thirdPartyLibs ${thirdPartyLibs} blas lapack )
endif()

################################
# TRILINOS
################################
if( ENABLE_TRILINOS )

  if(EXISTS ${TRILINOS_DIR})
  
  else()
      message( STATUS "setting up TRILINOS" )
      set(TRILINOS_DIR ${GEOSX_TPL_DIR}/trilinos)
  endif()
  
  include(${TRILINOS_DIR}/lib/cmake/Trilinos/TrilinosConfig.cmake)
  
  list(REMOVE_ITEM Trilinos_LIBRARIES "gtest")
  list(REMOVE_DUPLICATES Trilinos_LIBRARIES)
  message(STATUS "Trilinos_LIBRARIES = ${Trilinos_LIBRARIES}")
  message(STATUS "Trilinos_INCLUDE_DIRS = ${Trilinos_INCLUDE_DIRS}")
  
  blt_register_library( NAME trilinos
                        DEPENDS_ON ${TRILINOS_DEPENDS}
                        INCLUDES ${Trilinos_INCLUDE_DIRS} 
                        LIBRARIES ${Trilinos_LIBRARIES}
                        TREAT_INCLUDES_AS_SYSTEM ON )
  set( thirdPartyLibs ${thirdPartyLibs} trilinos )

endif()

################################
# METIS
################################
if( ENABLE_METIS )
    message( STATUS "setting up METIS" )

    set(METIS_DIR ${GEOSX_TPL_DIR}/metis)

    find_path( METIS_INCLUDE_DIRS metis.h
       PATHS  ${METIS_DIR}/include
           NO_DEFAULT_PATH
           NO_CMAKE_ENVIRONMENT_PATH
           NO_CMAKE_PATH
           NO_SYSTEM_ENVIRONMENT_PATH
           NO_CMAKE_SYSTEM_PATH)

   find_library( METIS_LIBRARY NAMES metis
          PATHS ${METIS_DIR}/lib
              NO_DEFAULT_PATH
              NO_CMAKE_ENVIRONMENT_PATH
              NO_CMAKE_PATH
              NO_SYSTEM_ENVIRONMENT_PATH
              NO_CMAKE_SYSTEM_PATH)

    message(STATUS "METIS_INCLUDE_DIRS = ${METIS_INCLUDE_DIRS}" )
    message(STATUS "METIS_LIBRARY = ${METIS_LIBRARY}" )
    include(FindPackageHandleStandardArgs)
    find_package_handle_standard_args(METIS DEFAULT_MSG METIS_INCLUDE_DIRS METIS_LIBRARY )
    if (NOT METIS_FOUND)
        message(FATAL_ERROR "METIS not found in ${METIS_DIR}. Maybe you need to build it")
    endif()

    blt_register_library( NAME metis
                            INCLUDES ${METIS_INCLUDE_DIRS} 
                LIBRARIES ${METIS_LIBRARY}
                        TREAT_INCLUDES_AS_SYSTEM ON )

    set( thirdPartyLibs ${thirdPartyLibs} metis )
endif()

################################
# PARMETIS
################################
if( ENABLE_PARMETIS )
    message( STATUS "setting up PARMETIS" )

    set(PARMETIS_DIR ${GEOSX_TPL_DIR}/parmetis)

    find_path( PARMETIS_INCLUDE_DIRS parmetis.h
           PATHS  ${PARMETIS_DIR}/include
           NO_DEFAULT_PATH
           NO_CMAKE_ENVIRONMENT_PATH
           NO_CMAKE_PATH
           NO_SYSTEM_ENVIRONMENT_PATH
           NO_CMAKE_SYSTEM_PATH)

   find_library( PARMETIS_LIBRARY NAMES parmetis
              PATHS ${PARMETIS_DIR}/lib
              NO_DEFAULT_PATH
              NO_CMAKE_ENVIRONMENT_PATH
              NO_CMAKE_PATH
              NO_SYSTEM_ENVIRONMENT_PATH
              NO_CMAKE_SYSTEM_PATH)

    message(STATUS "PARMETIS_INCLUDE_DIRS = ${PARMETIS_INCLUDE_DIRS}" )
    message(STATUS "PARMETIS_LIBRARY = ${PARMETIS_LIBRARY}" )
    include(FindPackageHandleStandardArgs)
    find_package_handle_standard_args(PARMETIS  DEFAULT_MSG
                                    PARMETIS_INCLUDE_DIRS
                                    PARMETIS_LIBRARY )
    if (NOT PARMETIS_FOUND)
        message(FATAL_ERROR "PARMETIS not found in ${PARMETIS_DIR}. Maybe you need to build it")
    endif()

    blt_register_library( NAME parmetis
                          INCLUDES ${PARMETIS_INCLUDE_DIRS} 
                          LIBRARIES ${PARMETIS_LIBRARY}
                          TREAT_INCLUDES_AS_SYSTEM ON )

    set( thirdPartyLibs ${thirdPartyLibs} parmetis )
endif()

################################
# SUPERLU_DIST
################################
if( ENABLE_SUPERLU_DIST)
    message( STATUS "setting up SUPERLU_DIST" )

    set(SUPERLU_DIST_DIR ${GEOSX_TPL_DIR}/superlu_dist)

    find_path( SUPERLU_DIST_INCLUDE_DIRS superlu_defs.h
        PATHS  ${SUPERLU_DIST_DIR}/include
           NO_DEFAULT_PATH
           NO_CMAKE_ENVIRONMENT_PATH
           NO_CMAKE_PATH
           NO_SYSTEM_ENVIRONMENT_PATH
           NO_CMAKE_SYSTEM_PATH)

   find_library( SUPERLU_DIST_LIBRARY NAMES superlu_dist
          PATHS ${SUPERLU_DIST_DIR}/lib PATHS ${SUPERLU_DIST_DIR}/lib64
              NO_DEFAULT_PATH
              NO_CMAKE_ENVIRONMENT_PATH
              NO_CMAKE_PATH
              NO_SYSTEM_ENVIRONMENT_PATH
              NO_CMAKE_SYSTEM_PATH)

    message(STATUS "SUPERLU_DIST_INCLUDE_DIRS = ${SUPERLU_DIST_INCLUDE_DIRS}" )
    message(STATUS "SUPERLU_DIST_LIBRARY = ${SUPERLU_DIST_LIBRARY}" )
    include(FindPackageHandleStandardArgs)
    find_package_handle_standard_args(SUPERLU_DIST  DEFAULT_MSG
                                SUPERLU_DIST_INCLUDE_DIRS
                    SUPERLU_DIST_LIBRARY )
    if (NOT SUPERLU_DIST_FOUND)
        message(FATAL_ERROR "SUPERLU_DIST not found in ${SUPERLU_DIST_DIR}. Maybe you need to build it")
    endif()

    blt_register_library( NAME superlu_dist
                          DEPENDS_ON parmetis metis lapack blas
                          INCLUDES ${SUPERLU_DIST_INCLUDE_DIRS} 
                          LIBRARIES ${SUPERLU_DIST_LIBRARY}
                          TREAT_INCLUDES_AS_SYSTEM ON )

    set( thirdPartyLibs ${thirdPartyLibs} superlu_dist )
endif()

################################
# SUITESPARSE
################################
if( ENABLE_HYPRE )
    message( STATUS "setting up HYPRE" )

    set(HYPRE_DIR ${GEOSX_TPL_DIR}/hypre)

    find_path( HYPRE_INCLUDE_DIRS HYPRE.h
            PATHS  ${HYPRE_DIR}/include
            NO_DEFAULT_PATH
            NO_CMAKE_ENVIRONMENT_PATH
            NO_CMAKE_PATH
            NO_SYSTEM_ENVIRONMENT_PATH
            NO_CMAKE_SYSTEM_PATH)

    find_library( HYPRE_LIBRARY NAMES HYPRE
                PATHS ${HYPRE_DIR}/lib
                NO_DEFAULT_PATH
                NO_CMAKE_ENVIRONMENT_PATH
                NO_CMAKE_PATH
                NO_SYSTEM_ENVIRONMENT_PATH
                NO_CMAKE_SYSTEM_PATH)

    message(STATUS "HYPRE_INCLUDE_DIRS = ${HYPRE_INCLUDE_DIRS}" )
    message(STATUS "HYPRE_LIBRARY = ${HYPRE_LIBRARY}" )
    include(FindPackageHandleStandardArgs)
    find_package_handle_standard_args(HYPRE  DEFAULT_MSG
                                    HYPRE_INCLUDE_DIRS
                                    HYPRE_LIBRARY )
    if (NOT HYPRE_FOUND)
        message(FATAL_ERROR "HYPRE not found in ${HYPRE_DIR}. Maybe you need to build it")
    endif()
    
    set( HYPRE_DEPENDS "blas;lapack" )
    if( ENABLE_SUPERLU_DIST )
        list( APPEND HYPRE_DEPENDS "superlu_dist" )
    endif()

    
    #blt_list_append( TO hypre ELEMENTS ${CUDA_cusparse_LIBRARY} IF ENABLE_CUDA ) 
    message( "CUDA_cusparse_LIBRARY=${CUDA_cusparse_LIBRARY}")
    message( "CUDA_curand_LIBRARY=${CUDA_curand_LIBRARY}")

    blt_register_library( NAME hypre
                          DEPENDS_ON ${HYPRE_DEPENDS}
                          INCLUDES ${HYPRE_INCLUDE_DIRS}
                          LIBRARIES ${HYPRE_LIBRARY} ${CUDA_cusparse_LIBRARY} ${CUDA_curand_LIBRARY}
                          TREAT_INCLUDES_AS_SYSTEM ON )

    set( thirdPartyLibs ${thirdPartyLibs} hypre )
endif()


################################
# unsrustify
################################
message(STATUS "UNCRUSTIFY_FOUND = ${UNCRUSTIFY_FOUND}")
if(UNCRUSTIFY_FOUND)
    # targets for verifying formatting
    if( NOT TARGET uncrustify_check )
        add_custom_target(uncrustify_check)
        add_dependencies(check uncrustify_check)
    endif()

    # targets for modifying formatting
    if( NOT TARGET uncrustify_style )
        add_custom_target(uncrustify_style)
        add_dependencies(style uncrustify_style)
    endif()
    
endif()

################################
# PETSC
################################
if( ENABLE_PETSC )
    message( STATUS "setting up PETSC" )

    if( EXISTS ${PETSC_DIR} )
  
    else()
        set(PETSC_DIR ${GEOSX_TPL_DIR}/petsc)
    endif()

    find_path( Petsc_INCLUDE_DIRS petscvec.h
               PATHS  ${PETSC_DIR}/include
               NO_DEFAULT_PATH
               NO_CMAKE_ENVIRONMENT_PATH
               NO_CMAKE_PATH
               NO_SYSTEM_ENVIRONMENT_PATH
               NO_CMAKE_SYSTEM_PATH)

    find_library( Petsc_LIBRARIES NAMES petsc
                  PATHS ${PETSC_DIR}/lib
                  NO_DEFAULT_PATH
                  NO_CMAKE_ENVIRONMENT_PATH
                  NO_CMAKE_PATH
                  NO_SYSTEM_ENVIRONMENT_PATH
                  NO_CMAKE_SYSTEM_PATH)

    message( STATUS "Petsc_INCLUDE_DIRS = ${Petsc_INCLUDE_DIRS}" )
    message( STATUS "Petsc_LIBRARIES = ${Petsc_LIBRARIES}" )
  
  
    blt_register_library( NAME petsc
                          INCLUDES ${Petsc_INCLUDE_DIRS} 
                          LIBRARIES ${Petsc_LIBRARIES}
                          TREAT_INCLUDES_AS_SYSTEM ON )
    set( thirdPartyLibs ${thirdPartyLibs} petsc )  

endif()

################################
# VTK
################################
if( ENABLE_VTK )
  find_package(VTK REQUIRED PATHS ${GEOSX_TPL_DIR}/vtk NO_DEFAULT_PATH
  )

  message( STATUS "VTK_INCLUDE_DIRS = ${VTK_INCLUDE_DIRS}" )
  message( STATUS "VTK_LIBRARIES = ${VTK_LIBRARIES}" )

  blt_register_library( NAME vtk
                        LIBRARIES ${VTK_LIBRARIES}
                        TREAT_INCLUDES_AS_SYSTEM ON )
  set( thirdPartyLibs ${thirdPartyLibs} vtk )  
endif()

################################
# SUITESPARSE
################################
if( ENABLE_SUITESPARSE )
    message( STATUS "setting up SUITESPARSE" )

    set(SUITESPARSE_DIR ${GEOSX_TPL_DIR}/suitesparse)

    find_path( SUITESPARSE_INCLUDE_DIRS umfpack.h
               PATHS  ${SUITESPARSE_DIR}/include
               NO_DEFAULT_PATH
               NO_CMAKE_ENVIRONMENT_PATH
               NO_CMAKE_PATH
               NO_SYSTEM_ENVIRONMENT_PATH
               NO_CMAKE_SYSTEM_PATH)

    find_library( SUITESPARSE_LIBRARY NAMES umfpack
                  PATHS ${SUITESPARSE_DIR}/lib
                  NO_DEFAULT_PATH
                  NO_CMAKE_ENVIRONMENT_PATH
                  NO_CMAKE_PATH
                  NO_SYSTEM_ENVIRONMENT_PATH
                  NO_CMAKE_SYSTEM_PATH)

    message(STATUS "SUITESPARSE_INCLUDE_DIRS = ${SUITESPARSE_INCLUDE_DIRS}" )
    message(STATUS "SUITESPARSE_LIBRARY = ${SUITESPARSE_LIBRARY}" )
    include(FindPackageHandleStandardArgs)
    find_package_handle_standard_args(SUITESPARSE DEFAULT_MSG
                                      SUITESPARSE_INCLUDE_DIRS
                                      SUITESPARSE_LIBRARY )
    if (NOT SUITESPARSE_FOUND)
        message(FATAL_ERROR "SUITESPARSE not found in ${SUITESPARSE_DIR}. Maybe you need to build it")
    endif()
    
    set( SUITESPARSE_DEPENDS "blas;lapack" )

    blt_register_library( NAME suitesparse
                          DEPENDS_ON ${SUITESPARSE_DEPENDS}
                          INCLUDES ${SUITESPARSE_INCLUDE_DIRS}
                          LIBRARIES ${SUITESPARSE_LIBRARY}
                          TREAT_INCLUDES_AS_SYSTEM ON )

    set( thirdPartyLibs ${thirdPartyLibs} suitesparse )
endif()

message(STATUS "thirdPartyLibs = ${thirdPartyLibs}")<|MERGE_RESOLUTION|>--- conflicted
+++ resolved
@@ -110,13 +110,8 @@
 set_target_properties(RAJA
                       PROPERTIES INTERFACE_SYSTEM_INCLUDE_DIRECTORIES "${RAJA_INCLUDE_DIRS}")
 
-<<<<<<< HEAD
-include("${RAJA_DIR}/lib/cmake/camp/campTargets.cmake")
-
-set( thirdPartyLibs ${thirdPartyLibs} raja )
-=======
+#include("${RAJA_DIR}/lib/cmake/camp/campTargets.cmake")
 set( thirdPartyLibs ${thirdPartyLibs} RAJA )
->>>>>>> 436a107a
 
 ################################
 # CHAI
