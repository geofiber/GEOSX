#
# Get GEOSX Version
file (STRINGS "VERSION" GEOSX_VERSION_FULL)
string(REGEX REPLACE "VERSION_ID = v" "" GEOSX_VERSION_FULL "${GEOSX_VERSION_FULL}")
string(REPLACE "." ";" GEOSX_VERSION_LIST ${GEOSX_VERSION_FULL})

list( GET GEOSX_VERSION_LIST  0 GEOSX_VERSION_MAJOR )
list( GET GEOSX_VERSION_LIST  1 GEOSX_VERSION_MINOR )
list( GET GEOSX_VERSION_LIST  2 GEOSX_VERSION_PATCH )
message(STATUS "Configuring GEOSX version ${GEOSX_VERSION_FULL}")


<<<<<<< HEAD
set( PREPROCESSOR_DEFINES ATK 
                          CALIPER 
                          CHAI 
                          FPARSER 
                          HYPRE 
                          MATHPRESSO 
                          PYTHON 
                          RAJA 
                          CONTAINERARRAY_RETURN_PTR 
                          TRILINOS  )
=======
set( PREPROCESSOR_DEFINES ATK CALIPER CHAI FPARSER MATHPRESSO PYTHON RAJA CONTAINERARRAY_RETURN_PTR MPI )
>>>>>>> 0cdb5613

foreach( DEP in ${PREPROCESSOR_DEFINES})
    if( ${DEP}_FOUND OR ENABLE_${DEP} )
        set(USE_${DEP} TRUE  )
        set(GEOSX_USE_${DEP} TRUE  )
    endif()
endforeach()


configure_file(
    ${CMAKE_SOURCE_DIR}/coreComponents/common/GeosxConfig.hpp.in
    ${CMAKE_CURRENT_BINARY_DIR}/include/common/GeosxConfig.hpp
)
configure_file(
    ${CMAKE_SOURCE_DIR}/coreComponents/common/GeosxConfig.hpp.in
    ${CMAKE_SOURCE_DIR}/coreComponents/common/GeosxConfig.hpp
)

install( FILES ${CMAKE_CURRENT_BINARY_DIR}/include/common/GeosxConfig.hpp
         DESTINATION ${CMAKE_INSTALL_PREFIX}/include/common )
<|MERGE_RESOLUTION|>--- conflicted
+++ resolved
@@ -10,20 +10,7 @@
 message(STATUS "Configuring GEOSX version ${GEOSX_VERSION_FULL}")
 
 
-<<<<<<< HEAD
-set( PREPROCESSOR_DEFINES ATK 
-                          CALIPER 
-                          CHAI 
-                          FPARSER 
-                          HYPRE 
-                          MATHPRESSO 
-                          PYTHON 
-                          RAJA 
-                          CONTAINERARRAY_RETURN_PTR 
-                          TRILINOS  )
-=======
-set( PREPROCESSOR_DEFINES ATK CALIPER CHAI FPARSER MATHPRESSO PYTHON RAJA CONTAINERARRAY_RETURN_PTR MPI )
->>>>>>> 0cdb5613
+set( PREPROCESSOR_DEFINES ATK CALIPER CHAI FPARSER MATHPRESSO PYTHON RAJA CONTAINERARRAY_RETURN_PTR MPI TRILINOS HYPRE )
 
 foreach( DEP in ${PREPROCESSOR_DEFINES})
     if( ${DEP}_FOUND OR ENABLE_${DEP} )
