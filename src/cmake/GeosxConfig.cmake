--- conflicted
+++ resolved
@@ -18,18 +18,14 @@
                           FPARSER
                           HYPRE
                           MATHPRESSO
-			  METIS
+                          METIS
                           MPI
-			  PARMETIS
+                          PARMETIS
                           PYTHON
                           RAJA 
-<<<<<<< HEAD
-			  SUPERLU_DIST
-                          TRILINOS )
-=======
+                          SUPERLU_DIST
                           TRILINOS
                           ${externalComponentsList} )
->>>>>>> a5131b6a
 
 foreach( DEP in ${PREPROCESSOR_DEFINES})
     if( ${DEP}_FOUND OR ENABLE_${DEP} )
@@ -56,13 +52,8 @@
 # uses that date. So it only rebuilds files that have changed since the last build in the specific
 # configuration.
 #ADD_CUSTOM_TARGET(geosx_config_hpp ALL
-<<<<<<< HEAD
-#                  COMMAND ${CMAKE_COMMAND} -E create_symlink 
-#                  ${CMAKE_BINARY_DIR}/include/common/GeosxConfig.hpp 
-=======
 #                  COMMAND ${CMAKE_COMMAND} -E create_symlink
 #                  ${CMAKE_BINARY_DIR}/include/common/GeosxConfig.hpp
->>>>>>> a5131b6a
 #                  ${CMAKE_SOURCE_DIR}/coreComponents/common/GeosxConfig.hpp )
 
 
