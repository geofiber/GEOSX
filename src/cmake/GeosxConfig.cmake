#
# Get GEOSX Version
file (STRINGS "VERSION" GEOSX_VERSION_FULL)
string(REGEX REPLACE "VERSION_ID = v" "" GEOSX_VERSION_FULL "${GEOSX_VERSION_FULL}")
string(REPLACE "." ";" GEOSX_VERSION_LIST ${GEOSX_VERSION_FULL})

list( GET GEOSX_VERSION_LIST  0 GEOSX_VERSION_MAJOR )
list( GET GEOSX_VERSION_LIST  1 GEOSX_VERSION_MINOR )
list( GET GEOSX_VERSION_LIST  2 GEOSX_VERSION_PATCH )
message(STATUS "Configuring GEOSX version ${GEOSX_VERSION_FULL}")


<<<<<<< HEAD
set( PREPROCESSOR_DEFINES ATK CALIPER CHAI FPARSER MATHPRESSO PYTHON RAJA CONTAINERARRAY_RETURN_PTR MPI PVT_PACKAGE )
=======
set( PREPROCESSOR_DEFINES ARRAY_BOUNDS_CHECK
                          ATK 
                          CALIPER
                          CHAI 
                          CONTAINERARRAY_RETURN_PTR
                          FPARSER
                          HYPRE
                          MATHPRESSO
                          MPI
                          PYTHON
                          RAJA 
                          TRILINOS )
>>>>>>> a33cacf4

foreach( DEP in ${PREPROCESSOR_DEFINES})
    if( ${DEP}_FOUND OR ENABLE_${DEP} )
        set(USE_${DEP} TRUE  )
        set(GEOSX_USE_${DEP} TRUE  )
    endif()
endforeach()


configure_file(
    ${CMAKE_SOURCE_DIR}/coreComponents/common/GeosxConfig.hpp.in
    ${CMAKE_CURRENT_BINARY_DIR}/include/common/GeosxConfig.hpp
)


# This approach requires a complete rebuild when switching between different build configurations,
# as a new GeosxConfig.hpp file is created when you switch builds.
#configure_file(
#    ${CMAKE_SOURCE_DIR}/coreComponents/common/GeosxConfig.hpp.in
#    ${CMAKE_SOURCE_DIR}/coreComponents/common/GeosxConfig.hpp
#)

# This approach does not. I guess the symbolic link points to the file in the build directory, and 
# uses that date. So it only rebuilds files that have changed since the last build in the specific
# configuration.
ADD_CUSTOM_TARGET(geosx_config_hpp ALL
                  COMMAND ${CMAKE_COMMAND} -E create_symlink 
                  ${CMAKE_CURRENT_BINARY_DIR}/include/common/GeosxConfig.hpp 
                  ${CMAKE_SOURCE_DIR}/coreComponents/common/GeosxConfig.hpp )


install( FILES ${CMAKE_CURRENT_BINARY_DIR}/include/common/GeosxConfig.hpp
         DESTINATION ${CMAKE_INSTALL_PREFIX}/include/common )
<|MERGE_RESOLUTION|>--- conflicted
+++ resolved
@@ -10,22 +10,19 @@
 message(STATUS "Configuring GEOSX version ${GEOSX_VERSION_FULL}")
 
 
-<<<<<<< HEAD
-set( PREPROCESSOR_DEFINES ATK CALIPER CHAI FPARSER MATHPRESSO PYTHON RAJA CONTAINERARRAY_RETURN_PTR MPI PVT_PACKAGE )
-=======
 set( PREPROCESSOR_DEFINES ARRAY_BOUNDS_CHECK
-                          ATK 
+                          ATK
                           CALIPER
-                          CHAI 
+                          CHAI
                           CONTAINERARRAY_RETURN_PTR
                           FPARSER
                           HYPRE
                           MATHPRESSO
                           MPI
                           PYTHON
-                          RAJA 
+                          PVT_PACKAGE
+                          RAJA
                           TRILINOS )
->>>>>>> a33cacf4
 
 foreach( DEP in ${PREPROCESSOR_DEFINES})
     if( ${DEP}_FOUND OR ENABLE_${DEP} )
@@ -48,12 +45,12 @@
 #    ${CMAKE_SOURCE_DIR}/coreComponents/common/GeosxConfig.hpp
 #)
 
-# This approach does not. I guess the symbolic link points to the file in the build directory, and 
+# This approach does not. I guess the symbolic link points to the file in the build directory, and
 # uses that date. So it only rebuilds files that have changed since the last build in the specific
 # configuration.
 ADD_CUSTOM_TARGET(geosx_config_hpp ALL
-                  COMMAND ${CMAKE_COMMAND} -E create_symlink 
-                  ${CMAKE_CURRENT_BINARY_DIR}/include/common/GeosxConfig.hpp 
+                  COMMAND ${CMAKE_COMMAND} -E create_symlink
+                  ${CMAKE_CURRENT_BINARY_DIR}/include/common/GeosxConfig.hpp
                   ${CMAKE_SOURCE_DIR}/coreComponents/common/GeosxConfig.hpp )
 
 
