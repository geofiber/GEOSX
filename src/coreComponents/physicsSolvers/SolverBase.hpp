--- conflicted
+++ resolved
@@ -501,17 +501,12 @@
   /*
    * Returns the requirement for the next time-step to the event executing the solver.
    */
-<<<<<<< HEAD
-  virtual real64 GetTimestepRequest( real64 const GEOSX_UNUSED_ARG( time ) ) override
+  virtual real64 GetTimestepRequest( real64 const GEOSX_UNUSED_PARAM( time ) ) override
     {
 //      return m_nextDt;
     // need to return the following for explicit solver
       return m_maxStableDt * m_cflFactor;
     };
-=======
-  virtual real64 GetTimestepRequest( real64 const GEOSX_UNUSED_PARAM( time ) ) override
-		  {return m_nextDt;};
->>>>>>> 48a51b14
   /**@}*/
 
   real64 GetTimestepRequest()
