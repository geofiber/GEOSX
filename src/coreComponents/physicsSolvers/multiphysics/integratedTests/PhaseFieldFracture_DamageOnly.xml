<?xml version="1.0" ?>

<Problem>
  <Solvers gravityVector = "0.0, 0.0, 0.0">
    <PhaseFieldFracture name="PhaseFieldSolve"
                 solidSolverName="SolidMechSolve"
                 damageSolverName="DamageSolve"
                 couplingTypeOption="FixedStress"
                 logLevel="2"
                 subcycling = "0"
                 discretization="FE1"
                 targetRegions="{Region1}">
    <NonlinearSolverParameters newtonMaxIter="50"/>
    <LinearSolverParameters
      solverType="direct"
      directParallel="0"
      logLevel="0"/>
    </PhaseFieldFracture>

    <SolidMechanicsLagrangianSSLE name="SolidMechSolve"
                                  timeIntegrationOption="QuasiStatic"
                                  logLevel="1"
                                  discretization="FE1"
                                  targetRegions="{Region1}"
                                  solidMaterialNames="{shale}"
                                  >
          <NonlinearSolverParameters newtonMaxIter="50"
                                     newtonTol="1.0e-6"/>
          <LinearSolverParameters
            solverType="direct"
            directParallel="0"
            logLevel="0"/>
    </SolidMechanicsLagrangianSSLE>

<<<<<<< HEAD
    <PhaseFieldDamageFEM name="DamageSolve"
                discretization="FE1"
                timeIntegrationOption="SteadyState"
                fieldName="Damage"
                solidMaterialNames="{shale}"
                localDissipation = "Linear"
                logLevel="1"
                targetRegions="{Region1}">
    </PhaseFieldDamageFEM>
=======
    <PhaseFieldDamageFEM
      name="DamageSolve"
      discretization="FE1"
      timeIntegrationOption="SteadyState"
      fieldName="Damage"
      solidMaterialNames="{ shale }"
      localDissipation="Quadratic"
      lengthScale="0.2"
      criticalFractureEnergy="2.7"
      logLevel="1"
      targetRegions="{ Region1 }"/>
>>>>>>> 0c6284aa
  </Solvers>

  <!-- <Mesh>
    <PAMELAMeshGenerator name="MyMeshName"
                         file="/usr/workspace/macieira/GEOSX/debugTests/geo.msh"/>
  </Mesh> -->
  <Mesh>
    <InternalMesh
      name="mesh1"
      elementTypes="{ C3D8 }"
      xCoords="{ -1, 1 }"
      yCoords="{ -1, 1 }"
      zCoords="{ -1, 1 }"
      nx="{ 4 }"
      ny="{ 4 }"
      nz="{ 4 }"
      cellBlockNames="{ cb1 }"/>
  </Mesh>

  <Events
    maxTime="2.0">
    <SoloEvent
      name="siloOutput0"
      target="/Outputs/SiloOutput"/>

    <!-- This event is applied every cycle, and overrides the
    solver time-step request -->
    <PeriodicEvent
      name="solverApplications"
      forceDt="1.0"
      target="/Solvers/PhaseFieldSolve"/>

    <!-- This event is applied every 1.0s.  The targetExactTimestep
    flag allows this event to request a dt modification to match an
    integer multiple of the timeFrequency. -->
    <PeriodicEvent
      name="vtkOutput"
      timeFrequency="1.0"
      targetExactTimestep="1"
      target="/Outputs/VTKOutput"/>

    <PeriodicEvent
      name="siloOutputs"
      timeFrequency="1.0"
      targetExactTimestep="1"
      target="/Outputs/SiloOutput"/>

    <PeriodicEvent
      name="restarts"
      timeFrequency="1.0"
      targetExactTimestep="0"
      target="/Outputs/restartOutput"/>
  </Events>

  <NumericalMethods>
    <FiniteElements>
      <FiniteElementSpace
        name="FE1"
        order="1"/>
    </FiniteElements>
  </NumericalMethods>

  <ElementRegions>
    <CellElementRegion
      name="Region1"
      cellBlocks="{ cb1 }"
      materialList="{ shale }"/>
  </ElementRegions>

  <Constitutive>
<<<<<<< HEAD
    <DamageLinearElasticIsotropic name="shale"
                            defaultDensity="2700"
                            defaultBulkModulus="1.7500e5"
                            defaultShearModulus="8.0769e4"
                            lengthScale="0.2"
                            criticalFractureEnergy="2.7"
                            criticalStrainEnergy="1.5"
                            />
=======
    <DamageLinearElasticIsotropic
      name="shale"
      defaultDensity="2700"
      defaultBulkModulus="1.7500e5"
      defaultShearModulus="8.0769e4"/>
>>>>>>> 0c6284aa
  </Constitutive>

  <FieldSpecifications>
    <FieldSpecification
      name="xboundary"
      fieldName="TotalDisplacement"
      component="0"
      objectPath="nodeManager"
      scale="0"
      setNames="{ all }"/>

    <FieldSpecification
      name="yboundary"
      fieldName="TotalDisplacement"
      component="1"
      objectPath="nodeManager"
      scale="0"
      setNames="{ all }"/>

    <FieldSpecification
      name="zboundary"
      fieldName="TotalDisplacement"
      component="2"
      objectPath="nodeManager"
      scale="0"
      setNames="{ all }"/>

    <FieldSpecification
      name="pointSource"
      fieldName="Damage"
      initialCondition="0"
      objectPath="nodeManager"
      scale="1"
      setNames="{ centerPoint }"/>
  </FieldSpecifications>

  <Functions>
    <!-- These are example mathpresso functions.  In order to use them, you need to specify the order that the
    symbolic math function should expect the variables to be given, and an expression that it will compile.
    A list of available functions is given here: https://github.com/kobalicek/mathpresso -->
    <TableFunction name="f_b"
<<<<<<< HEAD
		   inputVarNames="{time}"
		   coordinates="{0, 130}"
		   values = "{-0.5, 129.5}"/>

=======
                   inputVarNames="{time}"
                   coordinates="{0, 2}"
                   values="{-0.5, 1.5}"/>
>>>>>>> 0c6284aa
  </Functions>

  <Outputs>
    <Silo
      name="SiloOutput"
      parallelThreads="1"
      plotFileRoot="plot"/>

    <VTK
      name="VTKOutput"
      parallelThreads="1"
      plotFileRoot="plot"/>

    <Restart
      name="restartOutput"/>
  </Outputs>

  <Geometry>
    <Box
      name="centerPoint"
      xMin="-0.001, -0.001, -0.001"
      xMax="+0.001, +0.001, +0.001"/>
  </Geometry>
</Problem><|MERGE_RESOLUTION|>--- conflicted
+++ resolved
@@ -32,7 +32,6 @@
             logLevel="0"/>
     </SolidMechanicsLagrangianSSLE>
 
-<<<<<<< HEAD
     <PhaseFieldDamageFEM name="DamageSolve"
                 discretization="FE1"
                 timeIntegrationOption="SteadyState"
@@ -42,19 +41,6 @@
                 logLevel="1"
                 targetRegions="{Region1}">
     </PhaseFieldDamageFEM>
-=======
-    <PhaseFieldDamageFEM
-      name="DamageSolve"
-      discretization="FE1"
-      timeIntegrationOption="SteadyState"
-      fieldName="Damage"
-      solidMaterialNames="{ shale }"
-      localDissipation="Quadratic"
-      lengthScale="0.2"
-      criticalFractureEnergy="2.7"
-      logLevel="1"
-      targetRegions="{ Region1 }"/>
->>>>>>> 0c6284aa
   </Solvers>
 
   <!-- <Mesh>
@@ -125,22 +111,15 @@
   </ElementRegions>
 
   <Constitutive>
-<<<<<<< HEAD
-    <DamageLinearElasticIsotropic name="shale"
-                            defaultDensity="2700"
-                            defaultBulkModulus="1.7500e5"
-                            defaultShearModulus="8.0769e4"
-                            lengthScale="0.2"
-                            criticalFractureEnergy="2.7"
-                            criticalStrainEnergy="1.5"
-                            />
-=======
-    <DamageLinearElasticIsotropic
+    <DamageLinearElasticIsotropic 
       name="shale"
       defaultDensity="2700"
       defaultBulkModulus="1.7500e5"
-      defaultShearModulus="8.0769e4"/>
->>>>>>> 0c6284aa
+      defaultShearModulus="8.0769e4"
+      lengthScale="0.2"
+      criticalFractureEnergy="2.7"
+      criticalStrainEnergy="1.5"
+      />
   </Constitutive>
 
   <FieldSpecifications>
@@ -181,17 +160,11 @@
     <!-- These are example mathpresso functions.  In order to use them, you need to specify the order that the
     symbolic math function should expect the variables to be given, and an expression that it will compile.
     A list of available functions is given here: https://github.com/kobalicek/mathpresso -->
-    <TableFunction name="f_b"
-<<<<<<< HEAD
-		   inputVarNames="{time}"
-		   coordinates="{0, 130}"
-		   values = "{-0.5, 129.5}"/>
-
-=======
-                   inputVarNames="{time}"
-                   coordinates="{0, 2}"
-                   values="{-0.5, 1.5}"/>
->>>>>>> 0c6284aa
+    <TableFunction 
+      name="f_b"
+      inputVarNames="{time}"
+      coordinates="{0, 130}"
+      values = "{-0.5, 129.5}"/>
   </Functions>
 
   <Outputs>
