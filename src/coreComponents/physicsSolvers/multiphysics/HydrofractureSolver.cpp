--- conflicted
+++ resolved
@@ -206,11 +206,7 @@
 
   if( m_couplingTypeOption == couplingTypeOption::SIM_FixedStress )
   {
-<<<<<<< HEAD
     dtReturn = SplitOperatorStep( time_n, dt, cycleNumber, domain );
-=======
-    dtReturn = SplitOperatorStep( time_n, dt, cycleNumber, domain->group_cast< DomainPartition * >() );
->>>>>>> 6b8717ce
   }
   else if( m_couplingTypeOption == couplingTypeOption::FIM )
   {
@@ -313,11 +309,7 @@
   ArrayOfArraysView< localIndex const > const & faceToNodeMap = faceManager->nodeList();
 
   ConstitutiveManager const * const
-<<<<<<< HEAD
-  constitutiveManager = domain->getConstitutiveManager();
-=======
-  constitutiveManager = domain->GetGroup< ConstitutiveManager >( keys::ConstitutiveManager );
->>>>>>> 6b8717ce
+  constitutiveManager = domain->getConstitutiveManager( );
 
   ContactRelationBase const * const
   contactRelation = constitutiveManager->GetGroup< ContactRelationBase >( m_contactRelationName );
@@ -634,11 +626,7 @@
   } );
 
   NumericalMethodsManager const * numericalMethodManager =
-<<<<<<< HEAD
-    domain->GetProblemManager()->GetGroup<NumericalMethodsManager>( keys::numericalMethodsManager );
-=======
-    domain->getParent()->GetGroup< NumericalMethodsManager >( keys::numericalMethodsManager );
->>>>>>> 6b8717ce
+    domain->GetProblemManager()->GetGroup< NumericalMethodsManager >( keys::numericalMethodsManager );
 
   FiniteVolumeManager const * fvManager =
     numericalMethodManager->GetGroup< FiniteVolumeManager >( keys::finiteVolumeManager );
@@ -1275,11 +1263,7 @@
   using namespace Teuchos;
   using namespace Thyra;
 
-<<<<<<< HEAD
-  Teuchos::Time clock("solveClock");
-=======
   Teuchos::Time clock( "solveClock" );
->>>>>>> 6b8717ce
 
   GEOSX_MARK_BEGIN( Setup );
   Epetra_FECrsMatrix * p_matrix[2][2];
@@ -1302,24 +1286,6 @@
   m_densityScaling = 1e-3;
   m_pressureScaling = 1e9;
 
-<<<<<<< HEAD
-  p_matrix[0][1]->Scale(m_pressureScaling);
-  p_matrix[1][0]->Scale(m_pressureScaling*m_densityScaling);
-  p_matrix[1][1]->Scale(m_pressureScaling*m_pressureScaling*m_densityScaling);
-  p_rhs[1]->Scale(m_pressureScaling*m_densityScaling);
-
-    // SCHEME CHOICES
-    //
-    // there are several flags to control solver behavior.
-    // these should be compared in a scaling study.
-    //
-    // -- whether to use a block diagonal or a
-    //    block triangular preconditioner.
-    // -- whether to use BiCGstab or GMRES for the
-    //    krylov solver.  GMRES is generally more robust,
-    //    BiCGstab sometimes shows better parallel performance.
-    //    false is probably better.
-=======
   p_matrix[0][1]->Scale( m_pressureScaling );
   p_matrix[1][0]->Scale( m_pressureScaling*m_densityScaling );
   p_matrix[1][1]->Scale( m_pressureScaling*m_pressureScaling*m_densityScaling );
@@ -1336,7 +1302,6 @@
   //    krylov solver.  GMRES is generally more robust,
   //    BiCGstab sometimes shows better parallel performance.
   //    false is probably better.
->>>>>>> 6b8717ce
 
   const bool use_diagonal_prec = true;
   const bool use_bicgstab      = params->m_useBicgstab;
@@ -1359,21 +1324,6 @@
 
   Epetra_CrsMatrix * schurApproxPP = NULL; // confirm we delete this at end of function!
   {
-<<<<<<< HEAD
-    Epetra_Vector diag(p_matrix[0][0]->RowMap());
-    Epetra_Vector diagInv(p_matrix[0][0]->RowMap());
-
-    p_matrix[0][0]->ExtractDiagonalCopy(diag);
-    diagInv.Reciprocal(diag);
-
-    Epetra_FECrsMatrix DB(*p_matrix[0][1]);
-    DB.LeftScale(diagInv);
-    DB.FillComplete();
-
-    Epetra_FECrsMatrix BtDB(Epetra_DataAccess::Copy,p_matrix[1][1]->RowMap(),1);
-    EpetraExt::MatrixMatrix::Multiply(*p_matrix[1][0],false,DB,false,BtDB);
-    EpetraExt::MatrixMatrix::Add(BtDB,false,-1.0,*p_matrix[1][1],false,1.0,schurApproxPP);
-=======
     Epetra_Vector diag( p_matrix[0][0]->RowMap());
     Epetra_Vector diagInv( p_matrix[0][0]->RowMap());
 
@@ -1387,7 +1337,6 @@
     Epetra_FECrsMatrix BtDB( Epetra_DataAccess::Copy, p_matrix[1][1]->RowMap(), 1 );
     EpetraExt::MatrixMatrix::Multiply( *p_matrix[1][0], false, DB, false, BtDB );
     EpetraExt::MatrixMatrix::Add( BtDB, false, -1.0, *p_matrix[1][1], false, 1.0, schurApproxPP );
->>>>>>> 6b8717ce
 
     schurApproxPP->FillComplete();
   }
@@ -1444,13 +1393,8 @@
                                                                        matrix_block[1][0],
                                                                        matrix_block[1][1] );
 
-<<<<<<< HEAD
-    // creating a representation of the blocked
-    // rhs and lhs is a little uglier.
-=======
   // creating a representation of the blocked
   // rhs and lhs is a little uglier.
->>>>>>> 6b8717ce
 
   RCP< Thyra::ProductMultiVectorBase< double > > rhs;
   {
@@ -1542,10 +1486,6 @@
 
     sub_op[i] = tmp->getUnspecifiedPrecOp();
   }
-<<<<<<< HEAD
-
-=======
->>>>>>> 6b8717ce
 
 
   // create zero operators for off diagonal blocks
@@ -1598,19 +1538,6 @@
   // construction, since now we have a user defined preconditioner
 
   {
-<<<<<<< HEAD
-    RCP<Teuchos::ParameterList> list = rcp(new Teuchos::ParameterList("list"));
-
-      list->set("Linear Solver Type","AztecOO");
-      list->set("Preconditioner Type","None"); // will use user-defined P
-      list->sublist("Linear Solver Types").sublist("AztecOO").sublist("Forward Solve").set("Max Iterations",params->m_maxIters);
-      list->sublist("Linear Solver Types").sublist("AztecOO").sublist("Forward Solve").set("Tolerance",params->m_krylovTol);
-
-      if(use_bicgstab)
-        list->sublist("Linear Solver Types").sublist("AztecOO").sublist("Forward Solve").sublist("AztecOO Settings").set("Aztec Solver","BiCGStab");
-      else
-        list->sublist("Linear Solver Types").sublist("AztecOO").sublist("Forward Solve").sublist("AztecOO Settings").set("Aztec Solver","GMRES");
-=======
     RCP< Teuchos::ParameterList > list = rcp( new Teuchos::ParameterList( "list" ));
 
     list->set( "Linear Solver Type", "AztecOO" );
@@ -1622,7 +1549,6 @@
       list->sublist( "Linear Solver Types" ).sublist( "AztecOO" ).sublist( "Forward Solve" ).sublist( "AztecOO Settings" ).set( "Aztec Solver", "BiCGStab" );
     else
       list->sublist( "Linear Solver Types" ).sublist( "AztecOO" ).sublist( "Forward Solve" ).sublist( "AztecOO Settings" ).set( "Aztec Solver", "GMRES" );
->>>>>>> 6b8717ce
 
     if( params->getLogLevel()>=2 )
       list->sublist( "Linear Solver Types" ).sublist( "AztecOO" ).sublist( "Forward Solve" ).sublist( "AztecOO Settings" ).set( "Output Frequency", 1 );
