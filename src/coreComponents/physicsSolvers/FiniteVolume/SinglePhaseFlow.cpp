--- conflicted
+++ resolved
@@ -783,14 +783,7 @@
                                                  real64 const time_n, real64 const dt,
                                                  EpetraBlockSystem * const blockSystem )
 {
-<<<<<<< HEAD
   FieldSpecificationManager * fsManager = FieldSpecificationManager::get();
-  MeshLevel * const mesh = domain->getMeshBodies()->GetGroup<MeshBody>(0)->getMeshLevel(0);
-  ElementRegionManager * const elemManager = mesh->getElemManager();
-
-=======
-  BoundaryConditionManager * bcManager = BoundaryConditionManager::get();
->>>>>>> e50e94b9
 
   // call the BoundaryConditionManager::ApplyField function that will check to see
   // if the boundary condition should be applied to this subregion
@@ -800,33 +793,6 @@
                                           set<localIndex> const & lset,
                                           ManagedGroup * subRegion,
                                           string const & ) -> void
-<<<<<<< HEAD
-        {
-          arrayView1d<globalIndex const> const &
-          dofNumber = subRegion->getReference< array1d<globalIndex> >( viewKeyStruct::blockLocalDofNumberString );
-
-          arrayView1d<real64 const> const &
-          pres = subRegion->getReference<array1d<real64> >( viewKeyStruct::pressureString );
-
-          arrayView1d<real64 const> const &
-          dPres = subRegion->getReference<array1d<real64> >( viewKeyStruct::deltaPressureString );
-
-          // call the application of the boundary condition to alter the matrix and rhs
-          fs->ApplyBoundaryConditionToSystem<FieldSpecificationEqual>( lset,
-                                                       time_n + dt,
-                                                       subRegion,
-                                                       dofNumber,
-                                                       1,
-                                                       blockSystem,
-                                                       BlockIDs::fluidPressureBlock,
-            [&] (localIndex const a) -> real64
-            {
-              return pres[a] + dPres[a];
-            }
-          );
-        }
-      );
-=======
   {
     arrayView1d<globalIndex const> const &
     dofNumber = subRegion->getReference< array1d<globalIndex> >( viewKeyStruct::blockLocalDofNumberString );
@@ -838,19 +804,18 @@
     dPres = subRegion->getReference<array1d<real64> >( viewKeyStruct::deltaPressureString );
 
     // call the application of the boundary condition to alter the matrix and rhs
-    bc->ApplyBoundaryConditionToSystem<BcEqual>( lset,
-                                                 time_n + dt,
-                                                 subRegion,
-                                                 dofNumber,
-                                                 1,
-                                                 blockSystem,
-                                                 BlockIDs::fluidPressureBlock,
+    fs->ApplyBoundaryConditionToSystem<FieldSpecificationEqual>( lset,
+                                                                 time_n + dt,
+                                                                 subRegion,
+                                                                 dofNumber,
+                                                                 1,
+                                                                 blockSystem,
+                                                                 BlockIDs::fluidPressureBlock,
     [&] (localIndex const a) -> real64
     {
       return pres[a] + dPres[a];
     });
   } );
->>>>>>> e50e94b9
 }
 
 void SinglePhaseFlow::ApplyFaceDirichletBC_implicit(DomainPartition * domain,
