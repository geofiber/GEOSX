/*
 * ------------------------------------------------------------------------------------------------------------
 * SPDX-License-Identifier: LGPL-2.1-only
 *
 * Copyright (c) 2018-2019 Lawrence Livermore National Security LLC
 * Copyright (c) 2018-2019 The Board of Trustees of the Leland Stanford Junior University
 * Copyright (c) 2018-2019 Total, S.A
 * Copyright (c) 2019-     GEOSX Contributors
 * All right reserved
 *
 * See top level LICENSE, COPYRIGHT, CONTRIBUTORS, NOTICE, and ACKNOWLEDGEMENTS files for details.
 * ------------------------------------------------------------------------------------------------------------
 */

/**
 * @file SurfaceGenerator.hpp
 */
#ifndef GEOSX_PHYSICSSOLVERS_SURFACEGENERATION_SURFACEGENERATOR_HPP_
#define GEOSX_PHYSICSSOLVERS_SURFACEGENERATION_SURFACEGENERATOR_HPP_

#include "mpiCommunications/NeighborCommunicator.hpp"
#include "physicsSolvers/SolverBase.hpp"
#include "managers/DomainPartition.hpp"

namespace geosx
{

struct ModifiedObjectLists
{
  std::set< localIndex > newNodes;
  std::set< localIndex > newEdges;
  std::set< localIndex > newFaces;
  std::set< localIndex > modifiedNodes;
  std::set< localIndex > modifiedEdges;
  std::set< localIndex > modifiedFaces;
  map< std::pair< localIndex, localIndex >, std::set< localIndex > > newElements;
  map< std::pair< localIndex, localIndex >, std::set< localIndex > > modifiedElements;

  void clearNewFromModified();

  void insert( ModifiedObjectLists const & lists );
};


class SpatialPartition;

class NodeManager;
class EdgeManager;
class FaceManager;
class ElementRegionManager;
class ElementRegionBase;

/**
 * @class SurfaceGenerator
 *
 * This solver manages the mesh topology splitting methods.
 *
 */
class SurfaceGenerator : public SolverBase
{
public:
  SurfaceGenerator( const std::string & name,
                    Group * const parent );
  ~SurfaceGenerator() override;


  static string CatalogName() { return "SurfaceGenerator"; }

  virtual void RegisterDataOnMesh( Group * const MeshBody ) override final;

  /**
   * @defgroup Solver Interface Functions
   *
   * These functions provide the primary interface that is required for derived classes
   */
  /**@{*/

  virtual void Execute( real64 const time_n,
                        real64 const dt,
                        integer const cycleNumber,
                        integer const GEOSX_UNUSED_PARAM( eventCounter ),
                        real64 const GEOSX_UNUSED_PARAM( eventProgress ),
                        DomainPartition *domain ) override
  {
<<<<<<< HEAD
    SolverStep( time_n, dt, cycleNumber, domain );
=======
    SolverStep( time_n, dt, cycleNumber, domain->group_cast< DomainPartition * >());
>>>>>>> 6b8717ce
  }

  virtual real64 SolverStep( real64 const & time_n,
                             real64 const & dt,
                             integer const cycleNumber,
                             DomainPartition * domain ) override;

  /**@}*/


  int SeparationDriver( DomainPartition * domain,
                        MeshLevel * const mesh,
                        std::vector< NeighborCommunicator > & neighbors,
                        int const tileColor,
                        int const numTileColors,
                        const bool prefrac,
                        const realT time_np1 );

  /**
   * @brief Function to generate new global indices of a simple object (node, edge, face)
   * @param[in/out] object A reference to the object that needs new global indices
   * @param[in] indexList the list of local indices that need new global indices
   */
  void AssignNewGlobalIndicesSerial( ObjectManagerBase & object,
                                     std::set< localIndex > const & indexList );


  /**
   * @brief Function to generate new global indices for elements
   * @param[in/out] elementManager A reference to the ElementRegionManager that needs new global indices
   * @param[in] indexList the list of local indices that need new global indices
   */
  void
  AssignNewGlobalIndicesSerial( ElementRegionManager & elementManager,
                                map< std::pair< localIndex, localIndex >, std::set< localIndex > > const & indexList );

  // SortedArray< localIndex > & getSurfaceElementsRupturedThisSolve() { return m_faceElemsRupturedThisSolve; }

protected:

  virtual void InitializePostInitialConditions_PreSubGroups( Group * const problemManager ) override final;
  virtual void postRestartInitialization( DomainPartition * const domain ) override final;

private:


  /**
   * @brief Function to identify which faces are ready for rupture
   * @param nodeManager
   * @param edgeManager
   * @param faceManager
   * @param elementManager
   * @param partition
   * @param prefrac
   */
  void IdentifyRupturedFaces( DomainPartition * domain,
                              NodeManager & nodeManager,
                              EdgeManager & edgeManager,
                              FaceManager & faceManager,
                              ElementRegionManager & elementManager,
                              const bool prefrac );

  /**
   * @brief
   * @param edgeID
   * @param trailFaceID
   * @param nodeManager
   * @param edgeManager
   * @param faceManager
   * @param elementManager
   * @param vecTipNorm
   * @param vecTip
   * @return
   */
  realT CalculateEdgeSIF ( DomainPartition * domain,
                           const localIndex edgeID,
                           localIndex & trailFaceID,
                           NodeManager & nodeManager,
                           EdgeManager & edgeManager,
                           FaceManager & faceManager,
                           ElementRegionManager & elementManager,
                           R1Tensor & vecTipNorm,
                           R1Tensor & vecTip );

  /**
   * @brief
   * @param nodeManager
   * @param edgeManager
   * @param faceManager
   * @param elementManager
   * @return
   */
  void CalculateNodeAndFaceSIF ( DomainPartition * domain,
                                 NodeManager & nodeManager,
                                 EdgeManager & edgeManager,
                                 FaceManager & faceManager,
                                 ElementRegionManager & elementManager );

  /**
   * @brief Function to calculate f_disconnect and f_u.
   * @param edgeID
   * @param edgeLength
   * @param nodeIndices
   * @param nodeManager
   * @param edgeManager
   * @param elementManager
   * @param vecTipNorm
   * @param fNode
   * @param GdivBeta
   * @param threeNodesPinched
   * @param calculatef_u. True: calculate f_u; False: calculate f_disconnect.
   */
  int CalculateElementForcesOnEdge ( DomainPartition * domain,
                                     const localIndex edgeID,
                                     realT edgeLength,
                                     localIndex_array & nodeIndices,
                                     NodeManager & nodeManager,
                                     EdgeManager & edgeManager,
                                     ElementRegionManager & elementManager,
                                     R1Tensor & vecTipNorm,
                                     R1Tensor & fNode,
                                     realT & GdivBeta,
                                     bool threeNodesPinched,
                                     bool calculatef_u );

  /**
   * @brief
   * @param edgeID
   * @param trailFaceID
   * @param nodeManager
   * @param edgeManager
   * @param faceManager
   * @param vecTipNorm
   * @param vecTip
   * @param modifiedObjects
   * @param edgeMode
   */
  void MarkRuptureFaceFromEdge ( const localIndex edgeID,
                                 localIndex & trailFaceID,
                                 NodeManager & nodeManager,
                                 EdgeManager & edgeManager,
                                 FaceManager & faceManager,
                                 ElementRegionManager & elementManager,
                                 R1Tensor & vecTipNorm,
                                 R1Tensor & vecTip,
                                 ModifiedObjectLists & modifiedObjects,
                                 const int edgeMode );

  /**
   * @brief
   *    * @param nodeManager
   * @param nodeManager
   * @param edgeManager
   * @param faceManager
   * @param modifiedObjects
   */
  void MarkRuptureFaceFromNode ( const localIndex nodeIndex,
                                 NodeManager & nodeManager,
                                 EdgeManager & edgeManager,
                                 FaceManager & faceManager,
                                 ElementRegionManager & elementManager,
                                 ModifiedObjectLists & modifiedObjects );

  /**
   *
   * @param nodeManager
   * @param edgeManager
   * @param faceManager
   * @param elementManager
   * @param nodesToRupturedFaces
   * @param edgesToRupturedFaces
   */
  void PostUpdateRuptureStates( NodeManager & nodeManager,
                                EdgeManager & edgeManager,
                                FaceManager & faceManager,
                                ElementRegionManager & elementManager,
                                std::vector< std::set< localIndex > > & nodesToRupturedFaces,
                                std::vector< std::set< localIndex > > & edgesToRupturedFaces );

  /**
   *
   * @param elementManager
   * @param faceManager
   * @param iFace
   */
  int CheckOrphanElement( ElementRegionManager & elementManager,
                          FaceManager & faceManager,
                          localIndex iFace );

  /**
   *
   * @param edgeID
   * @param nodeManager
   * @param faceManager
   * @param edgeManager
   * @param prefrac
   * @return
   */
  int CheckEdgeSplitability( const localIndex edgeID,
                             NodeManager & nodeManager,
                             FaceManager & faceManager,
                             EdgeManager & edgeManager,
                             const bool prefrac );


//  void UpdatePathCheckingArrays();

  /**
   * @brief check and split node in mesh
   * @param nodeID
   * @param nodeManager
   * @param edgeManager
   * @param faceManager
   * @param elemManager
   * @param nodesToRupturedFaces
   * @param edgesToRupturedFaces
   * @param elementManager
   * @param modifiedObjects
   * @param prefrac
   * @return
   */
  bool ProcessNode( const localIndex nodeID,
                    real64 const time,
                    NodeManager & nodeManager,
                    EdgeManager & edgeManager,
                    FaceManager & faceManager,
                    ElementRegionManager & elemManager,
                    std::vector< std::set< localIndex > > & nodesToRupturedFaces,
                    std::vector< std::set< localIndex > > & edgesToRupturedFaces,
                    ElementRegionManager & elementManager,
                    ModifiedObjectLists & modifiedObjects,
                    const bool prefrac );

  /**
   * @brief Find a fracture path for surface generation
   * @param nodeID
   * @param nodeManager
   * @param edgeManager
   * @param faceManager
   * @param elemManager
   * @param nodesToRupturedFaces
   * @param edgesToRupturedFaces
   * @param separationPathFaces
   * @param edgeLocations
   * @param faceLocations
   * @param elemLocations
   * @return
   */
  bool FindFracturePlanes( const localIndex nodeID,
                           const NodeManager & nodeManager,
                           const EdgeManager & edgeManager,
                           const FaceManager & faceManager,
                           ElementRegionManager & elemManager,
                           const std::vector< std::set< localIndex > > & nodesToRupturedFaces,
                           const std::vector< std::set< localIndex > > & edgesToRupturedFaces,
                           std::set< localIndex > & separationPathFaces,
                           map< localIndex, int > & edgeLocations,
                           map< localIndex, int > & faceLocations,
                           map< std::pair< CellElementSubRegion *, localIndex >, int > & elemLocations );


  /**
   * @brief given a fracture path, split the mesh according to the path.
   * @param nodeID
   * @param nodeManager
   * @param edgeManager
   * @param faceManager
   * @param elementManager
   * @param modifiedObjects
   * @param nodesToRupturedFaces
   * @param edgesToRupturedFaces
   * @param separationPathFaces
   * @param edgeLocations
   * @param faceLocations
   * @param elemLocations
   */
  void PerformFracture( const localIndex nodeID,
                        real64 const time_np1,
                        NodeManager & nodeManager,
                        EdgeManager & edgeManager,
                        FaceManager & faceManager,
                        ElementRegionManager & elementManager,
                        ModifiedObjectLists & modifiedObjects,
                        std::vector< std::set< localIndex > > & nodesToRupturedFaces,
                        std::vector< std::set< localIndex > > & edgesToRupturedFaces,
                        const std::set< localIndex > & separationPathFaces,
                        const map< localIndex, int > & edgeLocations,
                        const map< localIndex, int > & faceLocations,
                        const map< std::pair< CellElementSubRegion *, localIndex >, int > & elemLocations );

  void MapConsistencyCheck( const localIndex nodeID,
                            NodeManager const & nodeManager,
                            EdgeManager const & edgeManager,
                            FaceManager const & faceManager,
                            ElementRegionManager const & elementManager,
                            const map< std::pair< CellElementSubRegion *, localIndex >, int > & elemLocations );

  /**
   * @brief function to set which side of the fracture plane all objects are on
   * @param separationPathFaces
   * @param elemManager
   * @param faceManager
   * @param nodesToElements
   * @param localFacesToEdges
   * @param edgeLocations
   * @param faceLocations
   * @param elemLocations
   * @return
   */
  bool SetLocations( const std::set< localIndex > & separationPathFaces,
                     ElementRegionManager & elemManager,
                     const FaceManager & faceManager,
                     const std::set< std::pair< CellElementSubRegion *, localIndex > > & nodesToElements,
                     const map< localIndex, std::pair< localIndex, localIndex > > & localFacesToEdges,
                     map< localIndex, int > & edgeLocations,
                     map< localIndex, int > & faceLocations,
                     map< std::pair< CellElementSubRegion *, localIndex >, int > & elemLocations );

  /**
   * @brief function to set which side of the fracture plane all objects are on
   * @param side
   * @param elem
   * @param separationPathFaces
   * @param elemManager
   * @param faceManager
   * @param nodesToElements
   * @param localFacesToEdges
   * @param edgeLocations
   * @param faceLocations
   * @param elemLocations
   * @return
   */
  bool SetElemLocations( const int side,
                         const std::pair< CellElementSubRegion *, localIndex > & elem,
                         const std::set< localIndex > & separationPathFaces,
                         ElementRegionManager & elemManager,
                         const FaceManager & faceManager,
                         const std::set< std::pair< CellElementSubRegion *, localIndex > > & nodesToElements,
                         const map< localIndex, std::pair< localIndex, localIndex > > & localFacesToEdges,
                         map< localIndex, int > & edgeLocations,
                         map< localIndex, int > & faceLocations,
                         map< std::pair< CellElementSubRegion *, localIndex >, int > & elemLocations );

  /**
   *
   * @param nodeID
   * @param nodeManager
   * @param edgeManager
   * @param faceManager
   * @return
   */
  realT CalculateKinkAngle ( const localIndex nodeID,
                             const NodeManager & nodeManager,
                             EdgeManager & edgeManager,
                             FaceManager & faceManager );

  /**
   *
   * @param faceManager
   * @param edgeManager
   * @param nodeManager
   * @param modifiedObjects
   * @param prefrac
   */
  void CalculateKinkAngles ( FaceManager & faceManager,
                             EdgeManager & edgeManager,
                             NodeManager & nodeManager,
                             ModifiedObjectLists & modifiedObjects,
                             const bool prefrac );

  /**
   *
   * @param ModifiedObjectLists
   */
  void SynchronizeTipSets ( FaceManager & faceManager,
                            EdgeManager & edgeManager,
                            NodeManager & nodeManager,
                            ModifiedObjectLists & receivedObjects );


//  void setDegreeFromCrackTip( NodeManager & nodeManager,
//                              FaceManager & faceManager );

  /**
   *
   * @param edgeID
   * @param nodeManager
   * @param edgeManager
   * @param faceManager
   * @return
   */
  realT MinimumToughnessOnEdge( const localIndex edgeID,
                                const NodeManager & nodeManager,
                                EdgeManager & edgeManager,
                                FaceManager & faceManager );

  /**
   *
   * @param nodeID
   * @param nodeManager
   * @param edgeManager
   * @param faceManager
   * @return
   */
  realT MinimumToughnessOnNode( const localIndex nodeID,
                                const NodeManager & nodeManager,
                                EdgeManager & edgeManager,
                                FaceManager & faceManager );


  real64 calculateRuptureRate( FaceElementRegion & faceElementRegion,
                               EdgeManager const & edgeManager );

  /**
   * @struct viewKeyStruct holds char strings and viewKeys for fast lookup
   */
  struct viewKeyStruct : SolverBase::viewKeyStruct
  {
    constexpr static auto ruptureStateString = "ruptureState";
    constexpr static auto ruptureTimeString = "ruptureTime";
    constexpr static auto ruptureRateString = "ruptureRate";
    constexpr static auto SIFonFaceString = "SIFonFace";
    constexpr static auto K_ICString = "K_IC";
    constexpr static auto primaryCandidateFaceString = "primaryCandidateFace";
    constexpr static auto isFaceSeparableString = "isFaceSeparable";
    constexpr static auto failCriterionString = "failCriterion";
    constexpr static auto degreeFromCrackString = "degreeFromCrack";
    constexpr static auto degreeFromCrackTipString = "degreeFromCrackTip";
    constexpr static auto solidMaterialNameString = "solidMaterialName";
    constexpr static auto fExternalString = "fExternal";
    constexpr static auto SIFNodeString = "SIFNode";
    constexpr static auto tipNodesString = "tipNodes";
    constexpr static auto tipEdgesString = "tipEdges";
    constexpr static auto tipFacesString = "tipFaces";
    constexpr static auto trailingFacesString = "trailingFaces";
    constexpr static auto fractureRegionNameString = "fractureRegion";
    constexpr static auto mpiCommOrderString = "mpiCommOrder";

    //TODO: rock toughness should be a material parameter, and we need to make rock toughness to KIC a constitutive
    // relation.
    constexpr static auto rockToughnessString = "rockToughness";
    constexpr static auto K_IC_00String = "K_IC_00";
    constexpr static auto K_IC_01String = "K_IC_01";
    constexpr static auto K_IC_02String = "K_IC_02";
    constexpr static auto K_IC_10String = "K_IC_10";
    constexpr static auto K_IC_11String = "K_IC_11";
    constexpr static auto K_IC_12String = "K_IC_12";
    constexpr static auto K_IC_20String = "K_IC_20";
    constexpr static auto K_IC_21String = "K_IC_21";
    constexpr static auto K_IC_22String = "K_IC_22";

    //TODO: Once the node-based SIF criterion becomes mature and robust, remove the edge-based criterion.
    constexpr static auto nodeBasedSIFString = "nodeBasedSIF";
    constexpr static auto SIF_IString = "SIF_I";
    constexpr static auto SIF_IIString = "SIF_II";
    constexpr static auto SIF_IIIString = "SIF_III";

  }; //SurfaceGenViewKeys;


private:

  constexpr static real64 m_nonRuptureTime = 1e9;

  /// choice of failure criterion
  integer m_failCriterion=1;

  // solid solver name
  string m_solidMaterialName;

  localIndex m_solidMaterialFullIndex;

  int m_nodeBasedSIF;

  realT m_rockToughness;

  // Flag for consistent communication ordering
  int m_mpiCommOrder;

  /// set of separable faces
  SortedArray< localIndex > m_separableFaceSet;

  /// copy of the original node->face mapping prior to any separation
  ArrayOfSets< localIndex > m_originalNodetoFaces;

  /// copy of the original node->edge mapping prior to any separation
  ArrayOfSets< localIndex > m_originalNodetoEdges;

  /// copy of the original face->edge mapping prior to any separation
  ArrayOfArrays< localIndex >  m_originalFaceToEdges;

  /// collection of faces that have been used for separation of each node
  array1d< SortedArray< localIndex > > m_usedFacesForNode;

  /// copy of the original face->elemRegion mapping prior to any separation
  array2d< localIndex > m_originalFacesToElemRegion;

  /// copy of the original face->elemSubRegion mapping prior to any separation
  array2d< localIndex > m_originalFacesToElemSubRegion;

  /// copy of the original face->elemIndex mapping prior to any separation
  array2d< localIndex > m_originalFacesToElemIndex;

  /// name of the element region to place all new fractures
  string m_fractureRegionName;

  SortedArray< localIndex > m_tipNodes;

  SortedArray< localIndex > m_tipEdges;

  SortedArray< localIndex > m_tipFaces;

  SortedArray< localIndex > m_trailingFaces;

  SortedArray< localIndex > m_faceElemsRupturedThisSolve;

};

} /* namespace geosx */

#endif /* GEOSX_PHYSICSSOLVERS_SURFACEGENERATION_SURFACEGENERATOR_HPP_ */<|MERGE_RESOLUTION|>--- conflicted
+++ resolved
@@ -82,11 +82,7 @@
                         real64 const GEOSX_UNUSED_PARAM( eventProgress ),
                         DomainPartition *domain ) override
   {
-<<<<<<< HEAD
     SolverStep( time_n, dt, cycleNumber, domain );
-=======
-    SolverStep( time_n, dt, cycleNumber, domain->group_cast< DomainPartition * >());
->>>>>>> 6b8717ce
   }
 
   virtual real64 SolverStep( real64 const & time_n,
