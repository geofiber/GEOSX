--- conflicted
+++ resolved
@@ -1060,7 +1060,7 @@
                                                 this->m_massDamping,
                                                 this->m_newmarkBeta,
                                                 this->m_newmarkGamma,
-                                                m_gravityVector,
+                                                gravityVector(),
                                                 &dofManager,
                                                 &matrix,
                                                 &rhs );
@@ -1203,8 +1203,6 @@
 
 
   real64 const residual = sqrt(globalResidualNorm[0])/(globalResidualNorm[1]+1);  // the + 1 is for the first time-step when maxForce = 0;
-  std::cout<<globalResidualNorm[0]<<", "<<globalResidualNorm[1]<<std::endl;
-
 
   if( getLogLevel() >= 1 && logger::internal::rank==0 )
   {
@@ -1227,37 +1225,8 @@
                                                   real64 const scalingFactor,
                                                   DomainPartition * const domain )
 {
-<<<<<<< HEAD
-  MeshLevel * const mesh = domain->getMeshBody( 0 )->getMeshLevel( 0 );
-  NodeManager * const nodeManager = mesh->getNodeManager();
-
-  arrayView1d<R1Tensor> const & disp = nodeManager->getReference<array1d<R1Tensor> >(keys::TotalDisplacement);
-  if( getLogLevel() >= 3 )
-  {
-    std::cout<<"Displacement - presolution"<<std::endl;
-    for( localIndex a=0 ; a<disp.size() ; ++a )
-    {
-      std::cout<<MpiWrapper::Comm_rank(MPI_COMM_GEOSX)<<" "<<a<<", "<<disp[a]<<std::endl;
-    }
-  }
-
-  string fieldName = keys::TotalDisplacement;
-  dofManager.addVectorToField( solution, fieldName, -scalingFactor, nodeManager, keys::IncrementalDisplacement );
-  dofManager.addVectorToField( solution, fieldName, -scalingFactor, nodeManager, keys::TotalDisplacement );
-=======
   dofManager.addVectorToField( solution, keys::TotalDisplacement, keys::IncrementalDisplacement, -scalingFactor );
   dofManager.addVectorToField( solution, keys::TotalDisplacement, keys::TotalDisplacement, -scalingFactor );
->>>>>>> 817d06ff
-
-  if( getLogLevel() >= 3 )
-  {
-    std::cout<<"Displacement - postsolution"<<std::endl;
-    for( localIndex a=0 ; a<disp.size() ; ++a )
-    {
-      std::cout<<MpiWrapper::Comm_rank(MPI_COMM_GEOSX)<<" "<<a<<", "<<disp[a]<<std::endl;
-    }
-  }
-
 
   std::map<string, string_array > fieldNames;
   fieldNames["node"].push_back( keys::IncrementalDisplacement );
