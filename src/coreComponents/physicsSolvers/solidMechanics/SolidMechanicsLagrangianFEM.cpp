--- conflicted
+++ resolved
@@ -282,7 +282,7 @@
   MeshLevel * const mesh = domain->getMeshBodies()->GetGroup<MeshBody>(0)->getMeshLevel(0);
   NodeManager * const nodes = mesh->getNodeManager();
 
-  ElementRegionManager const * const elementRegionManager = mesh->getElemManager();
+  ElementRegionManager * const elementRegionManager = mesh->getElemManager();
   ConstitutiveManager const * const constitutiveManager = domain->GetGroup<ConstitutiveManager >(keys::ConstitutiveManager);
 
   arrayView1d<real64> & mass = nodes->getReference<array1d<real64>>(keys::Mass);
@@ -302,18 +302,16 @@
                                                                  arrayView2d<real64 const> >( "density",
                                                                                         constitutiveManager);
 
+  ElementRegionManager::ElementViewAccessor<arrayView1d<real64>> const
+  elementMass = elementRegionManager->ConstructViewAccessor<array1d<real64>, arrayView1d<real64>>(keys::ElementMass);
+
   for( localIndex er=0 ; er<elementRegionManager->numRegions() ; ++er )
   {
     ElementRegionBase const * const elemRegion = elementRegionManager->GetRegion(er);
 
     elemRegion->forElementSubRegionsIndex<CellElementSubRegion>([&]( localIndex const esr, CellElementSubRegion const * const elementSubRegion )
     {
-<<<<<<< HEAD
-      arrayView2d<real64> const & detJ = elementSubRegion->getReference< array2d<real64> >(keys::detJ);
-      arrayView1d<real64> const & elementMass = elementSubRegion->getReference< array1d<real64> >(keys::ElementMass);
-=======
       arrayView2d<real64 const> const & detJ = elementSubRegion->getReference< array2d<real64> >(keys::detJ);
->>>>>>> b394e516
       arrayView2d<localIndex const, cells::NODE_MAP_USD> const & elemsToNodes = elementSubRegion->nodeList();
 
       std::unique_ptr<FiniteElementBase>
@@ -322,14 +320,14 @@
       for( localIndex k=0 ; k < elemsToNodes.size(0) ; ++k )
       {
         // TODO this integration needs to be be carried out properly.
-        elementMass[k] = 0;
+        elementMass[er][esr][k] = 0;
         for( localIndex q=0 ; q<fe->n_quadrature_points() ; ++q )
         {
-          elementMass[k] += rho[er][esr][m_solidMaterialFullIndex][k][q] * detJ[k][q];
+          elementMass[er][esr][k] += rho[er][esr][m_solidMaterialFullIndex][k][q] * detJ[k][q];
         }
         for( localIndex a=0 ; a< elemsToNodes.size(1) ; ++a )
         {
-          mass[elemsToNodes[k][a]] += elementMass[k]/elemsToNodes.size(1);
+          mass[elemsToNodes[k][a]] += elementMass[er][esr][k]/elemsToNodes.size(1);
         }
 
         for( localIndex a=0 ; a<elementSubRegion->numNodesPerElement() ; ++a )
@@ -411,6 +409,8 @@
                                                                  arrayView2d<real64 const> >( "density",
                                                                                               constitutiveManager);
 
+  ElementRegionManager::ElementViewAccessor<arrayView1d<real64>> const
+  elementMass = elementRegionManager->ConstructViewAccessor<array1d<real64>, arrayView1d<real64>>(keys::ElementMass);
 
   NumericalMethodsManager const *
   numericalMethodManager = domain->getParent()->GetGroup<NumericalMethodsManager>(keys::numericalMethodsManager);
@@ -450,14 +450,14 @@
       {
 
         // TODO this integration needs to be be carried out properly.
-        real64 elemMass = 0;
+        elementMass[er][esr][k] = 0;
         for( localIndex q=0 ; q<fe->n_quadrature_points() ; ++q )
         {
-          elemMass += rho[er][esr][m_solidMaterialFullIndex][k][q] * detJ[k][q];
+          elementMass[er][esr][k] += rho[er][esr][m_solidMaterialFullIndex][k][q] * detJ[k][q];
         }
         for( localIndex a=0 ; a< elemsToNodes.size(1) ; ++a )
         {
-          mass[elemsToNodes[k][a]] += elemMass/elemsToNodes.size(1);
+          mass[elemsToNodes[k][a]] += elementMass[er][esr][k]/elemsToNodes.size(1);
         }
 
         bool isAttachedToGhostNode = false;
@@ -637,7 +637,6 @@
     }
   );
 
-<<<<<<< HEAD
 }
 
 
@@ -673,14 +672,11 @@
     elemManager->ConstructFullMaterialViewAccessor<real64>( "BiotCoefficient", constitutiveManager);
 
   ElementRegionManager::MaterialViewAccessor< arrayView3d<real64, solid::STRESS_USD> > const
-=======
-  ElementRegionManager::MaterialViewAccessor< arrayView3d<real64, solid::STRESS_USD> >
->>>>>>> b394e516
   stress = elemManager->ConstructFullMaterialViewAccessor< array3d<real64, solid::STRESS_PERMUTATION>,
                                                            arrayView3d<real64, solid::STRESS_USD> >( SolidBase::viewKeyStruct::stressString,
                                                                                                      constitutiveManager);
 
-  ElementRegionManager::ConstitutiveRelationAccessor<ConstitutiveBase>
+  ElementRegionManager::ConstitutiveRelationAccessor<ConstitutiveBase> const
   constitutiveRelations = elemManager->ConstructFullConstitutiveAccessor<ConstitutiveBase>(constitutiveManager);
 
   // add fluid pressure
@@ -704,7 +700,7 @@
 
       arrayView2d<real64 const > const & detJ = elementSubRegion->getReference< array2d<real64> >(keys::detJ);
 
-      arrayView1d<real64> const & elementMass = elementSubRegion->getReference< array1d<real64> >(keys::ElementMass);
+      arrayView1d<real64 const> const & elementMass = elementSubRegion->getReference< array1d<real64> >(keys::ElementMass);
 
       arrayView2d<localIndex const, cells::NODE_MAP_USD> const & elemsToNodes = elementSubRegion->nodeList();
 
@@ -772,7 +768,7 @@
 
       arrayView2d<real64 const> const & detJ = elementSubRegion->getReference< array2d<real64> >(keys::detJ);
 
-      arrayView1d<real64> const & elementMass = elementSubRegion->getReference< array1d<real64> >(keys::ElementMass);
+      arrayView1d<real64 const> const & elementMass = elementSubRegion->getReference< array1d<real64> >(keys::ElementMass);
 
       arrayView2d<localIndex const, cells::NODE_MAP_USD> const & elemsToNodes = elementSubRegion->nodeList();
 
@@ -984,7 +980,7 @@
 
   arrayView2d<real64, nodes::ACCELERATION_USD> const & acc = nodeManager->acceleration();
 
-//  arrayView1d<integer const> const & faceGhostRank = faceManager->GhostRank();
+//  arrayView1d<integer const> const & faceGhostRank = faceManager->GhostRank();;
 
   fsManager.Apply( time,
                    domain,
@@ -992,7 +988,7 @@
                    string("Traction"),
                    [&]( FieldSpecificationBase const * const bc,
                         string const &,
-                        SortedArray<localIndex> const & targetSet,
+                        SortedArrayView<localIndex const> const & targetSet,
                         Group * const GEOSX_UNUSED_PARAM( targetGroup ),
                         string const GEOSX_UNUSED_PARAM( fieldName ) )
   {
