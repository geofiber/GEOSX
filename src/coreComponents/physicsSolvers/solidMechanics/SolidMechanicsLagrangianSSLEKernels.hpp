--- conflicted
+++ resolved
@@ -72,17 +72,13 @@
   static inline real64
   Launch( CONSTITUTIVE_TYPE * const constitutiveRelation,
           arrayView2d<localIndex const> const & elemsToNodes,
-<<<<<<< HEAD
-          arrayView4d<real64 const> const & dNdX,
-=======
           arrayView4d< double const> const &
-#if CALC_SHAPE_FUNCTION_DERIVATIVES!=1
+#if !CALC_SHAPE_FUNCTION_DERIVATIVES
           dNdX
 #endif
           ,
->>>>>>> 3063b725
           arrayView2d<real64 const> const & detJ,
-#if CALC_SHAPE_FUNCTION_DERIVATIVES==1
+#if CALC_SHAPE_FUNCTION_DERIVATIVES
           arrayView1d<R1Tensor const> const & X,
 #else
           arrayView1d<R1Tensor const> const & u,
@@ -112,11 +108,10 @@
     static bool outputMessage = true;
     if (outputMessage)
     {
-<<<<<<< HEAD
       GEOS_LOG("numElems = " << numElems);
-=======
-#if CALC_SHAPE_FUNCTION_DERIVATIVES!=1
->>>>>>> 3063b725
+#if CALC_SHAPE_FUNCTION_DERIVATIVES
+      GEOS_LOG("Calculating shape function derivatives on the fly");
+#else
       GEOS_LOG("dNdX::shape = (" << dNdX.size(0) << ", " << dNdX.size(1) << ", " << dNdX.size(2) << ", " << dNdX.size(3) << ")");
 #endif
       GEOS_LOG("detJ::shape = (" << detJ.size(0) << ", " << detJ.size(1) << ")");
@@ -137,29 +132,31 @@
                                    GEOSX_DEVICE_LAMBDA ( localIndex const k )
     {
       real64 f_local[ NUM_NODES_PER_ELEM ][ 3 ] = {};
-<<<<<<< HEAD
 
 #if STORE_NODE_DATA_LOCALLY
       real64 v_local[ NUM_NODES_PER_ELEM ][ 3 ];
-=======
-#if CALC_SHAPE_FUNCTION_DERIVATIVES==1
-      real64 X_local[3][8] = {};
-#endif
->>>>>>> 3063b725
       for ( localIndex a = 0; a < NUM_NODES_PER_ELEM; ++a )
       {
         for ( int b = 0; b < 3; ++b )
         {
           v_local[ a ][ b ] = vel[ TONODESRELATION_ACCESSOR(elemsToNodes, k, a ) ][ b ];
-#if CALC_SHAPE_FUNCTION_DERIVATIVES==1
+        }
+      }
+
+      #define VELOCITY_ACCESSOR(k, a, b) v_local[ a ][ b ]
+#else
+      #define VELOCITY_ACCESSOR(k, a, b) vel[ TONODESRELATION_ACCESSOR(elemsToNodes, k, a ) ][ b ]
+#endif
+
+#if CALC_SHAPE_FUNCTION_DERIVATIVES
+      real64 X_local[3][8];
+      for ( localIndex a = 0; a < NUM_NODES_PER_ELEM; ++a )
+      {
+        for ( int b = 0; b < 3; ++b )
+        {
           X_local[ b ][ a ] = X[ TONODESRELATION_ACCESSOR(elemsToNodes, k, a ) ][ b ];
-#endif
         }
       }
-
-      #define VELOCITY_ACCESSOR(k, a, b) v_local[ a ][ b ]
-#else
-      #define VELOCITY_ACCESSOR(k, a, b) vel[ TONODESRELATION_ACCESSOR(elemsToNodes, k, a ) ][ b ]
 #endif
 
       real64 c[ 6 ][ 6 ];
@@ -168,8 +165,7 @@
       //Compute Quadrature
       for ( localIndex q = 0; q < NUM_QUADRATURE_POINTS; ++q )
       {
-
-#if CALC_SHAPE_FUNCTION_DERIVATIVES==1
+#if CALC_SHAPE_FUNCTION_DERIVATIVES
         real64 dNdX[3][8];
         FiniteElementShapeKernel::shapeFunctionDerivatives( q, X_local, dNdX );
 #endif
