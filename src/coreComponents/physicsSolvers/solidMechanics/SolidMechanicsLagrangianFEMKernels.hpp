/*
 * ------------------------------------------------------------------------------------------------------------
 * SPDX-License-Identifier: LGPL-2.1-only
 *
 * Copyright (c) 2018-2019 Lawrence Livermore National Security LLC
 * Copyright (c) 2018-2019 The Board of Trustees of the Leland Stanford Junior University
 * Copyright (c) 2018-2019 Total, S.A
 * Copyright (c) 2019-     GEOSX Contributors
 * All right reserved
 *
 * See top level LICENSE, COPYRIGHT, CONTRIBUTORS, NOTICE, and ACKNOWLEDGEMENTS files for details.
 * ------------------------------------------------------------------------------------------------------------
 */

/**
 * @file SolidMechanicsLagrangianFEMKernels.hpp
 */

#pragma once

#include "common/DataTypes.hpp"
#include "constitutive/ConstitutiveBase.hpp"
#include "finiteElement/ElementLibrary/FiniteElementBase.h"
#include "Epetra_FECrsMatrix.h"
#include "Epetra_FEVector.h"
#include "common/DataTypes.hpp"
#include "constitutive/ConstitutiveBase.hpp"
#include "constitutive/solid/solidSelector.hpp"
#include "rajaInterface/GEOS_RAJA_Interface.hpp"
#include "finiteElement/Kinematics.h"
#include "common/TimingMacros.hpp"

namespace geosx
{

/**
 * @enum timeIntegrationOption
 *
 * The options for time integration
 */
enum class timeIntegrationOption : int
{
  QuasiStatic,    //!< QuasiStatic
  ImplicitDynamic,//!< ImplicitDynamic
  ExplicitDynamic //!< ExplicitDynamic
};

namespace SolidMechanicsLagrangianFEMKernels
{

inline void velocityUpdate( arrayView2d<real64, nodes::ACCELERATION_USD> const & acceleration,
                            arrayView2d<real64, nodes::VELOCITY_USD> const & velocity,
                            real64 const dt )
{
  GEOSX_MARK_FUNCTION;

  localIndex const N = acceleration.size( 0 );
  forAll< parallelDevicePolicy<> >( N, GEOSX_DEVICE_LAMBDA ( localIndex const i )
  {
    for (int j = 0; j < 3; ++j)
    {
      velocity( i, j ) += dt * acceleration( i, j );
      acceleration( i, j ) = 0;
    }
  });
}

inline void velocityUpdate( arrayView2d<real64, nodes::ACCELERATION_USD> const & acceleration,
                            arrayView1d<real64 const> const & mass,
                            arrayView2d<real64, nodes::VELOCITY_USD> const & velocity,
                            real64 const dt,
                            LvArray::SortedArrayView<localIndex const, localIndex> const & indices )
{
  GEOSX_MARK_FUNCTION;

  forAll< parallelDevicePolicy<> >( indices.size(), GEOSX_DEVICE_LAMBDA ( localIndex const i )
  {
    localIndex const a = indices[ i ];
    for (int j = 0; j < 3; ++j)
    {
      acceleration( a, j ) /= mass[ a ];
      velocity( a, j ) += dt * acceleration( a, j );
    }
  });
}

inline void displacementUpdate( arrayView2d<real64 const, nodes::VELOCITY_USD> const & velocity,
                                arrayView2d<real64, nodes::INCR_DISPLACEMENT_USD> const & uhat,
                                arrayView2d<real64, nodes::TOTAL_DISPLACEMENT_USD> const & u,
                                real64 const dt )
{
  GEOSX_MARK_FUNCTION;

  localIndex const N = velocity.size( 0 );
  forAll< parallelDevicePolicy<> >( N, GEOSX_DEVICE_LAMBDA ( localIndex const i )
  {
    for (int j = 0; j < 3; ++j)
    {
      uhat( i, j ) = velocity( i, j ) * dt;
      u( i, j ) += uhat( i, j );
    }
  });
}

template< int N >
inline void Integrate( const R2SymTensor& fieldvar,
                       arraySlice1d<R1Tensor const> const & dNdX,
                       real64 const& detJ,
                       real64 const& detF,
                       const R2Tensor& fInv,
                       R1Tensor * GEOSX_RESTRICT const result )
{
  real64 const integrationFactor = detJ * detF;

  R2Tensor P;
  P.AijBkj( fieldvar, fInv );
  P *= integrationFactor;

  for( int a=0 ; a<N ; ++a )  // loop through all shape functions in element
  {
    result[a].minusAijBj( P, dNdX[a] );
  }
}

/**
 * @brief Function to select which templated kernel function to call.
 * @tparam KERNELWRAPPER A struct or class that contains the following method
 *  "Launch<NUM_NODES_PER_ELEM, NUM_QUADRATURE_POINTS, CONSTITUTIVE_TYPE>( CONSTITUTIVE_TYPE *, PARAMS... )"
 * @tparam PARAMS Variadic parameter pack to pass arguments to Launch function.
 * @param NUM_NODES_PER_ELEM The number of nodes in an element.
 * @param NUM_QUADRATURE_POINTS The number of quadrature points in an element.
 * @param params Variadic parameter list to hold all parameters that are forwarded to the kernel function.
 * @return Depends on the kernel.
 */
template< typename KERNELWRAPPER, typename ... PARAMS>
inline real64
ElementKernelLaunchSelector( localIndex NUM_NODES_PER_ELEM,
                             localIndex NUM_QUADRATURE_POINTS,
                             constitutive::ConstitutiveBase * const constitutiveRelation,
                             PARAMS&& ... params)
{
  real64 rval = 0;

  constitutive::constitutiveUpdatePassThru( constitutiveRelation, [&]( auto & constitutive )
  {
    using CONSTITUTIVE_TYPE = TYPEOFREF( constitutive );
    if( NUM_NODES_PER_ELEM==8 && NUM_QUADRATURE_POINTS==8 )
    {
      rval = KERNELWRAPPER::template Launch<8,8, CONSTITUTIVE_TYPE>( &constitutive, std::forward<PARAMS>(params)... );
    }
    else if( NUM_NODES_PER_ELEM==4 && NUM_QUADRATURE_POINTS==1 )
    {
      rval = KERNELWRAPPER::template Launch<4,1, CONSTITUTIVE_TYPE>( &constitutive, std::forward<PARAMS>(params)... );
    }
  });
  return rval;
}

/**
 * @struct Structure to wrap templated function that implements the explicit time integration kernel.
 */
struct ExplicitKernel
{
  /**
   * @brief Launch of the element processing kernel for explicit time integration.
   * @tparam NUM_NODES_PER_ELEM The number of nodes/dof per element.
   * @tparam NUM_QUADRATURE_POINTS The number of quadrature points per element.
   * @tparam CONSTITUTIVE_TYPE the type of the constitutive relation that is being used.
   * @param A pointer to the constitutive relation that is being used.
   * @param elementList The list of elements to be processed
   * @param elemsToNodes The map from the elements to the nodes that form that element.
   * @param dNdX The derivatives of the shape functions wrt the reference configuration.
   * @param detJ The determinant of the transformation matrix (Jacobian) to the parent element.
   * @param u The nodal array of total displacements.
   * @param vel The nodal array of velocity.
   * @param acc The nodal array of force/acceleration.
   * @param stress The stress at each element quadrature point
   * @param dt The timestep
   * @return The achieved timestep.
   */
  template< localIndex NUM_NODES_PER_ELEM, localIndex NUM_QUADRATURE_POINTS, typename CONSTITUTIVE_TYPE >
  static inline real64
  Launch( CONSTITUTIVE_TYPE * const constitutiveRelation,
          LvArray::SortedArrayView<localIndex const, localIndex> const & elementList,
          arrayView2d<localIndex const, cells::NODE_MAP_USD> const & elemsToNodes,
          arrayView3d< R1Tensor const> const & dNdX,
          arrayView2d<real64 const> const & detJ,
          arrayView2d<real64 const, nodes::TOTAL_DISPLACEMENT_USD> const & u,
          arrayView2d<real64 const, nodes::VELOCITY_USD> const & vel,
          arrayView2d<real64, nodes::ACCELERATION_USD> const & acc,
          arrayView3d<real64 const, solid::STRESS_USD> const & stress,
          real64 const dt )
  {
    forall_in_set<serialPolicy>( elementList.values(),
                                 elementList.size(),
                                 GEOSX_LAMBDA ( localIndex const k )
    {
      R1Tensor v_local[NUM_NODES_PER_ELEM];
      R1Tensor u_local[NUM_NODES_PER_ELEM];
      R1Tensor f_local[NUM_NODES_PER_ELEM];

      for( localIndex i = 0; i < NUM_NODES_PER_ELEM; ++i )
      {
        localIndex const nodeIndex = elemsToNodes( k, i );
        u_local[ i ] = u[ nodeIndex ];
        v_local[ i ] = vel[ nodeIndex ];
      }

      //Compute Quadrature
      for( localIndex q = 0 ; q<NUM_QUADRATURE_POINTS ; ++q)
      {
        R2Tensor dUhatdX, dUdX;
        CalculateGradients<NUM_NODES_PER_ELEM>( dUhatdX, dUdX, v_local, u_local, dNdX[k][q]);
        dUhatdX *= dt;

        R2Tensor F,Ldt, fInv;

        // calculate du/dX
        F = dUhatdX;
        F *= 0.5;
        F += dUdX;
        F.PlusIdentity(1.0);
        fInv.Inverse(F);

        // chain rule: calculate dv/du = dv/dX * dX/du
        Ldt.AijBjk(dUhatdX, fInv);

        // calculate gradient (end of step)
        F = dUhatdX;
        F += dUdX;
        F.PlusIdentity(1.0);
        real64 detF = F.Det();
        fInv.Inverse(F);


        R2Tensor Rot;
        R2SymTensor Dadt;
        HughesWinget(Rot, Dadt, Ldt);

        constitutiveRelation->StateUpdatePoint( k, q, Dadt, Rot, 0);

        Integrate<NUM_NODES_PER_ELEM>( stress[k][q], dNdX[k][q], detJ[k][q], detF, fInv, f_local );
      }//quadrature loop
     
      for( localIndex a = 0 ; a < NUM_NODES_PER_ELEM ; ++a )
      {
        localIndex const i = elemsToNodes( k, a );
        RAJA::atomicAdd<serialAtomic>( &acc( i, 0 ), f_local[ a ][ 0 ] );
        RAJA::atomicAdd<serialAtomic>( &acc( i, 1 ), f_local[ a ][ 1 ] );
        RAJA::atomicAdd<serialAtomic>( &acc( i, 2 ), f_local[ a ][ 2 ] );
      }

    });

    return dt;
  }


  static inline real64
  CalculateSingleNodalForce( localIndex const k,
                             localIndex const targetNode,
                             localIndex const numQuadraturePoints,
                             arrayView3d< R1Tensor const> const & dNdX,
                             arrayView2d<real64 const> const & detJ,
                             arrayView3d<real64 const, solid::STRESS_USD> const & stress,
                             R1Tensor & force )
  {
    GEOSX_MARK_FUNCTION;
    localIndex const & a = targetNode;

    //Compute Quadrature
    for ( localIndex q = 0; q < numQuadraturePoints; ++q )
    {
      force[ 0 ] -= ( stress( k, q, 1 ) * dNdX( k, q, a )[ 1 ] +
                      stress( k, q, 3 ) * dNdX( k, q, a )[ 2 ] +
                      stress( k, q, 0 ) * dNdX( k, q, a )[ 0 ] ) * detJ( k, q );
      force[ 1 ] -= ( stress( k, q, 1 ) * dNdX( k, q, a )[ 0 ] +
                      stress( k, q, 4 ) * dNdX( k, q, a )[ 2 ] +
                      stress( k, q, 2 ) * dNdX( k, q, a )[ 1 ] ) * detJ( k, q );
      force[ 2 ] -= ( stress( k, q, 3 ) * dNdX( k, q, a )[ 0 ] +
                      stress( k, q, 4 ) * dNdX( k, q, a )[ 1 ] +
                      stress( k, q, 5 ) * dNdX( k, q, a )[ 2 ] ) * detJ( k, q );
    }//quadrature loop

    return 0;
  }

};

/**
 * @struct Structure to wrap templated function that implements the implicit time integration kernel.
 */
struct ImplicitKernel
{
  /**
   * @brief Launch of the element processing kernel for implicit time integration.
   * @tparam NUM_NODES_PER_ELEM The number of nodes/dof per element.
   * @tparam NUM_QUADRATURE_POINTS The number of quadrature points per element.
   * @tparam CONSTITUTIVE_TYPE the type of the constitutive relation that is being used.
   * @param constitutiveRelation A pointer to the constitutive relation that is being used.
   * @param numElems The number of elements the kernel will process.
   * @param dt The timestep.
   * @param dNdX The derivatives of the shape functions wrt the reference configuration.
   * @param detJ The determinant of the transformation matrix (Jacobian) to the parent element.
   * @param fe A pointer to the finite element class used in this kernel.
   * @param elemGhostRank An array containing the values of the owning ranks for ghost elements.
   * @param elemsToNodes The map from the elements to the nodes that form that element.
   * @param globalDofNumber The map from localIndex to the globalDOF number.
   * @param disp The array of total displacements.
   * @param uhat The array of incremental displacements (displacement for this step).
   * @param vtilde The array for the velocity predictor.
   * @param uhattilde The array for the incremental displacement predictor.
   * @param density The array containing the density
   * @param fluidPressure Array containing element fluid pressure at the beginning of the step.
   * @param deltaFluidPressure Array containing the change in element fluid pressure over this step.
   * @param biotCoefficient The biotCoefficient used to calculate effective stress.
   * @param tiOption The time integration option used for the integration.
   * @param stiffnessDamping The stiffness damping coefficient for the Newmark method assuming Rayleigh damping.
   * @param massDamping The mass damping coefficient for the Newmark method assuming Rayleigh damping.
   * @param newmarkBeta The value of \beta in the Newmark update.
   * @param newmarkGamma The value of \gamma in the Newmark update.
   * @param dofManager degree-of-freedom manager associated with the linear system
   * @param matrix sparse matrix containing the derivatives of the residual wrt displacement
   * @param rhs parallel vector containing the global residual
   * @return The maximum nodal force contribution from all elements.
   */
  template< localIndex NUM_NODES_PER_ELEM, localIndex NUM_QUADRATURE_POINTS, typename CONSTITUTIVE_TYPE >
  static inline real64
<<<<<<< HEAD
  Launch( CONSTITUTIVE_TYPE * const GEOSX_UNUSED_ARG( constitutiveRelation ),
          localIndex const GEOSX_UNUSED_ARG( numElems ),
          real64 const GEOSX_UNUSED_ARG( dt ),
          arrayView3d<R1Tensor const> const & GEOSX_UNUSED_ARG( dNdX ),
          arrayView2d<real64 const > const& GEOSX_UNUSED_ARG( detJ ),
          FiniteElementBase const * const GEOSX_UNUSED_ARG( fe ),
          arrayView1d< integer const > const & GEOSX_UNUSED_ARG( elemGhostRank ),
          arrayView2d< localIndex const, CellBlock::NODE_MAP_UNIT_STRIDE_DIM > const & GEOSX_UNUSED_ARG( elemsToNodes ),
          arrayView1d< globalIndex const > const & GEOSX_UNUSED_ARG( globalDofNumber ),
          arrayView1d< R1Tensor const > const & GEOSX_UNUSED_ARG( disp ),
          arrayView1d< R1Tensor const > const & GEOSX_UNUSED_ARG( uhat ),
          arrayView1d< R1Tensor const > const & GEOSX_UNUSED_ARG( vtilde ),
          arrayView1d< R1Tensor const > const & GEOSX_UNUSED_ARG( uhattilde ),
          arrayView2d< real64 const > const & GEOSX_UNUSED_ARG( density ),
          arrayView1d< real64 const > const & GEOSX_UNUSED_ARG( fluidPressure ),
          arrayView1d< real64 const > const & GEOSX_UNUSED_ARG( deltaFluidPressure ),
          arrayView1d< real64 const > const & GEOSX_UNUSED_ARG( biotCoefficient ),
          timeIntegrationOption const GEOSX_UNUSED_ARG( tiOption ),
          real64 const GEOSX_UNUSED_ARG( stiffnessDamping ),
          real64 const GEOSX_UNUSED_ARG( massDamping ),
          real64 const GEOSX_UNUSED_ARG( newmarkBeta ),
          real64 const GEOSX_UNUSED_ARG( newmarkGamma ),
          R1Tensor const & GEOSX_UNUSED_ARG(gravityVector),
          DofManager const * const GEOSX_UNUSED_ARG( dofManager ),
          ParallelMatrix * const GEOSX_UNUSED_ARG( matrix ),
          ParallelVector * const GEOSX_UNUSED_ARG( rhs ) )
=======
  Launch( CONSTITUTIVE_TYPE * const GEOSX_UNUSED_PARAM( constitutiveRelation ),
          localIndex const GEOSX_UNUSED_PARAM( numElems ),
          real64 const GEOSX_UNUSED_PARAM( dt ),
          arrayView3d<R1Tensor const> const & GEOSX_UNUSED_PARAM( dNdX ),
          arrayView2d<real64 const > const& GEOSX_UNUSED_PARAM( detJ ),
          FiniteElementBase const * const GEOSX_UNUSED_PARAM( fe ),
          arrayView1d< integer const > const & GEOSX_UNUSED_PARAM( elemGhostRank ),
          arrayView2d< localIndex const, cells::NODE_MAP_USD > const & GEOSX_UNUSED_PARAM( elemsToNodes ),
          arrayView1d< globalIndex const > const & GEOSX_UNUSED_PARAM( globalDofNumber ),
          arrayView2d< real64 const, nodes::TOTAL_DISPLACEMENT_USD > const & GEOSX_UNUSED_PARAM( disp ),
          arrayView2d< real64 const, nodes::INCR_DISPLACEMENT_USD > const & GEOSX_UNUSED_PARAM( uhat ),
          arrayView1d< R1Tensor const > const & GEOSX_UNUSED_PARAM( vtilde ),
          arrayView1d< R1Tensor const > const & GEOSX_UNUSED_PARAM( uhattilde ),
          arrayView2d< real64 const > const & GEOSX_UNUSED_PARAM( density ),
          arrayView1d< real64 const > const & GEOSX_UNUSED_PARAM( fluidPressure ),
          arrayView1d< real64 const > const & GEOSX_UNUSED_PARAM( deltaFluidPressure ),
          arrayView1d< real64 const > const & GEOSX_UNUSED_PARAM( biotCoefficient ),
          timeIntegrationOption const GEOSX_UNUSED_PARAM( tiOption ),
          real64 const GEOSX_UNUSED_PARAM( stiffnessDamping ),
          real64 const GEOSX_UNUSED_PARAM( massDamping ),
          real64 const GEOSX_UNUSED_PARAM( newmarkBeta ),
          real64 const GEOSX_UNUSED_PARAM( newmarkGamma ),
          R1Tensor const & GEOSX_UNUSED_PARAM(gravityVector),
          DofManager const * const GEOSX_UNUSED_PARAM( dofManager ),
          ParallelMatrix * const GEOSX_UNUSED_PARAM( matrix ),
          ParallelVector * const GEOSX_UNUSED_PARAM( rhs ) )
>>>>>>> 48a51b14
  {
    GEOSX_ERROR("SolidMechanicsLagrangianFEM::ImplicitElementKernelWrapper::Launch() not implemented");
    return 0;
  }

};

} // namespace SolidMechanicsLagrangianFEMKernels

} // namespace geosx<|MERGE_RESOLUTION|>--- conflicted
+++ resolved
@@ -326,34 +326,6 @@
    */
   template< localIndex NUM_NODES_PER_ELEM, localIndex NUM_QUADRATURE_POINTS, typename CONSTITUTIVE_TYPE >
   static inline real64
-<<<<<<< HEAD
-  Launch( CONSTITUTIVE_TYPE * const GEOSX_UNUSED_ARG( constitutiveRelation ),
-          localIndex const GEOSX_UNUSED_ARG( numElems ),
-          real64 const GEOSX_UNUSED_ARG( dt ),
-          arrayView3d<R1Tensor const> const & GEOSX_UNUSED_ARG( dNdX ),
-          arrayView2d<real64 const > const& GEOSX_UNUSED_ARG( detJ ),
-          FiniteElementBase const * const GEOSX_UNUSED_ARG( fe ),
-          arrayView1d< integer const > const & GEOSX_UNUSED_ARG( elemGhostRank ),
-          arrayView2d< localIndex const, CellBlock::NODE_MAP_UNIT_STRIDE_DIM > const & GEOSX_UNUSED_ARG( elemsToNodes ),
-          arrayView1d< globalIndex const > const & GEOSX_UNUSED_ARG( globalDofNumber ),
-          arrayView1d< R1Tensor const > const & GEOSX_UNUSED_ARG( disp ),
-          arrayView1d< R1Tensor const > const & GEOSX_UNUSED_ARG( uhat ),
-          arrayView1d< R1Tensor const > const & GEOSX_UNUSED_ARG( vtilde ),
-          arrayView1d< R1Tensor const > const & GEOSX_UNUSED_ARG( uhattilde ),
-          arrayView2d< real64 const > const & GEOSX_UNUSED_ARG( density ),
-          arrayView1d< real64 const > const & GEOSX_UNUSED_ARG( fluidPressure ),
-          arrayView1d< real64 const > const & GEOSX_UNUSED_ARG( deltaFluidPressure ),
-          arrayView1d< real64 const > const & GEOSX_UNUSED_ARG( biotCoefficient ),
-          timeIntegrationOption const GEOSX_UNUSED_ARG( tiOption ),
-          real64 const GEOSX_UNUSED_ARG( stiffnessDamping ),
-          real64 const GEOSX_UNUSED_ARG( massDamping ),
-          real64 const GEOSX_UNUSED_ARG( newmarkBeta ),
-          real64 const GEOSX_UNUSED_ARG( newmarkGamma ),
-          R1Tensor const & GEOSX_UNUSED_ARG(gravityVector),
-          DofManager const * const GEOSX_UNUSED_ARG( dofManager ),
-          ParallelMatrix * const GEOSX_UNUSED_ARG( matrix ),
-          ParallelVector * const GEOSX_UNUSED_ARG( rhs ) )
-=======
   Launch( CONSTITUTIVE_TYPE * const GEOSX_UNUSED_PARAM( constitutiveRelation ),
           localIndex const GEOSX_UNUSED_PARAM( numElems ),
           real64 const GEOSX_UNUSED_PARAM( dt ),
@@ -380,7 +352,6 @@
           DofManager const * const GEOSX_UNUSED_PARAM( dofManager ),
           ParallelMatrix * const GEOSX_UNUSED_PARAM( matrix ),
           ParallelVector * const GEOSX_UNUSED_PARAM( rhs ) )
->>>>>>> 48a51b14
   {
     GEOSX_ERROR("SolidMechanicsLagrangianFEM::ImplicitElementKernelWrapper::Launch() not implemented");
     return 0;
