/*
 * ------------------------------------------------------------------------------------------------------------
 * SPDX-License-Identifier: LGPL-2.1-only
 *
 * Copyright (c) 2018-2019 Lawrence Livermore National Security LLC
 * Copyright (c) 2018-2019 The Board of Trustees of the Leland Stanford Junior University
 * Copyright (c) 2018-2019 Total, S.A
 * Copyright (c) 2019-     GEOSX Contributors
 * All right reserved
 *
 * See top level LICENSE, COPYRIGHT, CONTRIBUTORS, NOTICE, and ACKNOWLEDGEMENTS files for details.
 * ------------------------------------------------------------------------------------------------------------
 */

/**
 * @file ProppantTransport.cpp
 */

#include "ProppantTransport.hpp"

#include "managers/FieldSpecification/FieldSpecificationManager.hpp"
#include "codingUtilities/Utilities.hpp"
#include "common/DataTypes.hpp"
#include "common/TimingMacros.hpp"
#include "constitutive/ConstitutiveManager.hpp"
#include "constitutive/fluid/SlurryFluidBase.hpp"
#include "constitutive/fluid/ParticleFluidBase.hpp"
#include "finiteVolume/FiniteVolumeManager.hpp"
#include "finiteVolume/FluxApproximationBase.hpp"
#include "managers/DomainPartition.hpp"
#include "managers/NumericalMethodsManager.hpp"
#include "mesh/MeshForLoopInterface.hpp"
#include "meshUtilities/ComputationalGeometry.hpp"
#include "mpiCommunications/CommunicationTools.hpp"
#include "mpiCommunications/NeighborCommunicator.hpp"
#include "mesh/FaceElementRegion.hpp"

#include "physicsSolvers/fluidFlow/ProppantTransportKernels.hpp"

/**
 * @namespace the geosx namespace that encapsulates the majority of the code
 */
namespace geosx
{

using namespace dataRepository;
using namespace constitutive;
using namespace ProppantTransportKernels;

ProppantTransport::ProppantTransport( const std::string & name,
                                      Group * const parent ):
  FlowSolverBase( name, parent )
{
  this->registerWrapper( viewKeyStruct::proppantNameString, &m_proppantName, false )->setInputFlag( InputFlags::REQUIRED )->
    setDescription( "Name of proppant constitutive object to use for this solver." );

  this->registerWrapper( viewKeyStruct::proppantIndexString, &m_proppantIndex, false );

  registerWrapper( viewKeyStruct::bridgingFactorString, &m_bridgingFactor, false )->setApplyDefaultValue( 0.0 )->
    setInputFlag( InputFlags::OPTIONAL )->
    setDescription( "Bridging factor used for bridging/screen-out calculation" );

  registerWrapper( viewKeyStruct::maxProppantConcentrationString, &m_maxProppantConcentration, false )->setApplyDefaultValue( 0.6 )->
    setInputFlag( InputFlags::OPTIONAL )->
    setDescription( "Maximum proppant concentration" );

  registerWrapper( viewKeyStruct::proppantDiameterString, &m_proppantDiameter, false )->setApplyDefaultValue( 0.4e-3 )->
    setInputFlag( InputFlags::OPTIONAL )->
    setDescription( "Proppant diameter" );

  registerWrapper( viewKeyStruct::proppantDensityString, &m_proppantDensity, false )->setApplyDefaultValue( 2500.0 )->
    setInputFlag( InputFlags::OPTIONAL )->
    setDescription( "Proppant density" );

  registerWrapper( viewKeyStruct::criticalShieldsNumberString, &m_criticalShieldsNumber, false )->setApplyDefaultValue( 0.0 )->
    setInputFlag( InputFlags::OPTIONAL )->
    setDescription( "Critical Shields number" );

  registerWrapper( viewKeyStruct::frictionCoefficientString, &m_frictionCoefficient, false )->setApplyDefaultValue( 0.03 )->
    setInputFlag( InputFlags::OPTIONAL )->
    setDescription( "Friction coefficient" );

  registerWrapper( viewKeyStruct::updateProppantPackingString, &m_updateProppantPacking, false )->setApplyDefaultValue( 0 )->
    setInputFlag( InputFlags::OPTIONAL )->
    setDescription( "Flag that enables/disables proppant-packing update" );

}

void ProppantTransport::RegisterDataOnMesh( Group * const MeshBodies )
{
  FlowSolverBase::RegisterDataOnMesh( MeshBodies );

  for( auto & mesh : MeshBodies->GetSubGroups() )
  {
    MeshLevel * meshLevel = Group::group_cast< MeshBody * >( mesh.second )->getMeshLevel( 0 );
    ElementRegionManager * const elemManager = meshLevel->getElemManager();


    elemManager->forElementSubRegions< CellElementSubRegion >( [&]( CellElementSubRegion & subRegion )
    {

      subRegion.registerWrapper< array1d< real64 > >( viewKeyStruct::proppantConcentrationString )->setDefaultValue( 0.0 )->setPlotLevel( PlotLevel::LEVEL_0 );

      subRegion.registerWrapper< array1d< real64 > >( viewKeyStruct::deltaProppantConcentrationString )->setDefaultValue( 0.0 );

      subRegion.registerWrapper< array2d< real64 > >( viewKeyStruct::componentConcentrationString )->setDefaultValue( 0.0 )->
        setPlotLevel( PlotLevel::LEVEL_0 );

      subRegion.registerWrapper< array2d< real64 > >( viewKeyStruct::deltaComponentConcentrationString )->setDefaultValue( 0.0 );

<<<<<<< HEAD
      subRegion->registerWrapper< array1d< R1Tensor > >( viewKeyStruct::cellBasedFluxString )->setDefaultValue( {0.0, 0.0, 0.0} );
=======
      subRegion.registerWrapper< array2d< real64 > >( viewKeyStruct::updatedComponentConcentrationString )->setDefaultValue( 0.0 );

      subRegion.registerWrapper< array1d< R1Tensor > >( viewKeyStruct::cellBasedFluxString )->setDefaultValue( {0.0, 0.0, 0.0} );
>>>>>>> 83854be0

      subRegion.registerWrapper< array1d< integer > >( viewKeyStruct::isProppantBoundaryString )->setDefaultValue( 0 );

      subRegion.registerWrapper< array2d< real64 > >( viewKeyStruct::bcComponentConcentrationString )->setDefaultValue( 0.0 );

    } );


    elemManager->forElementSubRegions< FaceElementSubRegion >( [&]( FaceElementSubRegion & subRegion )
    {

      subRegion.registerWrapper< array1d< real64 > >( viewKeyStruct::proppantConcentrationString )->
        setPlotLevel( PlotLevel::LEVEL_0 );

      subRegion.registerWrapper< array1d< real64 > >( viewKeyStruct::deltaProppantConcentrationString );

      subRegion.registerWrapper< array2d< real64 > >( viewKeyStruct::componentConcentrationString )->
        setPlotLevel( PlotLevel::LEVEL_0 );

      subRegion.registerWrapper< array2d< real64 > >( viewKeyStruct::deltaComponentConcentrationString );

<<<<<<< HEAD
      subRegion->registerWrapper< array2d< real64 > >( viewKeyStruct::oldComponentDensityString );
=======
      subRegion.registerWrapper< array2d< real64 > >( viewKeyStruct::updatedComponentConcentrationString );

      subRegion.registerWrapper< array1d< real64 > >( viewKeyStruct::oldProppantConcentrationString );

      subRegion.registerWrapper< array2d< real64 > >( viewKeyStruct::oldComponentDensityString );
>>>>>>> 83854be0

      subRegion.registerWrapper< array1d< R1Tensor > >( viewKeyStruct::cellBasedFluxString );

<<<<<<< HEAD
      subRegion->registerWrapper< array1d< integer > >( viewKeyStruct::isProppantBoundaryString );
=======
      subRegion.registerWrapper< array1d< integer > >( viewKeyStruct::isInterfaceElementString );

      subRegion.registerWrapper< array1d< integer > >( viewKeyStruct::isProppantBoundaryString );
>>>>>>> 83854be0

      subRegion.registerWrapper< array1d< integer > >( viewKeyStruct::isProppantMobileString );

      subRegion.registerWrapper< array1d< real64 > >( viewKeyStruct::proppantPackVolumeFractionString )->
        setPlotLevel( PlotLevel::LEVEL_0 );

      subRegion.registerWrapper< array1d< real64 > >( viewKeyStruct::proppantExcessPackVolumeString );

      subRegion.registerWrapper< array1d< real64 > >( viewKeyStruct::proppantLiftFluxString );

      subRegion.registerWrapper< array1d< real64 > >( viewKeyStruct::poroMultiplierString )->setDefaultValue( 1.0 );

      subRegion.registerWrapper< array1d< R1Tensor > >( viewKeyStruct::transTMultiplierString )->setDefaultValue( {1.0, 1.0, 1.0} );

      subRegion.registerWrapper< array2d< real64 > >( viewKeyStruct::bcComponentConcentrationString )->setDefaultValue( 0.0 );


    } );

  }
}

void ProppantTransport::InitializePreSubGroups( Group * const rootGroup )
{
  FlowSolverBase::InitializePreSubGroups( rootGroup );

  DomainPartition * domain = rootGroup->GetGroup< DomainPartition >( keys::domain );

  ConstitutiveManager * const cm = domain->getConstitutiveManager();

  ConstitutiveBase const * proppant  = cm->GetConstitutiveRelation< ConstitutiveBase >( m_proppantName );
  GEOSX_ERROR_IF( proppant == nullptr, "Proppant model " + m_proppantName + " not found" );
  m_proppantIndex = proppant->getIndexInParent();

  SlurryFluidBase const * fluid = cm->GetConstitutiveRelation< SlurryFluidBase >( m_fluidName );

  m_numComponents = fluid->numFluidComponents();
  m_numDofPerCell = m_numComponents + 1;

  MeshLevel * const meshLevel = domain->getMeshBodies()->GetGroup< MeshBody >( 0 )->getMeshLevel( 0 );
  ElementRegionManager * const elemManager = meshLevel->getElemManager();

  localIndex const NC = m_numComponents;

  if( NC > 0 )
  {

    elemManager->forElementSubRegions< CellElementSubRegion >( [&]( CellElementSubRegion & subRegion )
    {

      subRegion.getReference< array2d< real64 > >( viewKeyStruct::componentConcentrationString ).resizeDimension< 1 >( NC );
      subRegion.getReference< array2d< real64 > >( viewKeyStruct::deltaComponentConcentrationString ).resizeDimension< 1 >( NC );

    } );
  }


}

void ProppantTransport::ResizeFractureFields( real64 const & GEOSX_UNUSED_PARAM( time_n ),
                                              real64 const & GEOSX_UNUSED_PARAM( dt ),
                                              DomainPartition * const domain )
{

  localIndex const NC = m_numComponents;

  if( NC > 0 )
  {

    MeshLevel * const mesh = domain->getMeshBodies()->GetGroup< MeshBody >( 0 )->getMeshLevel( 0 );

    ElementRegionManager * const elemManager = mesh->getElemManager();

    elemManager->forElementSubRegions< FaceElementSubRegion >( [&]( FaceElementSubRegion & subRegion )
    {

<<<<<<< HEAD
      subRegion->template getReference< array2d< real64 > >( viewKeyStruct::componentConcentrationString ).resizeDimension< 1 >( NC );
      subRegion->template getReference< array2d< real64 > >( viewKeyStruct::deltaComponentConcentrationString ).resizeDimension< 1 >( NC );
      subRegion->template getReference< array2d< real64 > >( viewKeyStruct::oldComponentDensityString ).resizeDimension< 1 >( NC );
=======
      subRegion.getReference< array2d< real64 > >( viewKeyStruct::componentConcentrationString ).resizeDimension< 1 >( NC );
      subRegion.getReference< array2d< real64 > >( viewKeyStruct::deltaComponentConcentrationString ).resizeDimension< 1 >( NC );
      subRegion.getReference< array2d< real64 > >( viewKeyStruct::updatedComponentConcentrationString ).resizeDimension< 1 >( NC );
      subRegion.getReference< array2d< real64 > >( viewKeyStruct::oldComponentDensityString ).resizeDimension< 1 >( NC );
>>>>>>> 83854be0

      subRegion.getReference< array2d< real64 > >( viewKeyStruct::bcComponentConcentrationString ).resizeDimension< 1 >( NC );

    } );

  }
}

void ProppantTransport::UpdateFluidDensityAndViscosity( Group * const dataGroup )
{
  GEOSX_MARK_FUNCTION;

  SlurryFluidBase * const fluid = GetConstitutiveModel< SlurryFluidBase >( dataGroup, m_fluidName );

  arrayView1d< real64 const > const & pres = dataGroup->getReference< array1d< real64 > >( viewKeyStruct::pressureString );
  arrayView1d< real64 const > const & dPres = dataGroup->getReference< array1d< real64 > >( viewKeyStruct::deltaPressureString );

  arrayView2d< real64 const > const & componentConc = dataGroup->getReference< array2d< real64 > >( viewKeyStruct::componentConcentrationString );
  arrayView2d< real64 const > const & dComponentConc = dataGroup->getReference< array2d< real64 > >( viewKeyStruct::deltaComponentConcentrationString );

<<<<<<< HEAD
   stackArray1d< real64, MAX_NUM_COMPONENTS >  updatedCompConc(m_numComponents);
  
  forall_in_range< RAJA::seq_exec >( 0, dataGroup->size(), [=] ( localIndex const a )
=======
  arrayView2d< real64 > const & updatedComponentConc = dataGroup->getReference< array2d< real64 > >( viewKeyStruct::updatedComponentConcentrationString );

  forAll< serialPolicy >( dataGroup->size(), [=] ( localIndex const a )
>>>>>>> 83854be0
  {

    
    for( localIndex c = 0; c < m_numComponents; ++c )
    {
      updatedCompConc[c] = componentConc[a][c] + dComponentConc[a][c];
    }

    fluid->PointUpdateFluidProperty( pres[a] + dPres[a], updatedCompConc, 0.0, a, 0 );    

  } );

}

void ProppantTransport::UpdateComponentDensity( Group * const dataGroup )
{
  GEOSX_MARK_FUNCTION;

  SlurryFluidBase * const fluid = GetConstitutiveModel< SlurryFluidBase >( dataGroup, m_fluidName );

  arrayView1d< real64 const > const & pres = dataGroup->getReference< array1d< real64 > >( viewKeyStruct::pressureString );
  arrayView1d< real64 const > const & dPres = dataGroup->getReference< array1d< real64 > >( viewKeyStruct::deltaPressureString );

  arrayView2d< real64 const > const & componentConc = dataGroup->getReference< array2d< real64 > >( viewKeyStruct::componentConcentrationString );
  arrayView2d< real64 const > const & dComponentConc = dataGroup->getReference< array2d< real64 > >( viewKeyStruct::deltaComponentConcentrationString );

<<<<<<< HEAD
  stackArray1d< real64, MAX_NUM_COMPONENTS >  updatedCompConc(m_numComponents);
  
  forall_in_range< RAJA::seq_exec >( 0, dataGroup->size(), [=] ( localIndex const a )
=======
  arrayView2d< real64 > const & updatedComponentConc = dataGroup->getReference< array2d< real64 > >( viewKeyStruct::updatedComponentConcentrationString );

  forAll< serialPolicy >( dataGroup->size(), [=] ( localIndex const a )
>>>>>>> 83854be0
  {

    for( localIndex c = 0; c < m_numComponents; ++c )
    {
      updatedCompConc[c] = componentConc[a][c] + dComponentConc[a][c];      

    }

    fluid->PointUpdateComponentDensity( pres[a] + dPres[a], updatedCompConc, a, 0 );    

  } );

}


void ProppantTransport::UpdateProppantModel( Group * const dataGroup )
{

  GEOSX_MARK_FUNCTION;


  SlurryFluidBase * const fluid = GetConstitutiveModel< SlurryFluidBase >( dataGroup, m_fluidName );

  /*
     array1d<real64> const & nIndices = fluid->nIndex();
     array1d<real64> const & KIndices = fluid->KIndex();
   */

  localIndex const NC = m_numComponents;

  ParticleFluidBase * const particle = GetConstitutiveModel< ParticleFluidBase >( dataGroup, m_proppantName );

  arrayView1d< real64 const > const & proppantConc = dataGroup->getReference< array1d< real64 > >( viewKeyStruct::proppantConcentrationString );

  arrayView1d< real64 const > const & dProppantConc = dataGroup->getReference< array1d< real64 > >( viewKeyStruct::deltaProppantConcentrationString );

  arrayView2d< real64 const > const & fluidDens = fluid->getReference< array2d< real64 > >( SlurryFluidBase::viewKeyStruct::fluidDensityString );

  arrayView2d< real64 const > const & dFluidDens_dPres = fluid->getReference< array2d< real64 > >( SlurryFluidBase::viewKeyStruct::dFluidDens_dPresString );

  arrayView3d< real64 const > const & dFluidDens_dCompConc = fluid->getReference< array3d< real64 > >(
    SlurryFluidBase::viewKeyStruct::dFluidDens_dCompConcString );

  arrayView2d< real64 const > const & fluidVisc = fluid->getReference< array2d< real64 > >( SlurryFluidBase::viewKeyStruct::fluidViscosityString );

  arrayView2d< real64 const > const & dFluidVisc_dPres = fluid->getReference< array2d< real64 > >( SlurryFluidBase::viewKeyStruct::dFluidVisc_dPresString );

  arrayView3d< real64 const > const & dFluidVisc_dCompConc = fluid->getReference< array3d< real64 > >(
    SlurryFluidBase::viewKeyStruct::dFluidVisc_dCompConcString );

  forAll< serialPolicy >( dataGroup->size(), [=] ( localIndex const a )
  {
    particle->PointUpdate( NC, proppantConc[a] + dProppantConc[a], fluidDens[a][0], dFluidDens_dPres[a][0], dFluidDens_dCompConc[a][0], fluidVisc[a][0],
                           dFluidVisc_dPres[a][0], dFluidVisc_dCompConc[a][0], a );
  } );

}

void ProppantTransport::UpdateProppantMobility( Group * const dataGroup )
{
  GEOSX_MARK_FUNCTION;

  arrayView1d< real64 const > const & conc = dataGroup->getReference< array1d< real64 > >( viewKeyStruct::proppantConcentrationString );

  arrayView1d< real64 const > const & aperture = dataGroup->getReference< array1d< real64 > >( FaceElementSubRegion::viewKeyStruct::elementApertureString );

  arrayView1d< integer > const & isProppantMobile = dataGroup->getReference< array1d< integer > >( viewKeyStruct::isProppantMobileString );

  // TODO replace with batch update

  forAll< serialPolicy >( dataGroup->size(), [=] ( localIndex const a )
  {

    if( aperture[a] > m_minAperture && conc[a] < m_maxProppantConcentration )
      isProppantMobile[a] = 1;
    else
      isProppantMobile[a] = 0;

  } );

}

void ProppantTransport::UpdateState( Group * dataGroup )
{
  GEOSX_MARK_FUNCTION;

  UpdateFluidDensityAndViscosity( dataGroup );

  UpdateProppantModel( dataGroup );

}

void ProppantTransport::InitializePostInitialConditions_PreSubGroups( Group * const rootGroup )
{
  GEOSX_MARK_FUNCTION;

  FlowSolverBase::InitializePostInitialConditions_PreSubGroups( rootGroup );

  DomainPartition * domain = rootGroup->GetGroup< DomainPartition >( keys::domain );
  MeshLevel * mesh = domain->getMeshBody( 0 )->getMeshLevel( 0 );

  //TODO this is a hack until the sets are fixed to include ghosts!!
  std::map< string, string_array > fieldNames;

  fieldNames["elems"].push_back( viewKeyStruct::proppantConcentrationString );
  fieldNames["elems"].push_back( viewKeyStruct::componentConcentrationString );

  CommunicationTools::SynchronizeFields( fieldNames, mesh, domain->getNeighbors() );

  ResetViews( domain );

  // We have to redo the below loop after fractures are generated

  localIndex const NC = m_numComponents;

  applyToSubRegionsComplete( mesh,
                             [&] ( localIndex er, localIndex esr, ElementRegionBase &, ElementSubRegionBase & subRegion )
  {
    UpdateState( &subRegion );

    arrayView3d< real64 > const & componentDens = m_componentDensity[er][esr][m_fluidIndex];
    arrayView2d< real64 > const & componentDensOld = m_componentDensityOld[er][esr];


    forAll< serialPolicy >( subRegion.size(), [=] ( localIndex ei )
    {

      for( localIndex c = 0; c < NC; ++c )
        componentDensOld[ei][c] = componentDens[ei][0][c];
    } );

  } );

  m_minAperture = m_bridgingFactor * m_proppantDiameter;

  m_proppantPackPermeability =
    pow( m_proppantDiameter,
         2.0 ) / 180.0 * ((1.0 - m_maxProppantConcentration) * (1.0 - m_maxProppantConcentration) * (1.0 - m_maxProppantConcentration))/
    (m_maxProppantConcentration * m_maxProppantConcentration);

}

// By now the proppant trasnport solver is coupled with single-phase flow solver. This SolverStep function is used for stand-alone proppant transport modeling which is not fully implemented and tested

real64 ProppantTransport::SolverStep( real64 const & time_n,
                                      real64 const & dt,
                                      const int cycleNumber,
                                      DomainPartition * domain )
{
  GEOSX_MARK_FUNCTION;

  ImplicitStepSetup( time_n,
                     dt,
                     domain,
                     m_dofManager,
                     m_matrix,
                     m_rhs,
                     m_solution );

  if( cycleNumber == 0 )
  {

    FieldSpecificationManager const & boundaryConditionManager = FieldSpecificationManager::get();

    boundaryConditionManager.ApplyInitialConditions( domain );

<<<<<<< HEAD
  }

  PreStepUpdate( time_n, dt, cycleNumber, domain );
  
=======
    localIndex const NC = m_numComponents;

    applyToSubRegionsComplete( mesh,
                               [&] ( localIndex const er, localIndex const esr, ElementRegionBase &, ElementSubRegionBase & subRegion )
    {


      subRegion.CalculateElementGeometricQuantities( *nodeManager,
                                                     *faceManager );



      UpdateState( &subRegion );

      arrayView1d< real64 > const & dProppantConc   = m_deltaProppantConcentration[er][esr];
      arrayView2d< real64 > const & dComponentConc   = m_deltaComponentConcentration[er][esr];


      arrayView1d< real64 > const & proppantConcOld = m_proppantConcentrationOld[er][esr];
      arrayView1d< real64 > const & proppantConc = m_proppantConcentration[er][esr];

      arrayView2d< real64 > const & componentDensOld = m_componentDensityOld[er][esr];
      arrayView3d< real64 > const & componentDens = m_componentDensity[er][esr][m_fluidIndex];

      arrayView1d< R1Tensor > const & cellBasedFlux   = m_cellBasedFlux[er][esr];

      arrayView1d< real64 > const & proppantLiftFlux   = m_proppantLiftFlux[er][esr];

      arrayView1d< real64 > const & packVf = m_proppantPackVolumeFraction[er][esr];

      arrayView1d< real64 > const & poroMultiplier = m_poroMultiplier[er][esr];
      arrayView1d< R1Tensor > const & transTMultiplier = m_transTMultiplier[er][esr];

      arrayView1d< real64 > const & excessPackV = m_proppantExcessPackVolume[er][esr];

      arrayView1d< integer > const & isInterfaceElement = m_isInterfaceElement[er][esr];

      arrayView1d< integer > const & isProppantMobile = m_isProppantMobile[er][esr];


      forAll< serialPolicy >( subRegion.size(), [=] ( localIndex ei )
      {
        dProppantConc[ei] = 0.0;

        proppantConcOld[ei] = proppantConc[ei];



        for( localIndex c = 0; c < NC; ++c )
        {

          dComponentConc[ei][c] = 0.0;
          componentDensOld[ei][c] = componentDens[ei][0][c];

        }

        cellBasedFlux[ei] = 0.0;
        proppantLiftFlux[ei] = 0.0;

        packVf[ei] = 0.0;
        excessPackV[ei] = 0.0;

        poroMultiplier[ei] = 1.0;
        transTMultiplier[ei] = 1.0;

        isInterfaceElement[ei] = 0;
        isProppantMobile[ei] = 1;

      } );

    } );
  }

  applyToSubRegions( mesh, [&] ( ElementSubRegionBase & subRegion )
  {
    UpdateProppantMobility( &subRegion );
  } );


  UpdateCellBasedFlux( time_n, domain );


>>>>>>> 83854be0
  // currently the only method is implicit time integration
  real64 dtReturn= this->NonlinearImplicitStep( time_n,
                                          dt,
                                          cycleNumber,
                                          domain,
                                          m_dofManager,
                                          m_matrix,
                                          m_rhs,
                                          m_solution );

  // final step for completion of timestep. typically secondary variable updates and cleanup.
<<<<<<< HEAD
  ImplicitStepComplete( time_n, dtReturn, domain );
=======
  ImplicitStepComplete( time_n, dt_return, domain );

  applyToSubRegions( mesh, [&] ( ElementSubRegionBase & subRegion )
  {
    UpdateProppantMobility( &subRegion );
  } );
>>>>>>> 83854be0

  PostStepUpdate( time_n, dtReturn, cycleNumber, domain );

  return dtReturn;

}


void ProppantTransport::PreStepUpdate( real64 const & time,
                                       real64 const &,
                                       const int cycleNumber,
                                       DomainPartition * domain )
{
  GEOSX_MARK_FUNCTION;

  FlowSolverBase::PrecomputeData( domain );

  MeshLevel * mesh = domain->getMeshBody( 0 )->getMeshLevel( 0 );

  NodeManager const * const nodeManager = mesh->getNodeManager();
  FaceManager const * const faceManager = mesh->getFaceManager();


  if( cycleNumber == 0 )
  {

<<<<<<< HEAD
    applyToSubRegions( mesh, [&] ( localIndex er, localIndex esr,
                                   ElementRegionBase * const GEOSX_UNUSED_PARAM( region ),
                                   ElementSubRegionBase * const subRegion )
   {

      subRegion->CalculateElementGeometricQuantities( *nodeManager,
                                                      *faceManager );

      UpdateProppantMobility( subRegion );
      
=======
    /*  assign intitial and boundary conditions */
    /*
       FieldSpecificationManager const * boundaryConditionManager = FieldSpecificationManager::get();

       boundaryConditionManager->ApplyInitialConditions( domain );
     */

    /* Below must be called after ImplicitStepSetup */

    ResizeFractureFields( time, dt, domain );

    localIndex const NC = m_numComponents;

    applyToSubRegionsComplete( mesh,
                               [&] ( localIndex const er, localIndex const esr, ElementRegionBase &, ElementSubRegionBase & subRegion )
    {
      subRegion.CalculateElementGeometricQuantities( *nodeManager,
                                                     *faceManager );


      UpdateState( &subRegion );

      arrayView1d< real64 > const & dProppantConc   = m_deltaProppantConcentration[er][esr];
      arrayView2d< real64 > const & dComponentConc   = m_deltaComponentConcentration[er][esr];


      arrayView1d< real64 > const & proppantConcOld = m_proppantConcentrationOld[er][esr];
      arrayView1d< real64 > const & proppantConc = m_proppantConcentration[er][esr];

      arrayView2d< real64 > const & componentDensOld = m_componentDensityOld[er][esr];
      arrayView3d< real64 > const & componentDens = m_componentDensity[er][esr][m_fluidIndex];

      arrayView1d< R1Tensor > const & cellBasedFlux   = m_cellBasedFlux[er][esr];

      arrayView1d< real64 > const & proppantLiftFlux   = m_proppantLiftFlux[er][esr];

>>>>>>> 83854be0
      arrayView1d< real64 > const & packVf = m_proppantPackVolumeFraction[er][esr];

      arrayView1d< real64 > const & poroMultiplier = m_poroMultiplier[er][esr];
      arrayView1d< R1Tensor > const & transTMultiplier = m_transTMultiplier[er][esr];

      arrayView1d< integer > const & isProppantMobile = m_isProppantMobile[er][esr];

      forAll< serialPolicy >( subRegion.size(), [=] ( localIndex ei )
      {

        packVf[ei] = 0.0;

        poroMultiplier[ei] = 1.0;
        transTMultiplier[ei] = 1.0;

        isProppantMobile[ei] = 1;

      } );

    } );
  }

<<<<<<< HEAD
  localIndex const NC = m_numComponents;
  
  applyToSubRegions( mesh, [&] ( localIndex er, localIndex esr,
                                 ElementRegionBase * const GEOSX_UNUSED_PARAM( region ),
                                 ElementSubRegionBase * const subRegion )
  {
=======
  applyToSubRegions( mesh, [&] ( ElementSubRegionBase & subRegion )
  {
    UpdateProppantMobility( &subRegion );
    UpdateState( &subRegion );
>>>>>>> 83854be0

    arrayView3d< real64 const > const & componentDens = m_componentDensity[er][esr][m_fluidIndex];
    arrayView2d< real64 > const & componentDensOld = m_componentDensityOld[er][esr];

    arrayView1d< real64 > const & excessPackV = m_proppantExcessPackVolume[er][esr];

    arrayView1d< real64 > const & proppantLiftFlux = m_proppantLiftFlux[er][esr];

    arrayView1d< R1Tensor > const & cellBasedFlux = m_cellBasedFlux[er][esr];

    forall_in_range< serialPolicy >( 0, subRegion->size(), [=] ( localIndex ei )
    {

      for( localIndex c = 0; c < NC; ++c )
      {

        componentDensOld[ei][c] = componentDens[ei][0][c];

      }

      excessPackV[ei] = 0.0;
      proppantLiftFlux[ei] = 0.0;
      cellBasedFlux[ei] = 0.0;

    } );


    
  } );

  UpdateCellBasedFlux( time, domain );

}

void ProppantTransport::PostStepUpdate( real64 const & time_n,
                                        real64 const & dt_return,
                                        const int,
                                        DomainPartition * domain )
{
  GEOSX_MARK_FUNCTION;

  MeshLevel * mesh = domain->getMeshBody( 0 )->getMeshLevel( 0 );

  applyToSubRegions( mesh, [&] ( ElementSubRegionBase & subRegion )
  {
    UpdateProppantMobility( &subRegion );
  } );

  if( m_updateProppantPacking == 1 )
    UpdateProppantPackVolume( time_n, dt_return, domain );

}


void ProppantTransport::ImplicitStepSetup( real64 const & GEOSX_UNUSED_PARAM( time_n ),
                                           real64 const & GEOSX_UNUSED_PARAM( dt ),
                                           DomainPartition * const domain,
                                           DofManager & GEOSX_UNUSED_PARAM( dofManager ),
                                           ParallelMatrix & GEOSX_UNUSED_PARAM( matrix ),
                                           ParallelVector & GEOSX_UNUSED_PARAM( rhs ),
                                           ParallelVector & GEOSX_UNUSED_PARAM( solution ) )
{

  ResetViews( domain );

<<<<<<< HEAD
=======
  MeshLevel * const mesh = domain->getMeshBodies()->GetGroup< MeshBody >( 0 )->getMeshLevel( 0 );

  /* The loop below could be moved to SolverStep after ImplicitStepSetup */

  applyToSubRegionsComplete( mesh,
                             [&] ( localIndex const er, localIndex const esr, ElementRegionBase &, ElementSubRegionBase & subRegion )
  {

    arrayView1d< real64 > const & dProppantConc   = m_deltaProppantConcentration[er][esr];
    arrayView2d< real64 > const & dComponentConc   = m_deltaComponentConcentration[er][esr];

    arrayView1d< real64 > const & proppantConc = m_proppantConcentration[er][esr];
    arrayView1d< real64 > const & proppantConcOld = m_proppantConcentrationOld[er][esr];

    arrayView3d< real64 > const & componentDens = m_componentDensity[er][esr][m_fluidIndex];
    arrayView2d< real64 > const & componentDensOld = m_componentDensityOld[er][esr];

    arrayView1d< real64 > const & excessPackV = m_proppantExcessPackVolume[er][esr];

    arrayView1d< real64 > const & proppantLiftFlux = m_proppantLiftFlux[er][esr];

    arrayView1d< R1Tensor > const & cellBasedFlux = m_cellBasedFlux[er][esr];

    forAll< serialPolicy >( subRegion.size(), [=] ( localIndex ei )
    {

      dProppantConc[ei] = 0.0;
      proppantConcOld[ei] = proppantConc[ei];

      for( localIndex c = 0; c < NC; ++c )
      {

        dComponentConc[ei][c] = 0.0;
        componentDensOld[ei][c] = componentDens[ei][0][c];

      }

      excessPackV[ei] = 0.0;
      proppantLiftFlux[ei] = 0.0;
      cellBasedFlux[ei] = 0.0;

    } );
  } );

>>>>>>> 83854be0
}

void ProppantTransport::ImplicitStepComplete( real64 const & GEOSX_UNUSED_PARAM( time_n ),
                                              real64 const & GEOSX_UNUSED_PARAM( dt ),
                                              DomainPartition * const domain )
{
  GEOSX_MARK_FUNCTION;

  MeshLevel * const mesh = domain->getMeshBodies()->GetGroup< MeshBody >( 0 )->getMeshLevel( 0 );

  localIndex const NC = m_numComponents;

  applyToSubRegionsComplete( mesh,
                             [&] ( localIndex const er, localIndex const esr, ElementRegionBase &, ElementSubRegionBase & subRegion )
  {
    arrayView1d< real64 > const & proppantConc = m_proppantConcentration[er][esr];
    arrayView1d< real64 const > const & dProppantConc = m_deltaProppantConcentration[er][esr];

    arrayView2d< real64 > const & componentConc = m_componentConcentration[er][esr];
    arrayView2d< real64 const > const & dComponentConc = m_deltaComponentConcentration[er][esr];

    arrayView1d< real64 > const & proppantLiftFlux = m_proppantLiftFlux[er][esr];

    forAll< serialPolicy >( subRegion.size(), [=] ( localIndex ei )
    {
      proppantConc[ei] += dProppantConc[ei];
      proppantLiftFlux[ei] = 0.0;

      for( localIndex c = 0; c < NC; ++c )
        componentConc[ei][c] += dComponentConc[ei][c];

    } );

  } );

}

void ProppantTransport::SetupDofs( DomainPartition const * const GEOSX_UNUSED_PARAM( domain ),
                                   DofManager & dofManager ) const
{
  dofManager.addField( viewKeyStruct::proppantConcentrationString,
                       DofManager::Location::Elem,
                       m_numDofPerCell,
                       m_targetRegions );

  dofManager.addCoupling( viewKeyStruct::proppantConcentrationString,
                          viewKeyStruct::proppantConcentrationString,
                          DofManager::Connector::Face );

}


void ProppantTransport::AssembleSystem( real64 const time,
                                        real64 const dt,
                                        DomainPartition * const domain,
                                        DofManager const & dofManager,
                                        ParallelMatrix & matrix,
                                        ParallelVector & rhs )
{
  GEOSX_MARK_FUNCTION;

  matrix.zero();
  rhs.zero();

  matrix.open();
  rhs.open();

  AssembleAccumulationTerms( domain, &dofManager, &matrix, &rhs );

  if( getLogLevel() >= 3 )
  {
    GEOSX_LOG_RANK_0( "After ProppantTransport::AssembleAccumulationTerms" );
    GEOSX_LOG_RANK_0( "\nJacobian:\n" );
    matrix.print( std::cout );
    GEOSX_LOG_RANK_0( "\nResidual:\n" );
    rhs.print( std::cout );
  }


  AssembleFluxTerms( time,
                     dt,
                     domain,
                     &dofManager,
                     &matrix,
                     &rhs );


  matrix.close();
  rhs.close();

  if( getLogLevel() >= 3 )
  {
    GEOSX_LOG_RANK_0( "After ProppantTransport::AssembleSystem" );
    GEOSX_LOG_RANK_0( "\nJacobian:\n" );
    matrix.print( std::cout );
    GEOSX_LOG_RANK_0( "\nResidual:\n" );
    rhs.print( std::cout );
  }
}

void ProppantTransport::AssembleAccumulationTerms( DomainPartition const * const domain,
                                                   DofManager const * const dofManager,
                                                   ParallelMatrix * const matrix,
                                                   ParallelVector * const rhs )
{
  GEOSX_MARK_FUNCTION;

  localIndex const NC = m_numComponents;

  MeshLevel const * const mesh = domain->getMeshBodies()->GetGroup< MeshBody >( 0 )->getMeshLevel( 0 );

  applyToSubRegionsComplete( mesh,
                             [&] ( localIndex const er, localIndex const esr, ElementRegionBase const &, ElementSubRegionBase const & subRegion )
  {
    string const dofKey = dofManager->getKey( viewKeyStruct::proppantConcentrationString );
    arrayView1d< globalIndex const > const & dofNumber = subRegion.getReference< array1d< globalIndex > >( dofKey );

    arrayView1d< integer const >     const & elemGhostRank = m_elemGhostRank[er][esr];

    arrayView2d< real64 const > const & componentDensOld       = m_componentDensityOld[er][esr];

    arrayView1d< real64 const > const & volume        = m_volume[er][esr];

    arrayView1d< real64 const > const & proppantConc          = m_proppantConcentration[er][esr];

    arrayView1d< real64 const > const & dProppantConc          = m_deltaProppantConcentration[er][esr];

    arrayView3d< real64 const > const & componentDens          = m_componentDensity[er][esr][m_fluidIndex];

    arrayView3d< real64 const > const & dCompDens_dPres          = m_dComponentDensity_dPressure[er][esr][m_fluidIndex];

    arrayView4d< real64 const > const & dCompDens_dCompConc          = m_dComponentDensity_dComponentConcentration[er][esr][m_fluidIndex];

    arrayView1d< real64 const > const & proppantPackVf          = m_proppantPackVolumeFraction[er][esr];

    forAll< serialPolicy >( subRegion.size(), [=] ( localIndex ei )
    {
      if( elemGhostRank[ei] < 0 )
      {

        stackArray1d< globalIndex, MAX_NUM_COMPONENTS >         localAccumDOF( m_numDofPerCell );
        stackArray1d< real64, MAX_NUM_COMPONENTS >             localAccum( m_numDofPerCell );
        stackArray2d< real64, MAX_NUM_COMPONENTS * MAX_NUM_COMPONENTS > localAccumJacobian( m_numDofPerCell, m_numDofPerCell );

        real64 effectiveVolume = volume[ei];
        real64 packPoreVolume = 0.0;

        if( proppantPackVf[ei] < 1.0 )
        {
          effectiveVolume = volume[ei]  * (1.0 - proppantPackVf[ei]);
          packPoreVolume = volume[ei]  * proppantPackVf[ei] * (1.0 - m_maxProppantConcentration);

        }

        AccumulationKernel::Compute( NC,
                                     proppantConc[ei],
                                     proppantConc[ei] + dProppantConc[ei],
                                     componentDensOld[ei],
                                     componentDens[ei][0],
                                     dCompDens_dPres[ei][0],
                                     dCompDens_dCompConc[ei][0],
                                     effectiveVolume,
                                     packPoreVolume,
                                     localAccum,
                                     localAccumJacobian );

        globalIndex const elemDOF = dofNumber[ei];

        for( localIndex idof = 0; idof < m_numDofPerCell; ++idof )
        {
          localAccumDOF[idof] = elemDOF + idof;
        }
        // add contribution to global residual and dRdP
        rhs->add( localAccumDOF.data(),
                  localAccum.data(),
                  m_numDofPerCell );

        matrix->add( localAccumDOF.data(),
                     localAccumDOF.data(),
                     localAccumJacobian.data(),
                     m_numDofPerCell, m_numDofPerCell );
      }

    } );
  } );

}


void ProppantTransport::AssembleFluxTerms( real64 const GEOSX_UNUSED_PARAM( time_n ),
                                           real64 const dt,
                                           DomainPartition const * const domain,
                                           DofManager const * const dofManager,
                                           ParallelMatrix * const matrix,
                                           ParallelVector * const rhs )
{
  GEOSX_MARK_FUNCTION;

  R1Tensor downVector = gravityVector();
  downVector.Normalize();  

  MeshLevel const * const mesh = domain->getMeshBodies()->GetGroup< MeshBody >( 0 )->getMeshLevel( 0 );
  ElementRegionManager const * const elemManager = mesh->getElemManager();

  NumericalMethodsManager const * numericalMethodManager =
    domain->getParent()->GetGroup< NumericalMethodsManager >( keys::numericalMethodsManager );

  FiniteVolumeManager const * fvManager =
    numericalMethodManager->GetGroup< FiniteVolumeManager >( keys::finiteVolumeManager );

  FluxApproximationBase const * fluxApprox = fvManager->getFluxApproximation( m_discretizationName );

  string const dofKey = dofManager->getKey( viewKeyStruct::proppantConcentrationString );

  ElementRegionManager::ElementViewAccessor< arrayView1d< globalIndex const > >
  dofNumberAccessor = elemManager->ConstructViewAccessor< array1d< globalIndex >, arrayView1d< globalIndex const > >( dofKey );

  FluxKernel::ElementViewConst< arrayView1d< globalIndex const > > const & dofNumber = dofNumberAccessor.toViewConst();

  FluxKernel::ElementViewConst< arrayView1d< real64 const > > const & pres        = m_pressure.toViewConst();

  FluxKernel::ElementViewConst< arrayView1d< real64 const > > const & dPres       = m_deltaPressure.toViewConst();

  FluxKernel::ElementViewConst< arrayView1d< real64 const > > const & proppantConc       = m_proppantConcentration.toViewConst();

  FluxKernel::ElementViewConst< arrayView1d< real64 const > > const & dProppantConc       = m_deltaProppantConcentration.toViewConst();

  FluxKernel::ElementViewConst< arrayView1d< real64 const > > const & gravCoef   = m_gravCoef.toViewConst();

  FluxKernel::MaterialView< arrayView2d< real64 const > > const & dens        = m_density.toViewConst();

  FluxKernel::MaterialView< arrayView2d< real64 const > > const & dDens_dPres = m_dDensity_dPressure.toViewConst();

  FluxKernel::MaterialView< arrayView2d< real64 const > > const & dDens_dProppantConc = m_dDensity_dProppantConcentration.toViewConst();

  FluxKernel::MaterialView< arrayView3d< real64 const > > const & dDens_dComponentConc = m_dDensity_dComponentConcentration.toViewConst();

  FluxKernel::MaterialView< arrayView2d< real64 const > > const & visc        = m_viscosity.toViewConst();
  FluxKernel::MaterialView< arrayView2d< real64 const > > const & dVisc_dPres = m_dViscosity_dPressure.toViewConst();
  FluxKernel::MaterialView< arrayView2d< real64 const > > const & dVisc_dProppantConc = m_dViscosity_dProppantConcentration.toViewConst();
  FluxKernel::MaterialView< arrayView3d< real64 const > > const & dVisc_dComponentConc = m_dViscosity_dComponentConcentration.toViewConst();

  FluxKernel::MaterialView< arrayView3d< real64 const > > const & componentDens = m_componentDensity.toViewConst();
  FluxKernel::MaterialView< arrayView3d< real64 const > > const & dComponentDens_dPres = m_dComponentDensity_dPressure.toViewConst();
  FluxKernel::MaterialView< arrayView4d< real64 const > > const & dComponentDens_dComponentConc = m_dComponentDensity_dComponentConcentration.toViewConst();

  FluxKernel::MaterialView< arrayView2d< real64 const > > const & fluidDensity = m_fluidDensity.toViewConst();

  FluxKernel::MaterialView< arrayView2d< real64 const > > const & dFluidDens_dPres = m_dFluidDensity_dPressure.toViewConst();
  FluxKernel::MaterialView< arrayView3d< real64 const > > const & dFluidDens_dComponentConc = m_dFluidDensity_dComponentConcentration.toViewConst();


  FluxKernel::MaterialView< arrayView1d< real64 const > > const & settlingFactor = m_settlingFactor.toViewConst();

  FluxKernel::MaterialView< arrayView1d< real64 const > > const & dSettlingFactor_dPres = m_dSettlingFactor_dPressure.toViewConst();
  FluxKernel::MaterialView< arrayView1d< real64 const > > const & dSettlingFactor_dProppantConc = m_dSettlingFactor_dProppantConcentration.toViewConst();
  FluxKernel::MaterialView< arrayView2d< real64 const > > const & dSettlingFactor_dComponentConc = m_dSettlingFactor_dComponentConcentration.toViewConst();

  FluxKernel::MaterialView< arrayView1d< real64 const > > const & collisionFactor = m_collisionFactor.toViewConst();

  FluxKernel::MaterialView< arrayView1d< real64 const > > const & dCollisionFactor_dProppantConc = m_dCollisionFactor_dProppantConcentration.toViewConst();

  FluxKernel::ElementViewConst< arrayView1d< integer const > > const & isProppantMobile  = m_isProppantMobile.toViewConst();

  FluxKernel::ElementViewConst< arrayView1d< R1Tensor const > > const & transTMultiplier  = m_transTMultiplier.toViewConst();

  FluxKernel::ElementViewConst< arrayView1d< real64 const > > const & aperture  = m_elementAperture.toViewConst();

  FluxKernel::ElementViewConst< arrayView1d< real64 const > > const & proppantPackVf  = m_proppantPackVolumeFraction.toViewConst();

  FluxKernel::ElementViewConst< arrayView1d< real64 const > > const & proppantLiftFlux  = m_proppantLiftFlux.toViewConst();

  localIndex const fluidIndex = m_fluidIndex;
  localIndex const proppantIndex = m_proppantIndex;

  fluxApprox->forAllStencils( [&]( auto const & stencil )
  {

    FluxKernel::Launch( stencil,
                        m_numDofPerCell,
                        dt,
                        fluidIndex,
                        proppantIndex,
                        transTMultiplier,
                        m_updateProppantPacking,
                        downVector,
                        dofNumber,
                        pres,
                        dPres,
                        proppantConc,
                        dProppantConc,
                        componentDens,
                        dComponentDens_dPres,
                        dComponentDens_dComponentConc,
                        gravCoef,
                        dens,
                        dDens_dPres,
                        dDens_dProppantConc,
                        dDens_dComponentConc,
                        visc,
                        dVisc_dPres,
                        dVisc_dProppantConc,
                        dVisc_dComponentConc,
                        fluidDensity,
                        dFluidDens_dPres,
                        dFluidDens_dComponentConc,
                        settlingFactor,
                        dSettlingFactor_dPres,
                        dSettlingFactor_dProppantConc,
                        dSettlingFactor_dComponentConc,
                        collisionFactor,
                        dCollisionFactor_dProppantConc,
                        isProppantMobile,
                        proppantPackVf,
                        aperture,
                        proppantLiftFlux,
                        matrix,
                        rhs );
  } );

}

void ProppantTransport::ApplyBoundaryConditions( real64 const time_n,
                                                 real64 const dt,
                                                 DomainPartition * const domain,
                                                 DofManager const & dofManager,
                                                 ParallelMatrix & matrix,
                                                 ParallelVector & rhs )
{

  GEOSX_MARK_FUNCTION;

  matrix.open();
  rhs.open();

  FieldSpecificationManager & fsManager = FieldSpecificationManager::get();
  string const dofKey = dofManager.getKey( viewKeyStruct::proppantConcentrationString );


  //  Apply Dirichlet BC for proppant concentration

  fsManager.Apply( time_n + dt, domain, "ElementRegions", viewKeyStruct::proppantConcentrationString,
                   [&]( FieldSpecificationBase const * const fs,
                        string const &,
                        SortedArrayView< localIndex const > const & lset,
                        Group * subRegion,
                        string const & ) -> void
  {


    arrayView1d< globalIndex const > const &
    dofNumber = subRegion->getReference< array1d< globalIndex > >( dofKey );

    arrayView1d< real64 const > const &
    proppantConc = subRegion->getReference< array1d< real64 > >( viewKeyStruct::proppantConcentrationString );

    arrayView1d< real64 const > const &
    dProppantConc = subRegion->getReference< array1d< real64 > >( viewKeyStruct::deltaProppantConcentrationString );


    fs->ApplyBoundaryConditionToSystem< FieldSpecificationEqual, LAInterface >( lset,
                                                                                time_n + dt,
                                                                                subRegion,
                                                                                dofNumber,
                                                                                m_numDofPerCell,
                                                                                matrix,
                                                                                rhs,
                                                                                [&]( localIndex const a ) -> real64
    {
      return proppantConc[a] + dProppantConc[a];
    } );

  } );

  //  Apply Dirichlet BC for component concentration

  localIndex const NC = m_numComponents;

  if( NC > 0 )
  {

    map< string, map< string, array1d< bool > > > bcStatusMap; // map to check consistent application of BC

    fsManager.Apply( time_n + dt,
                     domain,
                     "ElementRegions",
                     viewKeyStruct::proppantConcentrationString,
                     [&]( FieldSpecificationBase const * const GEOSX_UNUSED_PARAM( fs ),
                          string const & setName,
                          SortedArrayView< localIndex const > const & GEOSX_UNUSED_PARAM( targetSet ),
                          Group * subRegion,
                          string const & )
    {

      string const & subRegionName = subRegion->getName();
      GEOSX_ERROR_IF( bcStatusMap[subRegionName].count( setName ) > 0, "Conflicting proppant boundary conditions on set " << setName );
      bcStatusMap[subRegionName][setName].resize( NC );
      bcStatusMap[subRegionName][setName] = false;

    } );

    fsManager.Apply( time_n + dt,
                     domain,
                     "ElementRegions",
                     viewKeyStruct::componentConcentrationString,
                     [&] ( FieldSpecificationBase const * const fs,
                           string const & setName,
                           SortedArrayView< localIndex const > const & targetSet,
                           Group * subRegion,
                           string const & )
    {

      string const & subRegionName = subRegion->getName();
      localIndex const comp = fs->GetComponent();

      GEOSX_ERROR_IF( bcStatusMap[subRegionName].count( setName ) == 0, "Proppant boundary condition not prescribed on set '" << setName << "'" );
      GEOSX_ERROR_IF( bcStatusMap[subRegionName][setName][comp], "Conflicting composition[" << comp << "] boundary conditions on set '" << setName << "'" );
      bcStatusMap[subRegionName][setName][comp] = true;

      fs->ApplyFieldValue< FieldSpecificationEqual >( targetSet,
                                                      time_n + dt,
                                                      subRegion,
                                                      viewKeyStruct::bcComponentConcentrationString );

    } );

    bool bcConsistent = true;
    for( auto const & bcStatusEntryOuter : bcStatusMap )
    {
      for( auto const & bcStatusEntryInner : bcStatusEntryOuter.second )
      {
        for( localIndex ic = 0; ic < NC; ++ic )
        {
          bcConsistent &= bcStatusEntryInner.second[ic];
          GEOSX_WARNING_IF( !bcConsistent, "Composition boundary condition not applied to component " << ic
                                                                                                      << " on region '" << bcStatusEntryOuter.first << "',"
                                                                                                      << " set '" << bcStatusEntryInner.first << "'" );
        }
      }
    }

    GEOSX_ERROR_IF( !bcConsistent, "Inconsistent composition boundary conditions" );

    fsManager.Apply( time_n + dt,
                     domain,
                     "ElementRegions",
                     viewKeyStruct::proppantConcentrationString,
                     [&] ( FieldSpecificationBase const * const GEOSX_UNUSED_PARAM( bc ),
                           string const & GEOSX_UNUSED_PARAM( setName ),
                           SortedArrayView< localIndex const > const & targetSet,
                           Group * subRegion,
                           string const & )
    {

      arrayView1d< globalIndex const > const & dofNumber = subRegion->getReference< array1d< globalIndex > >( dofKey );

      arrayView2d< real64 const > const & compConc  = subRegion->getReference< array2d< real64 > >( viewKeyStruct::componentConcentrationString );

      arrayView2d< real64 const > const & deltaCompConc  = subRegion->getReference< array2d< real64 > >( viewKeyStruct::deltaComponentConcentrationString );

      arrayView2d< real64 const > const & bcCompConc  = subRegion->getReference< array2d< real64 > >( viewKeyStruct::bcComponentConcentrationString );

      array1d< real64 > rhsContribution( targetSet.size() * NC );
      array1d< globalIndex > dof( targetSet.size() * NC );

      integer counter = 0;

      for( localIndex a : targetSet )
      {

        for( localIndex ic = 0; ic < NC; ++ic )
        {

          dof[counter] = dofNumber[a] + ic + 1;

          FieldSpecificationEqual::SpecifyFieldValue< LAInterface >( dof[counter],
                                                                     matrix,
                                                                     rhsContribution[counter],
                                                                     bcCompConc[a][ic],
                                                                     compConc[a][ic] + deltaCompConc[a][ic] );

          ++counter;

        }

        FieldSpecificationEqual::PrescribeRhsValues< LAInterface >( rhs,
                                                                    counter,
                                                                    dof.data(),
                                                                    rhsContribution.data());


      }

    } );

  }

  matrix.close();
  rhs.close();

  if( getLogLevel() == 2 )
  {
    GEOSX_LOG_RANK_0( "After ProppantTransport::AssembleSystem" );
    GEOSX_LOG_RANK_0( "\nJacobian:\n" );
    std::cout << matrix;
    GEOSX_LOG_RANK_0( "\nResidual:\n" );
    std::cout << rhs;
  }

  if( getLogLevel() >= 3 )
  {
    integer const newtonIter = m_nonlinearSolverParameters.m_numNewtonIterations;

    string filename_mat = "matrix_bc_" + std::to_string( time_n ) + "_" + std::to_string( newtonIter ) + ".mtx";
    matrix.write( filename_mat, LAIOutputFormat::MATRIX_MARKET );

    string filename_rhs = "rhs_bc_" + std::to_string( time_n ) + "_" + std::to_string( newtonIter ) + ".mtx";
    rhs.write( filename_rhs, LAIOutputFormat::MATRIX_MARKET );

    GEOSX_LOG_RANK_0( "After ProppantTransport::ApplyBoundaryConditions" );
    GEOSX_LOG_RANK_0( "Jacobian: written to " << filename_mat );
    GEOSX_LOG_RANK_0( "Residual: written to " << filename_rhs );
  }

}

real64
ProppantTransport::
  CalculateResidualNorm( DomainPartition const * const domain,
                         DofManager const & dofManager,
                         ParallelVector const & rhs )
{

  MeshLevel const * const mesh = domain->getMeshBody( 0 )->getMeshLevel( 0 );

  // get a view into local residual vector
  real64 const * localResidual = rhs.extractLocalVector();

  string const dofKey = dofManager.getKey( viewKeyStruct::proppantConcentrationString );

  // compute the norm of local residual scaled by cell pore volume
  real64 localResidualNorm = 0.0;

  applyToSubRegionsComplete( mesh,
                             [&] ( localIndex const er, localIndex const esr, ElementRegionBase const &, ElementSubRegionBase const & subRegion )
  {

    arrayView1d< globalIndex const > const & dofNumber = subRegion.getReference< array1d< globalIndex > >( dofKey );

    arrayView1d< integer const > const & elemGhostRank = m_elemGhostRank[er][esr];

    arrayView1d< real64 const > const & volume         = m_volume[er][esr];

<<<<<<< HEAD
    SlurryFluidBase const * const fluid = GetConstitutiveModel< SlurryFluidBase >( subRegion, m_fluidName );

    arrayView2d< real64 const > const & fluidDens = fluid->getReference< array2d< real64 > >( SlurryFluidBase::viewKeyStruct::fluidDensityString );    
    
    localIndex const subRegionSize = subRegion->size();
=======
    localIndex const subRegionSize = subRegion.size();
>>>>>>> 83854be0
    for( localIndex a = 0; a < subRegionSize; ++a )
    {

      if( elemGhostRank[a] < 0 )
      {
        localIndex const offset = dofNumber[a];
        for( localIndex idof = 0; idof < m_numDofPerCell; ++idof )
        {
          localIndex const lid = rhs.getLocalRowID( offset + idof );

          real64 const normalizer = idof > 0 ? fluidDens[a][0] * volume[a] : volume[a];          

          real64 const val = localResidual[lid] / normalizer;
          localResidualNorm += val * val;
        }
      }
    }

  } );

  // compute global residual norm
  real64 globalResidualNorm;
  MPI_Allreduce( &localResidualNorm, &globalResidualNorm, 1, MPI_DOUBLE, MPI_SUM, MPI_COMM_GEOSX );

  return sqrt( globalResidualNorm );
}

void ProppantTransport::ApplySystemSolution( DofManager const & dofManager,
                                             ParallelVector const & solution,
                                             real64 const scalingFactor,
                                             DomainPartition * const domain )
{

  MeshLevel * mesh = domain->getMeshBody( 0 )->getMeshLevel( 0 );


  dofManager.addVectorToField( solution,
                               viewKeyStruct::proppantConcentrationString,
                               viewKeyStruct::deltaProppantConcentrationString,
                               scalingFactor,
                               0, 1 );


  if( m_numDofPerCell > 1 )
    dofManager.addVectorToField( solution,
                                 viewKeyStruct::proppantConcentrationString,
                                 viewKeyStruct::deltaComponentConcentrationString,
                                 scalingFactor,
                                 1, m_numDofPerCell );

  std::map< string, string_array > fieldNames;
  fieldNames["elems"].push_back( viewKeyStruct::deltaProppantConcentrationString );
  fieldNames["elems"].push_back( viewKeyStruct::deltaComponentConcentrationString );

  CommunicationTools::SynchronizeFields( fieldNames, mesh, domain->getNeighbors() );

  applyToSubRegions( mesh, [&] ( ElementSubRegionBase & subRegion )
  {
<<<<<<< HEAD
    UpdateComponentDensity( subRegion );
=======
    //    UpdateState( subRegion );
    UpdateComponentDensity( &subRegion );
>>>>>>> 83854be0
  } );

}

void ProppantTransport::SolveSystem( DofManager const & dofManager,
                                     ParallelMatrix & matrix,
                                     ParallelVector & rhs,
                                     ParallelVector & solution )
{
  GEOSX_MARK_FUNCTION;

  rhs.scale( -1.0 );
  solution.zero();

  SolverBase::SolveSystem( dofManager, matrix, rhs, solution );

  if( getLogLevel() >= 2 )
  {
    GEOSX_LOG_RANK( "After ProppantTransport::SolveSystem" );
    GEOSX_LOG_RANK_0( "\nsolution:\n" );
    std::cout << solution;
  }

}

void ProppantTransport::ResetStateToBeginningOfStep( DomainPartition * const domain )
{
  MeshLevel * mesh = domain->getMeshBody( 0 )->getMeshLevel( 0 );

  localIndex const NC = m_numComponents;

  applyToSubRegionsComplete( mesh,
                             [&] ( localIndex const er, localIndex const esr, ElementRegionBase &, ElementSubRegionBase & subRegion )
  {
    arrayView1d< real64 > const & dProppantConc = m_deltaProppantConcentration[er][esr];
    arrayView2d< real64 > const & dComponentConc = m_deltaComponentConcentration[er][esr];

    forAll< serialPolicy >( subRegion.size(), [=] ( localIndex ei )
    {
      dProppantConc[ei] = 0.0;

      for( localIndex c = 0; c < NC; ++c )
        dComponentConc[ei][c] = 0.0;

    } );

    UpdateState( &subRegion );
  } );

}

void ProppantTransport::ResetViews( DomainPartition * const domain )
{
  FlowSolverBase::ResetViews( domain );

  MeshLevel * const mesh = domain->getMeshBody( 0 )->getMeshLevel( 0 );
  ElementRegionManager * const elemManager = mesh->getElemManager();
  ConstitutiveManager * const constitutiveManager = domain->getConstitutiveManager();

  m_pressure =
    elemManager->ConstructViewAccessor< array1d< real64 >, arrayView1d< real64 > >( viewKeyStruct::pressureString );

  m_deltaPressure =
    elemManager->ConstructViewAccessor< array1d< real64 >, arrayView1d< real64 > >( viewKeyStruct::deltaPressureString );

  m_proppantConcentration =
    elemManager->ConstructViewAccessor< array1d< real64 >, arrayView1d< real64 > >( viewKeyStruct::proppantConcentrationString );
  m_deltaProppantConcentration =
    elemManager->ConstructViewAccessor< array1d< real64 >, arrayView1d< real64 > >( viewKeyStruct::deltaProppantConcentrationString );

  m_componentConcentration =
    elemManager->ConstructViewAccessor< array2d< real64 >, arrayView2d< real64 > >( viewKeyStruct::componentConcentrationString );
  m_deltaComponentConcentration =
    elemManager->ConstructViewAccessor< array2d< real64 >, arrayView2d< real64 > >( viewKeyStruct::deltaComponentConcentrationString );

  m_componentDensityOld =
    elemManager->ConstructViewAccessor< array2d< real64 >, arrayView2d< real64 > >( viewKeyStruct::oldComponentDensityString );

  m_cellBasedFlux =
    elemManager->ConstructViewAccessor< array1d< R1Tensor >, arrayView1d< R1Tensor > >( viewKeyStruct::cellBasedFluxString );

  m_proppantPackVolumeFraction =
    elemManager->ConstructViewAccessor< array1d< real64 >, arrayView1d< real64 > >( viewKeyStruct::proppantPackVolumeFractionString );

  m_proppantExcessPackVolume =
    elemManager->ConstructViewAccessor< array1d< real64 >, arrayView1d< real64 > >( viewKeyStruct::proppantExcessPackVolumeString );

  m_proppantLiftFlux =
    elemManager->ConstructViewAccessor< array1d< real64 >, arrayView1d< real64 > >( viewKeyStruct::proppantLiftFluxString );

  m_isProppantMobile =
    elemManager->ConstructViewAccessor< array1d< integer >, arrayView1d< integer > >( viewKeyStruct::isProppantMobileString );

  m_isProppantBoundaryElement =
    elemManager->ConstructViewAccessor< array1d< integer >, arrayView1d< integer > >( viewKeyStruct::isProppantBoundaryString );

  m_density =
    elemManager->ConstructFullMaterialViewAccessor< array2d< real64 >, arrayView2d< real64 > >( SlurryFluidBase::viewKeyStruct::densityString,
                                                                                                constitutiveManager );

  m_dDensity_dPressure =
    elemManager->ConstructFullMaterialViewAccessor< array2d< real64 >, arrayView2d< real64 > >( SlurryFluidBase::viewKeyStruct::dDens_dPresString,
                                                                                                constitutiveManager );

  m_dDensity_dProppantConcentration =
    elemManager->ConstructFullMaterialViewAccessor< array2d< real64 >, arrayView2d< real64 > >( SlurryFluidBase::viewKeyStruct::dDens_dProppantConcString,
                                                                                                constitutiveManager );

  m_dDensity_dComponentConcentration =
    elemManager->ConstructFullMaterialViewAccessor< array3d< real64 >, arrayView3d< real64 > >( SlurryFluidBase::viewKeyStruct::dDens_dCompConcString,
                                                                                                constitutiveManager );

  m_componentDensity =
    elemManager->ConstructFullMaterialViewAccessor< array3d< real64 >, arrayView3d< real64 > >( SlurryFluidBase::viewKeyStruct::componentDensityString,
                                                                                                constitutiveManager );

  m_dComponentDensity_dPressure =
    elemManager->ConstructFullMaterialViewAccessor< array3d< real64 >, arrayView3d< real64 > >( SlurryFluidBase::viewKeyStruct::dCompDens_dPresString,
                                                                                                constitutiveManager );

  m_dComponentDensity_dComponentConcentration =
    elemManager->ConstructFullMaterialViewAccessor< array4d< real64 >, arrayView4d< real64 > >( SlurryFluidBase::viewKeyStruct::dCompDens_dCompConcString,
                                                                                                constitutiveManager );

  m_fluidDensity =
    elemManager->ConstructFullMaterialViewAccessor< array2d< real64 >, arrayView2d< real64 > >( SlurryFluidBase::viewKeyStruct::fluidDensityString,
                                                                                                constitutiveManager );

  m_dFluidDensity_dPressure =
    elemManager->ConstructFullMaterialViewAccessor< array2d< real64 >, arrayView2d< real64 > >( SlurryFluidBase::viewKeyStruct::dFluidDens_dPresString,
                                                                                                constitutiveManager );

  m_dFluidDensity_dComponentConcentration =
    elemManager->ConstructFullMaterialViewAccessor< array3d< real64 >, arrayView3d< real64 > >( SlurryFluidBase::viewKeyStruct::dFluidDens_dCompConcString,
                                                                                                constitutiveManager );

  m_fluidViscosity =
    elemManager->ConstructFullMaterialViewAccessor< array2d< real64 >, arrayView2d< real64 > >( SlurryFluidBase::viewKeyStruct::fluidViscosityString,
                                                                                                constitutiveManager );

  m_viscosity =
    elemManager->ConstructFullMaterialViewAccessor< array2d< real64 >, arrayView2d< real64 > >( SlurryFluidBase::viewKeyStruct::viscosityString,
                                                                                                constitutiveManager );

  m_dViscosity_dPressure =
    elemManager->ConstructFullMaterialViewAccessor< array2d< real64 >, arrayView2d< real64 > >( SlurryFluidBase::viewKeyStruct::dVisc_dPresString,
                                                                                                constitutiveManager );

  m_dViscosity_dProppantConcentration =
    elemManager->ConstructFullMaterialViewAccessor< array2d< real64 >, arrayView2d< real64 > >( SlurryFluidBase::viewKeyStruct::dVisc_dProppantConcString,
                                                                                                constitutiveManager );

  m_dViscosity_dComponentConcentration =
    elemManager->ConstructFullMaterialViewAccessor< array3d< real64 >, arrayView3d< real64 > >( SlurryFluidBase::viewKeyStruct::dVisc_dCompConcString,
                                                                                                constitutiveManager );

  m_settlingFactor =
    elemManager->ConstructFullMaterialViewAccessor< array1d< real64 >, arrayView1d< real64 > >( ParticleFluidBase::viewKeyStruct::settlingFactorString,
                                                                                                constitutiveManager );

  m_dSettlingFactor_dPressure =
    elemManager->ConstructFullMaterialViewAccessor< array1d< real64 >, arrayView1d< real64 > >(
      ParticleFluidBase::viewKeyStruct::dSettlingFactor_dPressureString, constitutiveManager );

  m_dSettlingFactor_dProppantConcentration =
    elemManager->ConstructFullMaterialViewAccessor< array1d< real64 >, arrayView1d< real64 > >(
      ParticleFluidBase::viewKeyStruct::dSettlingFactor_dProppantConcentrationString, constitutiveManager );

  m_dSettlingFactor_dComponentConcentration =
    elemManager->ConstructFullMaterialViewAccessor< array2d< real64 >, arrayView2d< real64 > >(
      ParticleFluidBase::viewKeyStruct::dSettlingFactor_dComponentConcentrationString, constitutiveManager );

  m_collisionFactor =
    elemManager->ConstructFullMaterialViewAccessor< array1d< real64 >, arrayView1d< real64 > >( ParticleFluidBase::viewKeyStruct::collisionFactorString,
                                                                                                constitutiveManager );

  m_dCollisionFactor_dProppantConcentration =
    elemManager->ConstructFullMaterialViewAccessor< array1d< real64 >, arrayView1d< real64 > >(
      ParticleFluidBase::viewKeyStruct::dCollisionFactor_dProppantConcentrationString, constitutiveManager );

  m_poroMultiplier =
    elemManager->ConstructViewAccessor< array1d< real64 >, arrayView1d< real64 > >( viewKeyStruct::poroMultiplierString );

  m_transTMultiplier =
    elemManager->ConstructViewAccessor< array1d< R1Tensor >, arrayView1d< R1Tensor > >( viewKeyStruct::transTMultiplierString );

}



void ProppantTransport::UpdateCellBasedFlux( real64 const GEOSX_UNUSED_PARAM( time_n ),
                                             DomainPartition * const domain )
{
  GEOSX_MARK_FUNCTION;

  R1Tensor downVector = gravityVector();
  downVector.Normalize();    

  MeshLevel * mesh = domain->getMeshBody( 0 )->getMeshLevel( 0 );

  NumericalMethodsManager const * numericalMethodManager =
    domain->getParent()->GetGroup< NumericalMethodsManager >( keys::numericalMethodsManager );

  FiniteVolumeManager const * fvManager =
    numericalMethodManager->GetGroup< FiniteVolumeManager >( keys::finiteVolumeManager );

  FluxApproximationBase const * fluxApprox = fvManager->getFluxApproximation( m_discretizationName );

  FluxKernel::ElementViewConst< arrayView1d< real64 const > > const & pres        = m_pressure.toViewConst();

  //  FluxKernel::ElementViewConst < arrayView1d<real64 const> > const & dPres       = m_deltaPressure.toViewConst();

  FluxKernel::ElementViewConst< arrayView1d< real64 const > > const & gravCoef   = m_gravCoef.toViewConst();

  FluxKernel::MaterialView< arrayView2d< real64 const > > const & dens        = m_density.toViewConst();

  FluxKernel::MaterialView< arrayView2d< real64 const > > const & visc        = m_viscosity.toViewConst();

  FluxKernel::ElementViewConst< arrayView1d< real64 const > > const & aperture  = m_elementAperture.toViewConst();

  FluxKernel::ElementView< arrayView1d< R1Tensor > > & cellBasedFlux  = m_cellBasedFlux.toView();

  FluxKernel::ElementView< arrayView1d< real64 const > > const & proppantPackVf  = m_proppantPackVolumeFraction.toViewConst();

  FluxKernel::ElementView< arrayView1d< R1Tensor const > > const & transTMultiplier  = m_transTMultiplier.toViewConst();

  localIndex const fluidIndex = m_fluidIndex;

  fluxApprox->forAllStencils( [&]( auto const & stencil )
  {

    FluxKernel::LaunchCellBasedFluxCalculation( stencil,
                                                fluidIndex,
                                                transTMultiplier,
                                                downVector,
                                                pres,
                                                gravCoef,
                                                dens,
                                                visc,
                                                aperture,
                                                proppantPackVf,
                                                cellBasedFlux );
  } );


  std::map< string, string_array > fieldNames;
  fieldNames["elems"].push_back( viewKeyStruct::cellBasedFluxString );

  CommunicationTools::SynchronizeFields( fieldNames, mesh, domain->getNeighbors() );

}

void ProppantTransport::UpdateProppantPackVolume( real64 const GEOSX_UNUSED_PARAM( time_n ),
                                                  real64 const dt,
                                                  DomainPartition * const domain )
{

  GEOSX_MARK_FUNCTION;

  R1Tensor downVector = gravityVector();
  downVector.Normalize();  
  
  MeshLevel * mesh = domain->getMeshBody( 0 )->getMeshLevel( 0 );

  NumericalMethodsManager const * numericalMethodManager =
    domain->getParent()->GetGroup< NumericalMethodsManager >( keys::numericalMethodsManager );

  FiniteVolumeManager const * fvManager =
    numericalMethodManager->GetGroup< FiniteVolumeManager >( keys::finiteVolumeManager );

  FluxApproximationBase const * fluxApprox = fvManager->getFluxApproximation( m_discretizationName );

  ProppantPackVolumeKernel::ElementView< arrayView1d< real64 > > const & conc       = m_proppantConcentration.toView();

  ProppantPackVolumeKernel::MaterialViewConst< arrayView1d< real64 > > const & settlingFactor = m_settlingFactor.toViewConst();

  ProppantPackVolumeKernel::MaterialViewConst< arrayView2d< real64 > > const & density = m_density.toViewConst();

  ProppantPackVolumeKernel::MaterialViewConst< arrayView2d< real64 > > const & fluidDensity = m_fluidDensity.toViewConst();

  ProppantPackVolumeKernel::MaterialViewConst< arrayView2d< real64 > > const & fluidViscosity = m_fluidViscosity.toViewConst();

  ProppantPackVolumeKernel::ElementView< arrayView1d< integer > > const & isProppantMobile = m_isProppantMobile.toView();

  ProppantPackVolumeKernel::ElementViewConst< arrayView1d< integer > > const & isProppantBoundaryElement = m_isProppantBoundaryElement.toViewConst();

  ProppantPackVolumeKernel::ElementView< arrayView1d< real64 > > const & proppantPackVf  = m_proppantPackVolumeFraction.toView();

  ProppantPackVolumeKernel::ElementView< arrayView1d< real64 > > const & proppantExcessPackV  = m_proppantExcessPackVolume.toView();

  ProppantPackVolumeKernel::ElementView< arrayView1d< R1Tensor > > const & cellBasedFlux  = m_cellBasedFlux.toView();

  ProppantPackVolumeKernel::ElementView< arrayView1d< real64 > > const & proppantLiftFlux  = m_proppantLiftFlux.toView();

  ProppantPackVolumeKernel::ElementViewConst< arrayView1d< real64 const > > const & volume  = m_volume.toViewConst();

  ProppantPackVolumeKernel::ElementViewConst< arrayView1d< real64 const > > const & aperture  = m_elementAperture.toViewConst();

  ProppantPackVolumeKernel::ElementViewConst< arrayView1d< integer const > > const & elemGhostRank = m_elemGhostRank.toViewConst();


  localIndex const fluidIndex = m_fluidIndex;
  localIndex const proppantIndex = m_proppantIndex;

  fluxApprox->forAllStencils( [&]( auto const & stencil )
  {

    ProppantPackVolumeKernel::LaunchProppantPackVolumeCalculation( stencil,
                                                                   dt,
                                                                   fluidIndex,
                                                                   proppantIndex,
                                                                   m_proppantDensity,
                                                                   m_proppantDiameter,
                                                                   m_maxProppantConcentration,
                                                                   downVector,
                                                                   m_criticalShieldsNumber,
                                                                   m_frictionCoefficient,
                                                                   conc,
                                                                   settlingFactor,
                                                                   density,
                                                                   fluidDensity,
                                                                   fluidViscosity,
                                                                   isProppantMobile,
                                                                   isProppantBoundaryElement,
                                                                   proppantPackVf,
                                                                   proppantExcessPackV,
                                                                   aperture,
                                                                   volume,
                                                                   elemGhostRank,
                                                                   cellBasedFlux,
                                                                   proppantLiftFlux );

  } );


  {

    std::map< string, string_array > fieldNames;
    fieldNames["elems"].push_back( viewKeyStruct::proppantConcentrationString );
    fieldNames["elems"].push_back( viewKeyStruct::proppantPackVolumeFractionString );
    fieldNames["elems"].push_back( viewKeyStruct::proppantExcessPackVolumeString );
    fieldNames["elems"].push_back( viewKeyStruct::proppantLiftFluxString );

    CommunicationTools::SynchronizeFields( fieldNames, mesh, domain->getNeighbors() );

  }

  applyToSubRegions( mesh, [&] ( ElementSubRegionBase & subRegion )
  {
    UpdateProppantMobility( &subRegion );
  } );


  fluxApprox->forAllStencils( [&]( auto const & stencil )
  {

    ProppantPackVolumeKernel::LaunchProppantPackVolumeUpdate( stencil,
                                                              downVector,
                                                              m_maxProppantConcentration,
                                                              conc,
                                                              isProppantMobile,
                                                              proppantPackVf,
                                                              proppantExcessPackV );
  } );


  {

    std::map< string, string_array > fieldNames;
    fieldNames["elems"].push_back( viewKeyStruct::proppantConcentrationString );
    fieldNames["elems"].push_back( viewKeyStruct::proppantPackVolumeFractionString );

    CommunicationTools::SynchronizeFields( fieldNames, mesh, domain->getNeighbors() );

  }

<<<<<<< HEAD
=======
  applyToSubRegions( mesh, [&] ( ElementSubRegionBase & subRegion )
  {
    UpdateProppantMobility( &subRegion );
  } );



  fluxApprox->forAllStencils( [&]( auto const & stencil )
  {

    ProppantPackVolumeKernel::LaunchInterfaceElementUpdate( stencil,
                                                            m_downVector,
                                                            isProppantMobile,
                                                            isInterfaceElement );
  } );

  {

    std::map< string, string_array > fieldNames;
    fieldNames["elems"].push_back( viewKeyStruct::isInterfaceElementString );

    CommunicationTools::SynchronizeFields( fieldNames, mesh, domain->getNeighbors() );

  }

>>>>>>> 83854be0
  // update poroMultiplier and transTMultiplier

  applyToSubRegionsComplete( mesh,
                             [&] ( localIndex const er, localIndex const esr, ElementRegionBase &, ElementSubRegionBase & subRegion )
  {

    arrayView1d< real64 const > const & proppantPackVfNew = m_proppantPackVolumeFraction[er][esr];

    arrayView1d< real64 const > const & aperture0 = m_elementAperture[er][esr];

    arrayView1d< real64 > const & poroMultiplier = m_poroMultiplier[er][esr];
    arrayView1d< R1Tensor > const & transTMultiplier = m_transTMultiplier[er][esr];

    forAll< serialPolicy >( subRegion.size(), [=] ( localIndex ei )
    {

      poroMultiplier[ei] = 1.0 - m_maxProppantConcentration * proppantPackVfNew[ei];

      //K0 horizontal

      transTMultiplier[ei][0] = (1.0 - proppantPackVfNew[ei]) + proppantPackVfNew[ei] * m_proppantPackPermeability * 12.0 / (aperture0[ei] * aperture0[ei]);

      //K1 vertical

      transTMultiplier[ei][1] = 1.0 /
                                (proppantPackVfNew[ei] * aperture0[ei] * aperture0[ei] / 12.0 / m_proppantPackPermeability + (1.0 - proppantPackVfNew[ei]));

    } );

  } );

}


REGISTER_CATALOG_ENTRY( SolverBase, ProppantTransport, std::string const &, Group * const )
} /* namespace geosx */<|MERGE_RESOLUTION|>--- conflicted
+++ resolved
@@ -108,13 +108,7 @@
 
       subRegion.registerWrapper< array2d< real64 > >( viewKeyStruct::deltaComponentConcentrationString )->setDefaultValue( 0.0 );
 
-<<<<<<< HEAD
-      subRegion->registerWrapper< array1d< R1Tensor > >( viewKeyStruct::cellBasedFluxString )->setDefaultValue( {0.0, 0.0, 0.0} );
-=======
-      subRegion.registerWrapper< array2d< real64 > >( viewKeyStruct::updatedComponentConcentrationString )->setDefaultValue( 0.0 );
-
       subRegion.registerWrapper< array1d< R1Tensor > >( viewKeyStruct::cellBasedFluxString )->setDefaultValue( {0.0, 0.0, 0.0} );
->>>>>>> 83854be0
 
       subRegion.registerWrapper< array1d< integer > >( viewKeyStruct::isProppantBoundaryString )->setDefaultValue( 0 );
 
@@ -136,25 +130,11 @@
 
       subRegion.registerWrapper< array2d< real64 > >( viewKeyStruct::deltaComponentConcentrationString );
 
-<<<<<<< HEAD
-      subRegion->registerWrapper< array2d< real64 > >( viewKeyStruct::oldComponentDensityString );
-=======
-      subRegion.registerWrapper< array2d< real64 > >( viewKeyStruct::updatedComponentConcentrationString );
-
-      subRegion.registerWrapper< array1d< real64 > >( viewKeyStruct::oldProppantConcentrationString );
-
       subRegion.registerWrapper< array2d< real64 > >( viewKeyStruct::oldComponentDensityString );
->>>>>>> 83854be0
 
       subRegion.registerWrapper< array1d< R1Tensor > >( viewKeyStruct::cellBasedFluxString );
 
-<<<<<<< HEAD
-      subRegion->registerWrapper< array1d< integer > >( viewKeyStruct::isProppantBoundaryString );
-=======
-      subRegion.registerWrapper< array1d< integer > >( viewKeyStruct::isInterfaceElementString );
-
       subRegion.registerWrapper< array1d< integer > >( viewKeyStruct::isProppantBoundaryString );
->>>>>>> 83854be0
 
       subRegion.registerWrapper< array1d< integer > >( viewKeyStruct::isProppantMobileString );
 
@@ -231,16 +211,9 @@
     elemManager->forElementSubRegions< FaceElementSubRegion >( [&]( FaceElementSubRegion & subRegion )
     {
 
-<<<<<<< HEAD
-      subRegion->template getReference< array2d< real64 > >( viewKeyStruct::componentConcentrationString ).resizeDimension< 1 >( NC );
-      subRegion->template getReference< array2d< real64 > >( viewKeyStruct::deltaComponentConcentrationString ).resizeDimension< 1 >( NC );
-      subRegion->template getReference< array2d< real64 > >( viewKeyStruct::oldComponentDensityString ).resizeDimension< 1 >( NC );
-=======
-      subRegion.getReference< array2d< real64 > >( viewKeyStruct::componentConcentrationString ).resizeDimension< 1 >( NC );
-      subRegion.getReference< array2d< real64 > >( viewKeyStruct::deltaComponentConcentrationString ).resizeDimension< 1 >( NC );
-      subRegion.getReference< array2d< real64 > >( viewKeyStruct::updatedComponentConcentrationString ).resizeDimension< 1 >( NC );
-      subRegion.getReference< array2d< real64 > >( viewKeyStruct::oldComponentDensityString ).resizeDimension< 1 >( NC );
->>>>>>> 83854be0
+      subRegion.template getReference< array2d< real64 > >( viewKeyStruct::componentConcentrationString ).resizeDimension< 1 >( NC );
+      subRegion.template getReference< array2d< real64 > >( viewKeyStruct::deltaComponentConcentrationString ).resizeDimension< 1 >( NC );
+      subRegion.template getReference< array2d< real64 > >( viewKeyStruct::oldComponentDensityString ).resizeDimension< 1 >( NC );
 
       subRegion.getReference< array2d< real64 > >( viewKeyStruct::bcComponentConcentrationString ).resizeDimension< 1 >( NC );
 
@@ -261,15 +234,9 @@
   arrayView2d< real64 const > const & componentConc = dataGroup->getReference< array2d< real64 > >( viewKeyStruct::componentConcentrationString );
   arrayView2d< real64 const > const & dComponentConc = dataGroup->getReference< array2d< real64 > >( viewKeyStruct::deltaComponentConcentrationString );
 
-<<<<<<< HEAD
-   stackArray1d< real64, MAX_NUM_COMPONENTS >  updatedCompConc(m_numComponents);
+  stackArray1d< real64, MAX_NUM_COMPONENTS >  updatedCompConc(m_numComponents);
   
-  forall_in_range< RAJA::seq_exec >( 0, dataGroup->size(), [=] ( localIndex const a )
-=======
-  arrayView2d< real64 > const & updatedComponentConc = dataGroup->getReference< array2d< real64 > >( viewKeyStruct::updatedComponentConcentrationString );
-
   forAll< serialPolicy >( dataGroup->size(), [=] ( localIndex const a )
->>>>>>> 83854be0
   {
 
     
@@ -296,15 +263,9 @@
   arrayView2d< real64 const > const & componentConc = dataGroup->getReference< array2d< real64 > >( viewKeyStruct::componentConcentrationString );
   arrayView2d< real64 const > const & dComponentConc = dataGroup->getReference< array2d< real64 > >( viewKeyStruct::deltaComponentConcentrationString );
 
-<<<<<<< HEAD
   stackArray1d< real64, MAX_NUM_COMPONENTS >  updatedCompConc(m_numComponents);
   
-  forall_in_range< RAJA::seq_exec >( 0, dataGroup->size(), [=] ( localIndex const a )
-=======
-  arrayView2d< real64 > const & updatedComponentConc = dataGroup->getReference< array2d< real64 > >( viewKeyStruct::updatedComponentConcentrationString );
-
   forAll< serialPolicy >( dataGroup->size(), [=] ( localIndex const a )
->>>>>>> 83854be0
   {
 
     for( localIndex c = 0; c < m_numComponents; ++c )
@@ -471,95 +432,10 @@
 
     boundaryConditionManager.ApplyInitialConditions( domain );
 
-<<<<<<< HEAD
   }
 
   PreStepUpdate( time_n, dt, cycleNumber, domain );
   
-=======
-    localIndex const NC = m_numComponents;
-
-    applyToSubRegionsComplete( mesh,
-                               [&] ( localIndex const er, localIndex const esr, ElementRegionBase &, ElementSubRegionBase & subRegion )
-    {
-
-
-      subRegion.CalculateElementGeometricQuantities( *nodeManager,
-                                                     *faceManager );
-
-
-
-      UpdateState( &subRegion );
-
-      arrayView1d< real64 > const & dProppantConc   = m_deltaProppantConcentration[er][esr];
-      arrayView2d< real64 > const & dComponentConc   = m_deltaComponentConcentration[er][esr];
-
-
-      arrayView1d< real64 > const & proppantConcOld = m_proppantConcentrationOld[er][esr];
-      arrayView1d< real64 > const & proppantConc = m_proppantConcentration[er][esr];
-
-      arrayView2d< real64 > const & componentDensOld = m_componentDensityOld[er][esr];
-      arrayView3d< real64 > const & componentDens = m_componentDensity[er][esr][m_fluidIndex];
-
-      arrayView1d< R1Tensor > const & cellBasedFlux   = m_cellBasedFlux[er][esr];
-
-      arrayView1d< real64 > const & proppantLiftFlux   = m_proppantLiftFlux[er][esr];
-
-      arrayView1d< real64 > const & packVf = m_proppantPackVolumeFraction[er][esr];
-
-      arrayView1d< real64 > const & poroMultiplier = m_poroMultiplier[er][esr];
-      arrayView1d< R1Tensor > const & transTMultiplier = m_transTMultiplier[er][esr];
-
-      arrayView1d< real64 > const & excessPackV = m_proppantExcessPackVolume[er][esr];
-
-      arrayView1d< integer > const & isInterfaceElement = m_isInterfaceElement[er][esr];
-
-      arrayView1d< integer > const & isProppantMobile = m_isProppantMobile[er][esr];
-
-
-      forAll< serialPolicy >( subRegion.size(), [=] ( localIndex ei )
-      {
-        dProppantConc[ei] = 0.0;
-
-        proppantConcOld[ei] = proppantConc[ei];
-
-
-
-        for( localIndex c = 0; c < NC; ++c )
-        {
-
-          dComponentConc[ei][c] = 0.0;
-          componentDensOld[ei][c] = componentDens[ei][0][c];
-
-        }
-
-        cellBasedFlux[ei] = 0.0;
-        proppantLiftFlux[ei] = 0.0;
-
-        packVf[ei] = 0.0;
-        excessPackV[ei] = 0.0;
-
-        poroMultiplier[ei] = 1.0;
-        transTMultiplier[ei] = 1.0;
-
-        isInterfaceElement[ei] = 0;
-        isProppantMobile[ei] = 1;
-
-      } );
-
-    } );
-  }
-
-  applyToSubRegions( mesh, [&] ( ElementSubRegionBase & subRegion )
-  {
-    UpdateProppantMobility( &subRegion );
-  } );
-
-
-  UpdateCellBasedFlux( time_n, domain );
-
-
->>>>>>> 83854be0
   // currently the only method is implicit time integration
   real64 dtReturn= this->NonlinearImplicitStep( time_n,
                                           dt,
@@ -571,16 +447,8 @@
                                           m_solution );
 
   // final step for completion of timestep. typically secondary variable updates and cleanup.
-<<<<<<< HEAD
+
   ImplicitStepComplete( time_n, dtReturn, domain );
-=======
-  ImplicitStepComplete( time_n, dt_return, domain );
-
-  applyToSubRegions( mesh, [&] ( ElementSubRegionBase & subRegion )
-  {
-    UpdateProppantMobility( &subRegion );
-  } );
->>>>>>> 83854be0
 
   PostStepUpdate( time_n, dtReturn, cycleNumber, domain );
 
@@ -607,55 +475,16 @@
   if( cycleNumber == 0 )
   {
 
-<<<<<<< HEAD
-    applyToSubRegions( mesh, [&] ( localIndex er, localIndex esr,
-                                   ElementRegionBase * const GEOSX_UNUSED_PARAM( region ),
-                                   ElementSubRegionBase * const subRegion )
-   {
-
-      subRegion->CalculateElementGeometricQuantities( *nodeManager,
+    applyToSubRegionsComplete( mesh, [&] ( localIndex er, localIndex esr,
+                                           ElementRegionBase & GEOSX_UNUSED_PARAM( region ),
+                                           ElementSubRegionBase & subRegion )
+    {
+
+      subRegion.CalculateElementGeometricQuantities( *nodeManager,
                                                       *faceManager );
 
-      UpdateProppantMobility( subRegion );
+      UpdateProppantMobility( &subRegion );
       
-=======
-    /*  assign intitial and boundary conditions */
-    /*
-       FieldSpecificationManager const * boundaryConditionManager = FieldSpecificationManager::get();
-
-       boundaryConditionManager->ApplyInitialConditions( domain );
-     */
-
-    /* Below must be called after ImplicitStepSetup */
-
-    ResizeFractureFields( time, dt, domain );
-
-    localIndex const NC = m_numComponents;
-
-    applyToSubRegionsComplete( mesh,
-                               [&] ( localIndex const er, localIndex const esr, ElementRegionBase &, ElementSubRegionBase & subRegion )
-    {
-      subRegion.CalculateElementGeometricQuantities( *nodeManager,
-                                                     *faceManager );
-
-
-      UpdateState( &subRegion );
-
-      arrayView1d< real64 > const & dProppantConc   = m_deltaProppantConcentration[er][esr];
-      arrayView2d< real64 > const & dComponentConc   = m_deltaComponentConcentration[er][esr];
-
-
-      arrayView1d< real64 > const & proppantConcOld = m_proppantConcentrationOld[er][esr];
-      arrayView1d< real64 > const & proppantConc = m_proppantConcentration[er][esr];
-
-      arrayView2d< real64 > const & componentDensOld = m_componentDensityOld[er][esr];
-      arrayView3d< real64 > const & componentDens = m_componentDensity[er][esr][m_fluidIndex];
-
-      arrayView1d< R1Tensor > const & cellBasedFlux   = m_cellBasedFlux[er][esr];
-
-      arrayView1d< real64 > const & proppantLiftFlux   = m_proppantLiftFlux[er][esr];
-
->>>>>>> 83854be0
       arrayView1d< real64 > const & packVf = m_proppantPackVolumeFraction[er][esr];
 
       arrayView1d< real64 > const & poroMultiplier = m_poroMultiplier[er][esr];
@@ -678,20 +507,12 @@
     } );
   }
 
-<<<<<<< HEAD
   localIndex const NC = m_numComponents;
   
-  applyToSubRegions( mesh, [&] ( localIndex er, localIndex esr,
-                                 ElementRegionBase * const GEOSX_UNUSED_PARAM( region ),
-                                 ElementSubRegionBase * const subRegion )
-  {
-=======
-  applyToSubRegions( mesh, [&] ( ElementSubRegionBase & subRegion )
-  {
-    UpdateProppantMobility( &subRegion );
-    UpdateState( &subRegion );
->>>>>>> 83854be0
-
+  applyToSubRegionsComplete( mesh, [&] ( localIndex er, localIndex esr,
+                                         ElementRegionBase & GEOSX_UNUSED_PARAM( region ),
+                                         ElementSubRegionBase & subRegion )
+  {
     arrayView3d< real64 const > const & componentDens = m_componentDensity[er][esr][m_fluidIndex];
     arrayView2d< real64 > const & componentDensOld = m_componentDensityOld[er][esr];
 
@@ -701,7 +522,7 @@
 
     arrayView1d< R1Tensor > const & cellBasedFlux = m_cellBasedFlux[er][esr];
 
-    forall_in_range< serialPolicy >( 0, subRegion->size(), [=] ( localIndex ei )
+    forAll< serialPolicy >( subRegion.size(), [=] ( localIndex ei )    
     {
 
       for( localIndex c = 0; c < NC; ++c )
@@ -756,53 +577,6 @@
 
   ResetViews( domain );
 
-<<<<<<< HEAD
-=======
-  MeshLevel * const mesh = domain->getMeshBodies()->GetGroup< MeshBody >( 0 )->getMeshLevel( 0 );
-
-  /* The loop below could be moved to SolverStep after ImplicitStepSetup */
-
-  applyToSubRegionsComplete( mesh,
-                             [&] ( localIndex const er, localIndex const esr, ElementRegionBase &, ElementSubRegionBase & subRegion )
-  {
-
-    arrayView1d< real64 > const & dProppantConc   = m_deltaProppantConcentration[er][esr];
-    arrayView2d< real64 > const & dComponentConc   = m_deltaComponentConcentration[er][esr];
-
-    arrayView1d< real64 > const & proppantConc = m_proppantConcentration[er][esr];
-    arrayView1d< real64 > const & proppantConcOld = m_proppantConcentrationOld[er][esr];
-
-    arrayView3d< real64 > const & componentDens = m_componentDensity[er][esr][m_fluidIndex];
-    arrayView2d< real64 > const & componentDensOld = m_componentDensityOld[er][esr];
-
-    arrayView1d< real64 > const & excessPackV = m_proppantExcessPackVolume[er][esr];
-
-    arrayView1d< real64 > const & proppantLiftFlux = m_proppantLiftFlux[er][esr];
-
-    arrayView1d< R1Tensor > const & cellBasedFlux = m_cellBasedFlux[er][esr];
-
-    forAll< serialPolicy >( subRegion.size(), [=] ( localIndex ei )
-    {
-
-      dProppantConc[ei] = 0.0;
-      proppantConcOld[ei] = proppantConc[ei];
-
-      for( localIndex c = 0; c < NC; ++c )
-      {
-
-        dComponentConc[ei][c] = 0.0;
-        componentDensOld[ei][c] = componentDens[ei][0][c];
-
-      }
-
-      excessPackV[ei] = 0.0;
-      proppantLiftFlux[ei] = 0.0;
-      cellBasedFlux[ei] = 0.0;
-
-    } );
-  } );
-
->>>>>>> 83854be0
 }
 
 void ProppantTransport::ImplicitStepComplete( real64 const & GEOSX_UNUSED_PARAM( time_n ),
@@ -1356,15 +1130,12 @@
 
     arrayView1d< real64 const > const & volume         = m_volume[er][esr];
 
-<<<<<<< HEAD
-    SlurryFluidBase const * const fluid = GetConstitutiveModel< SlurryFluidBase >( subRegion, m_fluidName );
+    SlurryFluidBase const * const fluid = GetConstitutiveModel< SlurryFluidBase >( &subRegion, m_fluidName );
 
     arrayView2d< real64 const > const & fluidDens = fluid->getReference< array2d< real64 > >( SlurryFluidBase::viewKeyStruct::fluidDensityString );    
     
-    localIndex const subRegionSize = subRegion->size();
-=======
     localIndex const subRegionSize = subRegion.size();
->>>>>>> 83854be0
+
     for( localIndex a = 0; a < subRegionSize; ++a )
     {
 
@@ -1423,12 +1194,7 @@
 
   applyToSubRegions( mesh, [&] ( ElementSubRegionBase & subRegion )
   {
-<<<<<<< HEAD
-    UpdateComponentDensity( subRegion );
-=======
-    //    UpdateState( subRegion );
     UpdateComponentDensity( &subRegion );
->>>>>>> 83854be0
   } );
 
 }
@@ -1805,34 +1571,6 @@
 
   }
 
-<<<<<<< HEAD
-=======
-  applyToSubRegions( mesh, [&] ( ElementSubRegionBase & subRegion )
-  {
-    UpdateProppantMobility( &subRegion );
-  } );
-
-
-
-  fluxApprox->forAllStencils( [&]( auto const & stencil )
-  {
-
-    ProppantPackVolumeKernel::LaunchInterfaceElementUpdate( stencil,
-                                                            m_downVector,
-                                                            isProppantMobile,
-                                                            isInterfaceElement );
-  } );
-
-  {
-
-    std::map< string, string_array > fieldNames;
-    fieldNames["elems"].push_back( viewKeyStruct::isInterfaceElementString );
-
-    CommunicationTools::SynchronizeFields( fieldNames, mesh, domain->getNeighbors() );
-
-  }
-
->>>>>>> 83854be0
   // update poroMultiplier and transTMultiplier
 
   applyToSubRegionsComplete( mesh,
