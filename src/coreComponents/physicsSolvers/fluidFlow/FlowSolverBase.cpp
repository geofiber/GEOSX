--- conflicted
+++ resolved
@@ -31,25 +31,6 @@
 using namespace constitutive;
 
 FlowSolverBase::FlowSolverBase( std::string const & name,
-<<<<<<< HEAD
-                                Group * const parent )
-  : SolverBase( name, parent ),
-    m_gravityFlag(1),
-    m_fluidName(),
-    m_solidName(),
-    m_fluidIndex(),
-    m_solidIndex(),
-    m_poroElasticFlag(0),
-    m_coupledWellsFlag(0),
-    m_numDofPerCell(0),
-    m_timeIntegrationOptionString(),
-    m_timeIntegrationOption(timeIntegrationOption::ImplicitTransient),
-    m_explicitSolverInitializationFlag(),
-    m_elemGhostRank(),
-    m_volume(),
-    m_gravDepth(),
-    m_porosityRef()
-=======
                                 Group * const parent ):
   SolverBase( name, parent ),
   m_fluidName(),
@@ -59,6 +40,9 @@
   m_poroElasticFlag(0),
   m_coupledWellsFlag(0),
   m_numDofPerCell(0),
+  m_timeIntegrationOptionString(),
+  m_timeIntegrationOption(timeIntegrationOption::ImplicitTransient),
+  m_explicitSolverInitializationFlag(),
   m_derivativeFluxResidual_dAperture(),
   m_fluxEstimate(),
   m_elemGhostRank(),
@@ -68,7 +52,6 @@
   m_elementArea(),
   m_elementAperture0(),
   m_elementAperture()
->>>>>>> 38301da9
 {
   this->registerWrapper( viewKeyStruct::discretizationString, &m_discretizationName, false )->
     setInputFlag(InputFlags::REQUIRED)->
@@ -253,9 +236,6 @@
     elemManager->ConstructViewAccessor<array1d<real64>, arrayView1d<real64>>( FaceElementSubRegion::viewKeyStruct::elementApertureString );
   m_elementAperture0 =
     elemManager->ConstructViewAccessor<array1d<real64>, arrayView1d<real64>>( viewKeyStruct::aperture0String );
-<<<<<<< HEAD
-=======
-
   m_effectiveAperture =
     elemManager->ConstructViewAccessor<array1d<real64>, arrayView1d<real64>>( viewKeyStruct::effectiveApertureString );
 
@@ -266,7 +246,6 @@
   m_element_dSeparationCoefficient_dAperture =
       elemManager->ConstructViewAccessor<array1d<real64>, arrayView1d<real64>>( FaceElementSubRegion::viewKeyStruct::dSeparationCoeffdAperString );
 #endif
->>>>>>> 38301da9
 }
 
 
