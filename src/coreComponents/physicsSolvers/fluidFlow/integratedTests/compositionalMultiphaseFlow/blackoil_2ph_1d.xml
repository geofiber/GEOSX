--- conflicted
+++ resolved
@@ -18,15 +18,11 @@
         maxTimeStepCuts="2"
         lineSearchMaxCuts="2"/>
       <LinearSolverParameters
-<<<<<<< HEAD
-        solverType="direct"/>
-    </CompositionalMultiphaseFVM>
-=======
         solverType="direct"
         directParallel="0"
         logLevel="0"/>
-    </CompositionalMultiphaseFlow>
->>>>>>> ecaa0f24
+    </CompositionalMultiphaseFVM>
+
   </Solvers>
 
   <Mesh>
