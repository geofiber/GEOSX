/*
 * ------------------------------------------------------------------------------------------------------------
 * SPDX-License-Identifier: LGPL-2.1-only
 *
 * Copyright (c) 2018-2020 Lawrence Livermore National Security LLC
 * Copyright (c) 2018-2020 The Board of Trustees of the Leland Stanford Junior University
 * Copyright (c) 2018-2020 Total, S.A
 * Copyright (c) 2019-     GEOSX Contributors
 * All rights reserved
 *
 * See top level LICENSE, COPYRIGHT, CONTRIBUTORS, NOTICE, and ACKNOWLEDGEMENTS files for details.
 * ------------------------------------------------------------------------------------------------------------
 */

/**
 * @file SinglePhaseHybridFVM.cpp
 */

#include "SinglePhaseHybridFVM.hpp"

#include "common/TimingMacros.hpp"
#include "constitutive/fluid/SingleFluidBase.hpp"
#include "finiteVolume/FluxApproximationBase.hpp"
#include "mpiCommunications/CommunicationTools.hpp"


/**
 * @namespace the geosx namespace that encapsulates the majority of the code
 */
namespace geosx
{

using namespace dataRepository;
using namespace constitutive;
using namespace SinglePhaseHybridFVMKernels;
using namespace HybridFVMInnerProduct;

SinglePhaseHybridFVM::SinglePhaseHybridFVM( const std::string & name,
                                            Group * const parent ):
  SinglePhaseBase( name, parent ),
  m_faceDofKey( "" ),
  m_areaRelTol( 1e-8 )
{

  // one cell-centered dof per cell
  m_numDofPerCell = 1;

<<<<<<< HEAD
  m_linearSolverParameters.get().mgr.strategy = "SinglePhaseHybridFVM"; 
  
=======
>>>>>>> 1ae13823
}


void SinglePhaseHybridFVM::RegisterDataOnMesh( Group * const MeshBodies )
{

  // 1) Register the cell-centered data
  SinglePhaseBase::RegisterDataOnMesh( MeshBodies );

  // 2) Register the face data
  for( auto & mesh : MeshBodies->GetSubGroups() )
  {
    MeshLevel * const meshLevel = Group::group_cast< MeshBody * >( mesh.second )->getMeshLevel( 0 );
    FaceManager * const faceManager = meshLevel->getFaceManager();

    // primary variables: face pressures changes
    faceManager->registerWrapper< array1d< real64 > >( viewKeyStruct::deltaFacePressureString )->
      setPlotLevel( PlotLevel::LEVEL_0 )->
      setRegisteringObjects( this->getName())->
      setDescription( "An array that holds the accumulated pressure updates at the faces." );

  }
}


void SinglePhaseHybridFVM::InitializePostInitialConditions_PreSubGroups( Group * const rootGroup )
{
  GEOSX_MARK_FUNCTION;

  SinglePhaseBase::InitializePostInitialConditions_PreSubGroups( rootGroup );

  DomainPartition & domain = *rootGroup->GetGroup< DomainPartition >( keys::domain );
  MeshLevel const & mesh = *domain.getMeshBody( 0 )->getMeshLevel( 0 );
  ElementRegionManager const & elemManager = *mesh.getElemManager();
  FaceManager const & faceManager = *mesh.getFaceManager();
  NumericalMethodsManager const & numericalMethodManager = domain.getNumericalMethodManager();
  FiniteVolumeManager const & fvManager = numericalMethodManager.getFiniteVolumeManager();
  FluxApproximationBase const & fluxApprox = fvManager.getFluxApproximation( m_discretizationName );

  // in the flux kernel, we need to make sure that we act only on the target regions
  // for that, we need the following region filter
  for( string const & regionName : targetRegionNames() )
  {
    m_regionFilter.insert( elemManager.GetRegions().getIndex( regionName ) );
  }

  // check that multipliers are stricly larger than 0, which would work with SinglePhaseFVM, but not with SinglePhaseHybridFVM.
  // To deal with a 0 multiplier, we would just have to skip the corresponding face in the FluxKernel
  string const & coeffName = fluxApprox.getReference< string >( FluxApproximationBase::viewKeyStruct::coeffNameString );
  arrayView1d< real64 const > const & transMultiplier =
    faceManager.getReference< array1d< real64 > >( coeffName + FluxApproximationBase::viewKeyStruct::transMultiplierString );

  RAJA::ReduceMin< parallelDeviceReduce, real64 > minVal( 1.0 );
  forAll< parallelDevicePolicy<> >( faceManager.size(), [=] GEOSX_HOST_DEVICE ( localIndex const iface )
  {
    minVal.min( transMultiplier[iface] );
  } );

  GEOSX_ERROR_IF_LE_MSG( minVal.get(), 0.0,
                         "The transmissibility multipliers used in SinglePhaseHybridFVM must strictly larger than 0.0" );

}

void SinglePhaseHybridFVM::ImplicitStepSetup( real64 const & time_n,
                                              real64 const & dt,
                                              DomainPartition & domain )
{
  GEOSX_MARK_FUNCTION;

  // setup the cell-centered fields
  SinglePhaseBase::ImplicitStepSetup( time_n, dt, domain );

  // setup the face fields
  MeshLevel & meshLevel     = *domain.getMeshBodies()->GetGroup< MeshBody >( 0 )->getMeshLevel( 0 );
  FaceManager & faceManager = *meshLevel.getFaceManager();

  // get the accumulated pressure updates
  arrayView1d< real64 > const & dFacePres =
    faceManager.getReference< array1d< real64 > >( viewKeyStruct::deltaFacePressureString );

  // zero out the face pressures
  dFacePres.setValues< parallelDevicePolicy<> >( 0.0 );
}

void SinglePhaseHybridFVM::ImplicitStepComplete( real64 const & time_n,
                                                 real64 const & dt,
                                                 DomainPartition & domain )
{
  GEOSX_MARK_FUNCTION;

  // increment the cell-centered fields
  SinglePhaseBase::ImplicitStepComplete( time_n, dt, domain );

  // increment the face fields
  MeshLevel & meshLevel     = *domain.getMeshBody( 0 )->getMeshLevel( 0 );
  FaceManager & faceManager = *meshLevel.getFaceManager();

  // get the face-based pressures
  arrayView1d< real64 > const & facePres =
    faceManager.getReference< array1d< real64 > >( viewKeyStruct::facePressureString );
  arrayView1d< real64 > const & dFacePres =
    faceManager.getReference< array1d< real64 > >( viewKeyStruct::deltaFacePressureString );

  forAll< parallelDevicePolicy<> >( faceManager.size(), [=] GEOSX_HOST_DEVICE ( localIndex const iface )
  {
    facePres[iface] += dFacePres[iface];
    dFacePres[iface] = 0.0;
  } );
}

void SinglePhaseHybridFVM::SetupDofs( DomainPartition const & GEOSX_UNUSED_PARAM( domain ),
                                      DofManager & dofManager ) const
{

  // setup the connectivity of elem fields
  // we need Connectivity::Face because of the two-point upwinding
  // in AssembleOneSidedMassFluxes
  dofManager.addField( viewKeyStruct::pressureString,
                       DofManager::Location::Elem,
                       targetRegionNames() );

  dofManager.addCoupling( viewKeyStruct::pressureString,
                          viewKeyStruct::pressureString,
                          DofManager::Connector::Face );

  // setup the connectivity of face fields
  dofManager.addField( viewKeyStruct::facePressureString,
                       DofManager::Location::Face,
                       targetRegionNames() );

  dofManager.addCoupling( viewKeyStruct::facePressureString,
                          viewKeyStruct::facePressureString,
                          DofManager::Connector::Elem );

  // setup coupling between pressure and face pressure
  dofManager.addCoupling( viewKeyStruct::facePressureString,
                          viewKeyStruct::pressureString,
                          DofManager::Connector::Elem,
                          true );
}

void SinglePhaseHybridFVM::AssembleFluxTerms( real64 const GEOSX_UNUSED_PARAM( time_n ),
                                              real64 const dt,
                                              DomainPartition const & domain,
                                              DofManager const & dofManager,
                                              CRSMatrixView< real64, globalIndex const > const & localMatrix,
                                              arrayView1d< real64 > const & localRhs )
{
  GEOSX_MARK_FUNCTION;

  MeshLevel const & mesh          = *domain.getMeshBody( 0 )->getMeshLevel( 0 );
  NodeManager const & nodeManager = *mesh.getNodeManager();
  FaceManager const & faceManager = *mesh.getFaceManager();

  NumericalMethodsManager const & numericalMethodManager = domain.getNumericalMethodManager();
  FiniteVolumeManager const & fvManager = numericalMethodManager.getFiniteVolumeManager();
  FluxApproximationBase const & fluxApprox = fvManager.getFluxApproximation( m_discretizationName );

  // node data (for transmissibility computation)

  arrayView2d< real64 const, nodes::REFERENCE_POSITION_USD > const & nodePosition = nodeManager.referencePosition();

  // face data

  // get the face-based DOF numbers for the assembly
  string const faceDofKey = dofManager.getKey( viewKeyStruct::facePressureString );
  arrayView1d< globalIndex const > const & faceDofNumber =
    faceManager.getReference< array1d< globalIndex > >( faceDofKey );
  arrayView1d< integer const > const & faceGhostRank = faceManager.ghostRank();

  // get the element dof numbers for the assembly
  string const & elemDofKey = dofManager.getKey( viewKeyStruct::pressureString );
  ElementRegionManager::ElementViewAccessor< arrayView1d< globalIndex const > > elemDofNumber =
    mesh.getElemManager()->ConstructArrayViewAccessor< globalIndex, 1 >( elemDofKey );
  elemDofNumber.setName( getName() + "/accessors/" + elemDofKey );

  // get the face-centered pressures
  arrayView1d< real64 const > const & facePres =
    faceManager.getReference< array1d< real64 > >( viewKeyStruct::facePressureString );
  arrayView1d< real64 const > const & dFacePres =
    faceManager.getReference< array1d< real64 > >( viewKeyStruct::deltaFacePressureString );

  // get the face-centered depth
  arrayView1d< real64 const > const & faceGravCoef =
    faceManager.getReference< array1d< real64 > >( viewKeyStruct::gravityCoefString );

  // get the face-centered transMultiplier
  // TODO: implement some kind of HybridFVMApprox that inherits from FluxApproximationBase
  string const & coeffName = fluxApprox.getReference< string >( FluxApproximationBase::viewKeyStruct::coeffNameString );
  arrayView1d< real64 const > const & transMultiplier =
    faceManager.getReference< array1d< real64 > >( coeffName + FluxApproximationBase::viewKeyStruct::transMultiplierString );

  // get the face-to-nodes connectivity for the transmissibility calculation
  ArrayOfArraysView< localIndex const > const & faceToNodes = faceManager.nodeList().toViewConst();

  arrayView2d< localIndex const > const & elemRegionList    = faceManager.elementRegionList();
  arrayView2d< localIndex const > const & elemSubRegionList = faceManager.elementSubRegionList();
  arrayView2d< localIndex const > const & elemList          = faceManager.elementList();

  // tolerance for transmissibility calculation
  real64 const lengthTolerance = domain.getMeshBody( 0 )->getGlobalLengthScale() * m_areaRelTol;

  forTargetSubRegionsComplete< CellElementSubRegion >( mesh,
                                                       [&]( localIndex const targetIndex,
                                                            localIndex const er,
                                                            localIndex const esr,
                                                            ElementRegionBase const &,
                                                            auto const & subRegion )
  {
    SingleFluidBase const & fluid =
      GetConstitutiveModel< SingleFluidBase >( subRegion, m_fluidModelNames[targetIndex] );

    KernelLaunchSelector< FluxKernel >( subRegion.numFacesPerElement(),
                                        er,
                                        esr,
                                        subRegion,
                                        fluid,
                                        m_regionFilter.toViewConst(),
                                        nodePosition,
                                        elemRegionList,
                                        elemSubRegionList,
                                        elemList,
                                        faceToNodes,
                                        faceDofNumber,
                                        faceGhostRank,
                                        facePres,
                                        dFacePres,
                                        faceGravCoef,
                                        transMultiplier,
                                        m_mobility.toNestedViewConst(),
                                        m_dMobility_dPres.toNestedViewConst(),
                                        elemDofNumber.toNestedViewConst(),
                                        dofManager.rankOffset(),
                                        lengthTolerance,
                                        dt,
                                        localMatrix,
                                        localRhs );
  } );
}

void SinglePhaseHybridFVM::ApplyBoundaryConditions( real64 const time_n,
                                                    real64 const dt,
                                                    DomainPartition & domain,
                                                    DofManager const & dofManager,
                                                    CRSMatrixView< real64, globalIndex const > const & localMatrix,
                                                    arrayView1d< real64 > const & localRhs )
{
  GEOSX_MARK_FUNCTION;

  SinglePhaseBase::ApplyBoundaryConditions( time_n, dt, domain, dofManager, localMatrix, localRhs );
}


real64 SinglePhaseHybridFVM::CalculateResidualNorm( DomainPartition const & domain,
                                                    DofManager const & dofManager,
                                                    arrayView1d< real64 const > const & localRhs )
{
  MeshLevel const & mesh = *domain.getMeshBody( 0 )->getMeshLevel( 0 );
  FaceManager const & faceManager = *mesh.getFaceManager();

  // here we compute the cell-centered residual norm in the derived class
  // to avoid duplicating a synchronization point

  // get a view into local residual vector

  string const elemDofKey = dofManager.getKey( viewKeyStruct::pressureString );
  string const faceDofKey = dofManager.getKey( viewKeyStruct::facePressureString );

  globalIndex const rankOffset = dofManager.rankOffset();

  // local residual
  real64 localResidualNorm[4] = { 0.0, 0.0, 0.0, 0.0 };
  real64 globalResidualNorm[4] = { 0.0, 0.0, 0.0, 0.0 };

  // 1. Compute the residual for the mass conservation equations

  // compute the norm of local residual scaled by cell pore volume

  real64 defaultViscosity = 0; // for the normalization of the face residuals
  localIndex subRegionCounter = 0;

  forTargetSubRegions( mesh, [&]( localIndex const targetIndex,
                                  ElementSubRegionBase const & subRegion )
  {

    arrayView1d< globalIndex const > const & elemDofNumber = subRegion.getReference< array1d< globalIndex > >( elemDofKey );
    arrayView1d< integer const > const & elemGhostRank = subRegion.ghostRank();
    arrayView1d< real64 const > const & refPoro = subRegion.getReference< array1d< real64 > >( viewKeyStruct::referencePorosityString );
    arrayView1d< real64 const > const & volume = subRegion.getElementVolume();
    arrayView1d< real64 const > const & densOld = subRegion.getReference< array1d< real64 > >( viewKeyStruct::densityOldString );

    SinglePhaseBaseKernels::ResidualNormKernel::Launch< parallelDevicePolicy<>,
                                                        parallelDeviceReduce >( localRhs,
                                                                                rankOffset,
                                                                                elemDofNumber,
                                                                                elemGhostRank,
                                                                                refPoro,
                                                                                volume,
                                                                                densOld,
                                                                                localResidualNorm );

    SingleFluidBase const & fluid = GetConstitutiveModel< SingleFluidBase >( subRegion, m_fluidModelNames[targetIndex] );
    defaultViscosity += fluid.defaultViscosity();
    subRegionCounter++;
  } );

  arrayView1d< integer const > const & faceGhostRank = faceManager.ghostRank();
  arrayView1d< globalIndex const > const & faceDofNumber =
    faceManager.getReference< array1d< globalIndex > >( faceDofKey );

  arrayView2d< localIndex const > const & elemRegionList    = faceManager.elementRegionList();
  arrayView2d< localIndex const > const & elemSubRegionList = faceManager.elementSubRegionList();
  arrayView2d< localIndex const > const & elemList          = faceManager.elementList();

  defaultViscosity /= subRegionCounter;

  // 2. Compute the residual for the face-based constraints
  SinglePhaseHybridFVMKernels::ResidualNormKernel::Launch< parallelDevicePolicy<>,
                                                           parallelDeviceReduce >( localRhs,
                                                                                   rankOffset,
                                                                                   faceDofNumber.toNestedViewConst(),
                                                                                   faceGhostRank.toNestedViewConst(),
                                                                                   elemRegionList.toNestedViewConst(),
                                                                                   elemSubRegionList.toNestedViewConst(),
                                                                                   elemList.toNestedViewConst(),
                                                                                   m_volume.toNestedViewConst(),
                                                                                   defaultViscosity,
                                                                                   &localResidualNorm[3] );

  // 3. Combine the two norms

  // compute global residual norm
  MpiWrapper::allReduce( localResidualNorm,
                         globalResidualNorm,
                         4,
                         MPI_SUM,
                         MPI_COMM_GEOSX );


  real64 const elemResidualNorm = sqrt( globalResidualNorm[0] )
                                  / ( ( globalResidualNorm[1] + m_fluxEstimate ) / (globalResidualNorm[2]+1) );
  real64 const faceResidualNorm = sqrt( globalResidualNorm[3] );

  real64 const residualNorm = ( elemResidualNorm > faceResidualNorm )
                            ? elemResidualNorm
                            : faceResidualNorm;

  return residualNorm;
}


bool SinglePhaseHybridFVM::CheckSystemSolution( DomainPartition const & domain,
                                                DofManager const & dofManager,
                                                arrayView1d< real64 const > const & localSolution,
                                                real64 const scalingFactor )
{
  MeshLevel const & mesh = *domain.getMeshBody( 0 )->getMeshLevel( 0 );
  FaceManager const & faceManager = *mesh.getFaceManager();

  localIndex localCheck = 1;

  string const elemDofKey = dofManager.getKey( viewKeyStruct::pressureString );
  string const faceDofKey = dofManager.getKey( viewKeyStruct::facePressureString );

  globalIndex const rankOffset = dofManager.rankOffset();

  forTargetSubRegions( mesh, [&]( localIndex const,
                                  ElementSubRegionBase const & subRegion )
  {
    arrayView1d< globalIndex const > const & elemDofNumber =
      subRegion.getReference< array1d< globalIndex > >( elemDofKey );
    arrayView1d< integer const > const & elemGhostRank =
      subRegion.ghostRank();

    arrayView1d< real64 const > const & pres =
      subRegion.getReference< array1d< real64 > >( viewKeyStruct::pressureString );
    arrayView1d< real64 const > const & dPres =
      subRegion.getReference< array1d< real64 > >( viewKeyStruct::deltaPressureString );

    localIndex const subRegionSolutionCheck =
      SinglePhaseBaseKernels::SolutionCheckKernel::Launch< parallelDevicePolicy<>,
                                                           parallelDeviceReduce >( localSolution,
                                                                                   rankOffset,
                                                                                   elemDofNumber,
                                                                                   elemGhostRank,
                                                                                   pres,
                                                                                   dPres,
                                                                                   scalingFactor );

    if( subRegionSolutionCheck == 0 )
    {
      localCheck = 0;
    }

  } );

  arrayView1d< integer const > const & faceGhostRank = faceManager.ghostRank();
  arrayView1d< globalIndex const > const & faceDofNumber =
    faceManager.getReference< array1d< globalIndex > >( faceDofKey );

  arrayView1d< real64 const > const & facePres =
    faceManager.getReference< array1d< real64 > >( viewKeyStruct::facePressureString );
  arrayView1d< real64 const > const & dFacePres =
    faceManager.getReference< array1d< real64 > >( viewKeyStruct::deltaFacePressureString );

  localIndex const faceSolutionCheck =
    SinglePhaseBaseKernels::SolutionCheckKernel::Launch< parallelDevicePolicy<>,
                                                         parallelDeviceReduce >( localSolution,
                                                                                 rankOffset,
                                                                                 faceDofNumber,
                                                                                 faceGhostRank,
                                                                                 facePres,
                                                                                 dFacePres,
                                                                                 scalingFactor );

  if( faceSolutionCheck == 0 )
  {
    localCheck = 0;
  }

  return MpiWrapper::Min( localCheck );
}


void SinglePhaseHybridFVM::ApplySystemSolution( DofManager const & dofManager,
                                                arrayView1d< real64 const > const & localSolution,
                                                real64 const scalingFactor,
                                                DomainPartition & domain )
{
  MeshLevel & mesh = *domain.getMeshBody( 0 )->getMeshLevel( 0 );

  // here we apply the cell-centered update in the derived class
  // to avoid duplicating a synchronization point

  // 1. apply the cell-centered update

  dofManager.addVectorToField( localSolution,
                               viewKeyStruct::pressureString,
                               viewKeyStruct::deltaPressureString,
                               scalingFactor );

  // 2. apply the face-based update

  dofManager.addVectorToField( localSolution,
                               viewKeyStruct::facePressureString,
                               viewKeyStruct::deltaFacePressureString,
                               scalingFactor );

  // 3. synchronize

  // the tags in fieldNames have to match the tags used in NeighborCommunicator.cpp
  std::map< string, string_array > fieldNames;
  fieldNames["face"].emplace_back( string( viewKeyStruct::deltaFacePressureString ) );
  fieldNames["elems"].emplace_back( string( viewKeyStruct::deltaPressureString ) );

  CommunicationTools::SynchronizeFields( fieldNames,
                                         &mesh,
                                         domain.getNeighbors(),
                                         true );

  forTargetSubRegions( mesh, [&]( localIndex const targetIndex,
                                  ElementSubRegionBase & subRegion )
  {
    UpdateState( subRegion, targetIndex );
  } );
}


void SinglePhaseHybridFVM::ResetStateToBeginningOfStep( DomainPartition & domain )
{
  // 1. Reset the cell-centered fields
  SinglePhaseBase::ResetStateToBeginningOfStep( domain );

  // 2. Reset the face-based fields
  MeshLevel & mesh          = *domain.getMeshBody( 0 )->getMeshLevel( 0 );
  FaceManager & faceManager = *mesh.getFaceManager();

  // get the accumulated face pressure updates
  arrayView1d< real64 > const & dFacePres =
    faceManager.getReference< array1d< real64 > >( viewKeyStruct::deltaFacePressureString );

  // zero out the face pressures
  dFacePres.setValues< parallelDevicePolicy<> >( 0.0 );
}

REGISTER_CATALOG_ENTRY( SolverBase, SinglePhaseHybridFVM, std::string const &, Group * const )
} /* namespace geosx */<|MERGE_RESOLUTION|>--- conflicted
+++ resolved
@@ -45,11 +45,8 @@
   // one cell-centered dof per cell
   m_numDofPerCell = 1;
 
-<<<<<<< HEAD
   m_linearSolverParameters.get().mgr.strategy = "SinglePhaseHybridFVM"; 
   
-=======
->>>>>>> 1ae13823
 }
 
 
