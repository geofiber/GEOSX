--- conflicted
+++ resolved
@@ -268,10 +268,6 @@
   } );
 }
 
-<<<<<<< HEAD
-
-=======
->>>>>>> 6e842804
 void SinglePhaseHybridFVM::ApplyBoundaryConditions( real64 const time_n,
                                                     real64 const dt,
                                                     DomainPartition & domain,
@@ -282,11 +278,6 @@
   GEOSX_MARK_FUNCTION;
 
   SinglePhaseBase::ApplyBoundaryConditions( time_n, dt, domain, dofManager, localMatrix, localRhs );
-<<<<<<< HEAD
-  // TODO: implement face boundary conditions here
-=======
-  // will implement face boundary conditions later
->>>>>>> 6e842804
 }
 
 
