/*
 * ------------------------------------------------------------------------------------------------------------
 * SPDX-License-Identifier: LGPL-2.1-only
 *
 * Copyright (c) 2018-2020 Lawrence Livermore National Security LLC
 * Copyright (c) 2018-2020 The Board of Trustees of the Leland Stanford Junior University
 * Copyright (c) 2018-2020 Total, S.A
 * Copyright (c) 2019-     GEOSX Contributors
 * All rights reserved
 *
 * See top level LICENSE, COPYRIGHT, CONTRIBUTORS, NOTICE, and ACKNOWLEDGEMENTS files for details.
 * ------------------------------------------------------------------------------------------------------------
 */

/**
 * @file CompositionalMultiphaseWell.cpp
 */

#include "CompositionalMultiphaseWell.hpp"

#include "mpiCommunications/CommunicationTools.hpp"
#include "dataRepository/Group.hpp"
#include "codingUtilities/Utilities.hpp"
#include "common/DataTypes.hpp"
#include "common/TimingMacros.hpp"
#include "constitutive/ConstitutiveManager.hpp"
#include "constitutive/fluid/MultiFluidBase.hpp"
#include "constitutive/fluid/multiFluidSelector.hpp"
#include "constitutive/relativePermeability/RelativePermeabilityBase.hpp"
#include "managers/DomainPartition.hpp"
#include "mesh/WellElementSubRegion.hpp"
#include "mesh/MeshForLoopInterface.hpp"
#include "meshUtilities/PerforationData.hpp"
#include "meshUtilities/ComputationalGeometry.hpp"
#include "physicsSolvers/fluidFlow/CompositionalMultiphaseBaseKernels.hpp"
#include "physicsSolvers/fluidFlow/wells/CompositionalMultiphaseWellKernels.hpp"
#include "physicsSolvers/fluidFlow/wells/SinglePhaseWellKernels.hpp"
#include "physicsSolvers/fluidFlow/wells/WellControls.hpp"

#if defined( __INTEL_COMPILER )
#pragma GCC optimize "O0"
#endif

namespace geosx
{

using namespace dataRepository;
using namespace constitutive;
using namespace CompositionalMultiphaseWellKernels;

CompositionalMultiphaseWell::CompositionalMultiphaseWell( const string & name,
                                                          Group * const parent )
  :
  WellSolverBase( name, parent ),
  m_numPhases( 0 ),
  m_numComponents( 0 ),
  m_temperature( 0.0 ),
  m_useMass( false ),
  m_maxCompFracChange( 1.0 ),
  m_maxRelativePresChange( 0.2 ),
  m_minScalingFactor( 1e-10 ),
  m_allowCompDensChopping( 1 ),
  m_oilPhaseIndex( -1 )
{
  this->registerWrapper( viewKeyStruct::temperatureString, &m_temperature )->
    setInputFlag( InputFlags::REQUIRED )->
    setDescription( "Temperature" );

  this->registerWrapper( viewKeyStruct::useMassFlagString, &m_useMass )->
    setApplyDefaultValue( 0 )->
    setInputFlag( InputFlags::OPTIONAL )->
    setDescription( "Use mass formulation instead of molar" );

  this->registerWrapper( viewKeyStruct::relPermNamesString, &m_relPermModelNames )->
    setInputFlag( InputFlags::REQUIRED )->
    setDescription( "Names of relative permeability constitutive models to use" );

  this->registerWrapper( viewKeyStruct::maxCompFracChangeString, &m_maxCompFracChange )->
    setSizedFromParent( 0 )->
    setInputFlag( InputFlags::OPTIONAL )->
    setApplyDefaultValue( 1.0 )->
    setDescription( "Maximum (absolute) change in a component fraction between two Newton iterations" );

  this->registerWrapper( viewKeyStruct::maxRelativePresChangeString, &m_maxRelativePresChange )->
    setSizedFromParent( 0 )->
    setInputFlag( InputFlags::OPTIONAL )->
    setApplyDefaultValue( 1.0 )->
    setDescription( "Maximum (relative) change in pressure between two Newton iterations (recommended with rate control)" );

  this->registerWrapper( viewKeyStruct::allowLocalCompDensChoppingString, &m_allowCompDensChopping )->
    setSizedFromParent( 0 )->
    setInputFlag( InputFlags::OPTIONAL )->
    setApplyDefaultValue( 1 )->
    setDescription( "Flag indicating whether local (cell-wise) chopping of negative compositions is allowed" );

}

void CompositionalMultiphaseWell::PostProcessInput()
{
  WellSolverBase::PostProcessInput();
  CheckModelNames( m_relPermModelNames, viewKeyStruct::relPermNamesString );

  CompositionalMultiphaseBase const * const flowSolver = getParent()->GetGroup< CompositionalMultiphaseBase >( GetFlowSolverName() );
  GEOSX_ERROR_IF( flowSolver == nullptr,
                  "Flow solver " << GetFlowSolverName() << " not found or incompatible type "
                                                           "(referenced from well solver " << getName() << ")" );

  GEOSX_ERROR_IF_GT_MSG( m_maxCompFracChange, 1.0,
                         "The maximum absolute change in component fraction must smaller or equal to 1.0" );
  GEOSX_ERROR_IF_LT_MSG( m_maxCompFracChange, 0.0,
                         "The maximum absolute change in component fraction must larger or equal to 0.0" );

}

void CompositionalMultiphaseWell::RegisterDataOnMesh( Group * const meshBodies )
{
  WellSolverBase::RegisterDataOnMesh( meshBodies );

  MeshLevel & meshLevel = *meshBodies->GetGroup< MeshBody >( 0 )->getMeshLevel( 0 );

  // loop over the wells
  forTargetSubRegions< WellElementSubRegion >( meshLevel, [&]( localIndex const,
                                                               WellElementSubRegion & subRegion )
  {
    subRegion.registerWrapper< array1d< real64 > >( viewKeyStruct::pressureString )->setPlotLevel( PlotLevel::LEVEL_0 );
    subRegion.registerWrapper< array1d< real64 > >( viewKeyStruct::deltaPressureString )->
      setRestartFlags( RestartFlags::NO_WRITE );

    subRegion.registerWrapper< array2d< real64 > >( viewKeyStruct::globalCompDensityString )->setPlotLevel( PlotLevel::LEVEL_0 );
    subRegion.registerWrapper< array2d< real64 > >( viewKeyStruct::deltaGlobalCompDensityString )->
      setRestartFlags( RestartFlags::NO_WRITE );

    subRegion.registerWrapper< array1d< real64 > >( viewKeyStruct::mixtureConnRateString )->setPlotLevel( PlotLevel::LEVEL_0 );
    subRegion.registerWrapper< array1d< real64 > >( viewKeyStruct::deltaMixtureConnRateString )->
      setRestartFlags( RestartFlags::NO_WRITE );

    subRegion.registerWrapper< array2d< real64 > >( viewKeyStruct::globalCompFractionString )->setPlotLevel( PlotLevel::LEVEL_0 );
    subRegion.registerWrapper< array3d< real64 > >( viewKeyStruct::dGlobalCompFraction_dGlobalCompDensityString )->
      setRestartFlags( RestartFlags::NO_WRITE );

    subRegion.registerWrapper< array2d< real64 > >( viewKeyStruct::phaseVolumeFractionString )->setPlotLevel( PlotLevel::LEVEL_0 );
    subRegion.registerWrapper< array2d< real64 > >( viewKeyStruct::dPhaseVolumeFraction_dPressureString )->
      setRestartFlags( RestartFlags::NO_WRITE );
    subRegion.registerWrapper< array3d< real64 > >( viewKeyStruct::dPhaseVolumeFraction_dGlobalCompDensityString )->
      setRestartFlags( RestartFlags::NO_WRITE );

<<<<<<< HEAD
    PerforationData & perforationData = *subRegion.GetPerforationData();
    perforationData.registerWrapper< array2d< real64 > >( viewKeyStruct::compPerforationRateString );
    perforationData.registerWrapper< array3d< real64 > >( viewKeyStruct::dCompPerforationRate_dPresString )->
      setRestartFlags( RestartFlags::NO_WRITE );
    perforationData.registerWrapper< array4d< real64 > >( viewKeyStruct::dCompPerforationRate_dCompString )->
      setRestartFlags( RestartFlags::NO_WRITE );

    WellControls & wellControls = GetWellControls( subRegion );
    wellControls.registerWrapper< real64 >( viewKeyStruct::currentBHPString );
    wellControls.registerWrapper< real64 >( viewKeyStruct::dCurrentBHP_dPresString )->
=======
    subRegion.registerWrapper< array1d< real64 > >( viewKeyStruct::totalMassDensityString )->setPlotLevel( PlotLevel::LEVEL_0 );
    subRegion.registerWrapper< array1d< real64 > >( viewKeyStruct::dTotalMassDensity_dPressureString )->
      setRestartFlags( RestartFlags::NO_WRITE );
    subRegion.registerWrapper< array2d< real64 > >( viewKeyStruct::dTotalMassDensity_dGlobalCompDensityString )->
      setRestartFlags( RestartFlags::NO_WRITE );

    PerforationData * const perforationData = subRegion.GetPerforationData();
    perforationData->registerWrapper< array2d< real64 > >( viewKeyStruct::compPerforationRateString );
    perforationData->registerWrapper< array3d< real64 > >( viewKeyStruct::dCompPerforationRate_dPresString )->
>>>>>>> c11b5203
      setRestartFlags( RestartFlags::NO_WRITE );
    wellControls.registerWrapper< array1d< real64 > >( viewKeyStruct::dCurrentBHP_dCompDensString )->
      setRestartFlags( RestartFlags::NO_WRITE )->
      setSizedFromParent( 0 );

    wellControls.registerWrapper< array1d< real64 > >( viewKeyStruct::currentPhaseVolRateString )->
      setSizedFromParent( 0 );
    wellControls.registerWrapper< array1d< real64 > >( viewKeyStruct::dCurrentPhaseVolRate_dPresString )->
      setRestartFlags( RestartFlags::NO_WRITE )->
      setSizedFromParent( 0 );
    wellControls.registerWrapper< array2d< real64 > >( viewKeyStruct::dCurrentPhaseVolRate_dCompDensString )->
      setRestartFlags( RestartFlags::NO_WRITE )->
      setSizedFromParent( 0 );
    wellControls.registerWrapper< array1d< real64 > >( viewKeyStruct::dCurrentPhaseVolRate_dRateString )->
      setRestartFlags( RestartFlags::NO_WRITE )->
      setSizedFromParent( 0 );

    wellControls.registerWrapper< real64 >( viewKeyStruct::currentTotalVolRateString );
    wellControls.registerWrapper< real64 >( viewKeyStruct::dCurrentTotalVolRate_dPresString )->
      setRestartFlags( RestartFlags::NO_WRITE );
    wellControls.registerWrapper< array1d< real64 > >( viewKeyStruct::dCurrentTotalVolRate_dCompDensString )->
      setRestartFlags( RestartFlags::NO_WRITE )->
      setSizedFromParent( 0 );
    wellControls.registerWrapper< real64 >( viewKeyStruct::dCurrentTotalVolRate_dRateString )->
      setRestartFlags( RestartFlags::NO_WRITE );
  } );

}

namespace
{

template< typename MODEL1_TYPE, typename MODEL2_TYPE >
void CompareMultiphaseModels( MODEL1_TYPE const & lhs, MODEL2_TYPE const & rhs )
{
  GEOSX_ERROR_IF_NE_MSG( lhs.numFluidPhases(), rhs.numFluidPhases(),
                         "Mismatch in number of phases between constitutive models "
                         << lhs.getName() << " and " << rhs.getName() );

  for( localIndex ip = 0; ip < lhs.numFluidPhases(); ++ip )
  {
    GEOSX_ERROR_IF_NE_MSG( lhs.phaseNames()[ip], rhs.phaseNames()[ip],
                           "Mismatch in phase names between constitutive models "
                           << lhs.getName() << " and " << rhs.getName() );
  }
}

template< typename MODEL1_TYPE, typename MODEL2_TYPE >
void CompareMulticomponentModels( MODEL1_TYPE const & lhs, MODEL2_TYPE const & rhs )
{
  GEOSX_ERROR_IF_NE_MSG( lhs.numFluidComponents(), rhs.numFluidComponents(),
                         "Mismatch in number of components between constitutive models "
                         << lhs.getName() << " and " << rhs.getName() );

  for( localIndex ic = 0; ic < lhs.numFluidComponents(); ++ic )
  {
    GEOSX_ERROR_IF_NE_MSG( lhs.componentNames()[ic], rhs.componentNames()[ic],
                           "Mismatch in component names between constitutive models "
                           << lhs.getName() << " and " << rhs.getName() );
  }
}

}

void CompositionalMultiphaseWell::ValidateConstitutiveModels( MeshLevel const & meshLevel, ConstitutiveManager const & cm ) const
{
  CompositionalMultiphaseBase const & flowSolver = *getParent()->GetGroup< CompositionalMultiphaseBase >( GetFlowSolverName() );
  arrayView1d< string const > const & flowTargetRegionNames = flowSolver.targetRegionNames();
  arrayView1d< string const > const & flowFluidModels = flowSolver.fluidModelNames();
  arrayView1d< string const > const & flowRelPermModels = flowSolver.relPermModelNames();

  forTargetSubRegions< WellElementSubRegion >( meshLevel, [&]( localIndex const targetIndex,
                                                               WellElementSubRegion const & subRegion )
  {
    // Make a set of unique reservoir region indices the well is connected to
    PerforationData const & perforationData = *subRegion.GetPerforationData();
    arrayView1d< localIndex const > const & resElementRegion = perforationData.GetMeshElements().m_toElementRegion;
    std::set< string > reservoirRegionNames;
    for( localIndex const ei : resElementRegion )
    {
      reservoirRegionNames.insert( meshLevel.getElemManager()->GetRegion( ei )->getName() );
    }

    // Check that each well model is compatible with all models in perforated reservoir regions
    MultiFluidBase const & wellFluid = *cm.GetConstitutiveRelation< MultiFluidBase >( m_fluidModelNames[targetIndex] );
    RelativePermeabilityBase const & wellRelPerm = *cm.GetConstitutiveRelation< RelativePermeabilityBase >( m_relPermModelNames[targetIndex] );
    for( localIndex resTargetIndex = 0; resTargetIndex < flowTargetRegionNames.size(); ++resTargetIndex )
    {
      if( reservoirRegionNames.count( flowTargetRegionNames[resTargetIndex] ) > 0 )
      {
        MultiFluidBase const & resFluid = *cm.GetConstitutiveRelation< MultiFluidBase >( flowFluidModels[resTargetIndex] );
        CompareMultiphaseModels( wellFluid, resFluid );
        CompareMulticomponentModels( wellFluid, resFluid );

        RelativePermeabilityBase const & resRelPerm = *cm.GetConstitutiveRelation< RelativePermeabilityBase >( flowRelPermModels[resTargetIndex] );
        CompareMultiphaseModels( wellRelPerm, resRelPerm );
      }
    }
  } );
}

void CompositionalMultiphaseWell::ValidateInjectionStreams( MeshLevel const & meshLevel ) const
{
  forTargetSubRegions< WellElementSubRegion >( meshLevel, [&]( localIndex const,
                                                               WellElementSubRegion const & subRegion )
  {
    WellControls const & wellControls = GetWellControls( subRegion );

    // check well injection stream for injectors
    if( wellControls.GetType() == WellControls::Type::INJECTOR )
    {
      arrayView1d< real64 const > const & injection = wellControls.GetInjectionStream();
      real64 compFracSum = 0;
      for( localIndex ic = 0; ic < m_numComponents; ++ic )
      {
        real64 const compFrac = injection[ic];
        GEOSX_ERROR_IF( ( compFrac < 0.0 ) || ( compFrac > 1.0 ),
                        "Invalid injection stream for well " << subRegion.getName() );
        compFracSum += compFrac;
      }
      GEOSX_ERROR_IF( ( compFracSum < 1.0 - std::numeric_limits< real64 >::epsilon() ) ||
                      ( compFracSum > 1.0 + std::numeric_limits< real64 >::epsilon() ),
                      "Invalid injection stream for well " << subRegion.getName() );
    }
  } );
}

void CompositionalMultiphaseWell::InitializePreSubGroups( Group * const rootGroup )
{
  WellSolverBase::InitializePreSubGroups( rootGroup );

  DomainPartition * const domain = rootGroup->GetGroup< DomainPartition >( keys::domain );
  MeshLevel & meshLevel = *domain->getMeshBody( 0 )->getMeshLevel( 0 );
  ConstitutiveManager const & cm = *domain->getConstitutiveManager();

  ValidateConstitutiveModels( meshLevel, cm );

  // Set key dimensions (phases, components) from one of the fluids - they should all be compatible
  MultiFluidBase const & fluid0 = *cm.GetConstitutiveRelation< MultiFluidBase >( m_fluidModelNames[0] );
  m_numPhases     = fluid0.numFluidPhases();
  m_numComponents = fluid0.numFluidComponents();
  m_numDofPerWellElement = m_numComponents + 2; // 1 pressure + NC compositions + 1 connectionRate

  ValidateModelMapping< MultiFluidBase >( *meshLevel.getElemManager(), m_fluidModelNames );
  ValidateModelMapping< RelativePermeabilityBase >( *meshLevel.getElemManager(), m_relPermModelNames );
  ValidateInjectionStreams( meshLevel );

  // Find oil phase index for oil rate constraint
  for( localIndex ip = 0; ip < fluid0.numFluidPhases(); ++ip )
  {
    if( fluid0.phaseNames()[ip] == "Oil" || fluid0.phaseNames()[ip] == "oil" )
    {
      m_oilPhaseIndex = ip;
    }
  }

  forTargetSubRegions< WellElementSubRegion >( meshLevel, [&]( localIndex const,
                                                               WellElementSubRegion & subRegion )
  {
    ResizeFields( subRegion );
  } );
}

void CompositionalMultiphaseWell::ResizeFields( WellElementSubRegion & subRegion )
{
  PerforationData & perforationData = *subRegion.GetPerforationData();
  WellControls & wellControls = GetWellControls( subRegion );

  localIndex const NC = m_numComponents;
  localIndex const NP = m_numPhases;

  subRegion.getReference< array2d< real64 > >( viewKeyStruct::globalCompDensityString ).resizeDimension< 1 >( NC );
  subRegion.getReference< array2d< real64 > >( viewKeyStruct::deltaGlobalCompDensityString ).resizeDimension< 1 >( NC );

  subRegion.getReference< array2d< real64 > >( viewKeyStruct::globalCompFractionString ).resizeDimension< 1 >( NC );
  subRegion.getReference< array3d< real64 > >( viewKeyStruct::dGlobalCompFraction_dGlobalCompDensityString ).resizeDimension< 1, 2 >( NC, NC );

  subRegion.getReference< array2d< real64 > >( viewKeyStruct::phaseVolumeFractionString ).resizeDimension< 1 >( NP );
  subRegion.getReference< array2d< real64 > >( viewKeyStruct::dPhaseVolumeFraction_dPressureString ).resizeDimension< 1 >( NP );
  subRegion.getReference< array3d< real64 > >( viewKeyStruct::dPhaseVolumeFraction_dGlobalCompDensityString ).resizeDimension< 1, 2 >( NP, NC );

<<<<<<< HEAD
  perforationData.getReference< array2d< real64 > >( viewKeyStruct::compPerforationRateString ).resizeDimension< 1 >( NC );
  perforationData.getReference< array3d< real64 > >( viewKeyStruct::dCompPerforationRate_dPresString ).resizeDimension< 1, 2 >( 2, NC );
  perforationData.getReference< array4d< real64 > >( viewKeyStruct::dCompPerforationRate_dCompString ).resizeDimension< 1, 2, 3 >( 2, NC, NC );

  wellControls.getReference< array1d< real64 > >( viewKeyStruct::dCurrentBHP_dCompDensString ).resizeDimension< 0 >( NC );
=======
  subRegion.getReference< array2d< real64 > >( viewKeyStruct::dTotalMassDensity_dGlobalCompDensityString ).resizeDimension< 1 >( NC );

  perforationData->getReference< array2d< real64 > >( viewKeyStruct::compPerforationRateString ).resizeDimension< 1 >( NC );
  perforationData->getReference< array3d< real64 > >( viewKeyStruct::dCompPerforationRate_dPresString ).resizeDimension< 1, 2 >( 2, NC );
  perforationData->getReference< array4d< real64 > >( viewKeyStruct::dCompPerforationRate_dCompString ).resizeDimension< 1, 2, 3 >( 2, NC, NC );
>>>>>>> c11b5203

  wellControls.getReference< array1d< real64 > >( viewKeyStruct::currentPhaseVolRateString ).resizeDimension< 0 >( NP );
  wellControls.getReference< array1d< real64 > >( viewKeyStruct::dCurrentPhaseVolRate_dPresString ).resizeDimension< 0 >( NP );
  wellControls.getReference< array2d< real64 > >( viewKeyStruct::dCurrentPhaseVolRate_dCompDensString ).resizeDimension< 0, 1 >( NP, NC );
  wellControls.getReference< array1d< real64 > >( viewKeyStruct::dCurrentPhaseVolRate_dRateString ).resizeDimension< 0 >( NP );

  wellControls.getReference< array1d< real64 > >( viewKeyStruct::dCurrentTotalVolRate_dCompDensString ).resizeDimension< 0 >( NC );
}

void CompositionalMultiphaseWell::InitializePostInitialConditions_PreSubGroups( Group * const rootGroup )
{
  WellSolverBase::InitializePostInitialConditions_PreSubGroups( rootGroup );

  DomainPartition * const domain = rootGroup->GetGroup< DomainPartition >( keys::domain );
  MeshLevel & meshLevel = *domain->getMeshBody( 0 )->getMeshLevel( 0 );

  // loop over the wells
  forTargetSubRegions< WellElementSubRegion >( meshLevel, [&]( localIndex const targetIndex,
                                                               WellElementSubRegion & subRegion )
  {
    MultiFluidBase & fluid = GetConstitutiveModel< MultiFluidBase >( subRegion, m_fluidModelNames[targetIndex] );
    fluid.setMassFlag( m_useMass );
  } );
}

void CompositionalMultiphaseWell::UpdateComponentFraction( WellElementSubRegion & subRegion ) const
{
  GEOSX_MARK_FUNCTION;

  // outputs
  arrayView2d< real64 > const & compFrac =
    subRegion.getReference< array2d< real64 > >( viewKeyStruct::globalCompFractionString );
  arrayView3d< real64 > const & dCompFrac_dCompDens =
    subRegion.getReference< array3d< real64 > >( viewKeyStruct::dGlobalCompFraction_dGlobalCompDensityString );

  // inputs
  arrayView2d< real64 const > const & compDens =
    subRegion.getReference< array2d< real64 > >( viewKeyStruct::globalCompDensityString );
  arrayView2d< real64 const > const & dCompDens =
    subRegion.getReference< array2d< real64 > >( viewKeyStruct::deltaGlobalCompDensityString );

  CompositionalMultiphaseBaseKernels::KernelLaunchSelector1< CompositionalMultiphaseBaseKernels::ComponentFractionKernel
                                                             >( NumFluidComponents(),
                                                                subRegion.size(),
                                                                compDens,
                                                                dCompDens,
                                                                compFrac,
                                                                dCompFrac_dCompDens );
}

void CompositionalMultiphaseWell::UpdateBHPAndVolRatesForConstraints( WellElementSubRegion & subRegion,
                                                                      localIndex const targetIndex )
{
  GEOSX_MARK_FUNCTION;

  // Here, we use the following approach to compute the pressure-dependent variables at reservoir conditions
  // The user provides a reference elevation and a min/max BHP at this elevation. We use this fixed pressure to
  // evaluate the phase densities/fractions and compute the volumetric rates (at reservoir conditions for now).
  // We proceed in two steps:
  //   1) We compute the phase densities and fractions with the user-provided BHP pressure
  //   2) We use this density to compute the volumetric rates
  // In the near future, we should just use a surface pressure here instead of BHP to get rates at surface conditions

  // note: the current implementation is very clumsy because we only need the density value in one well element
  //       (the top one) but we need a forAll<> loop because the data is on the GPU

  // the rank that owns the top well element is responsible for the calculations below.
  if( !subRegion.IsLocallyOwned() )
  {
    return;
  }

  localIndex constexpr maxNumComp = constitutive::MultiFluidBase::MAX_NUM_COMPONENTS;
  localIndex const NC = m_numComponents;
  localIndex const NP = m_numPhases;
  localIndex const iwelemTop = subRegion.GetTopWellElementIndex();
  array1d< localIndex > targetSet( 1 );
  targetSet[0] = iwelemTop;

  // subRegion data

  arrayView1d< real64 const > const & pres =
    subRegion.getReference< array1d< real64 > >( viewKeyStruct::pressureString );
  arrayView1d< real64 const > const & dPres =
    subRegion.getReference< array1d< real64 > >( viewKeyStruct::deltaPressureString );

  arrayView1d< real64 const > const & connRate =
    subRegion.getReference< array1d< real64 > >( viewKeyStruct::mixtureConnRateString );
  arrayView1d< real64 const > const & dConnRate =
    subRegion.getReference< array1d< real64 > >( viewKeyStruct::deltaMixtureConnRateString );

  arrayView2d< real64 const > const & compFrac =
    subRegion.getReference< array2d< real64 > >( viewKeyStruct::globalCompFractionString );
  arrayView3d< real64 const > const & dCompFrac_dCompDens =
    subRegion.getReference< array3d< real64 > >( viewKeyStruct::dGlobalCompFraction_dGlobalCompDensityString );

  arrayView1d< real64 const > const wellElemGravCoef =
    subRegion.getReference< array1d< real64 > >( viewKeyStruct::gravityCoefString );

  // fluid data

  MultiFluidBase & fluid = GetConstitutiveModel< MultiFluidBase >( subRegion, m_fluidModelNames[targetIndex] );

  arrayView2d< real64 const > const & totalDens = fluid.totalDensity();

  arrayView3d< real64 const > const & phaseFrac = fluid.phaseFraction();
  arrayView4d< real64 const > const & dPhaseFrac_dComp = fluid.dPhaseFraction_dGlobalCompFraction();

  arrayView3d< real64 const > const & phaseDens = fluid.phaseDensity();
  arrayView4d< real64 const > const & dPhaseDens_dComp = fluid.dPhaseDensity_dGlobalCompFraction();

  // control data

  WellControls & wellControls = GetWellControls( subRegion );

  real64 const & refGravCoef = wellControls.GetReferenceGravityCoef();

  real64 & currentBHP =
    wellControls.getReference< real64 >( CompositionalMultiphaseWell::viewKeyStruct::currentBHPString );
  real64 & dCurrentBHP_dPres =
    wellControls.getReference< real64 >( CompositionalMultiphaseWell::viewKeyStruct::dCurrentBHP_dPresString );
  arrayView1d< real64 > const & dCurrentBHP_dCompDens =
    wellControls.getReference< array1d< real64 > >( CompositionalMultiphaseWell::viewKeyStruct::dCurrentBHP_dCompDensString );

  arrayView1d< real64 > const & currentPhaseVolRate =
    wellControls.getReference< array1d< real64 > >( CompositionalMultiphaseWell::viewKeyStruct::currentPhaseVolRateString );
  arrayView1d< real64 > const & dCurrentPhaseVolRate_dPres =
    wellControls.getReference< array1d< real64 > >( CompositionalMultiphaseWell::viewKeyStruct::dCurrentPhaseVolRate_dPresString );
  arrayView2d< real64 > const & dCurrentPhaseVolRate_dCompDens =
    wellControls.getReference< array2d< real64 > >( CompositionalMultiphaseWell::viewKeyStruct::dCurrentPhaseVolRate_dCompDensString );
  arrayView1d< real64 > const & dCurrentPhaseVolRate_dRate =
    wellControls.getReference< array1d< real64 > >( CompositionalMultiphaseWell::viewKeyStruct::dCurrentPhaseVolRate_dRateString );

  real64 & currentTotalVolRate =
    wellControls.getReference< real64 >( CompositionalMultiphaseWell::viewKeyStruct::currentTotalVolRateString );
  real64 & dCurrentTotalVolRate_dPres =
    wellControls.getReference< real64 >( CompositionalMultiphaseWell::viewKeyStruct::dCurrentTotalVolRate_dPresString );
  arrayView1d< real64 > const & dCurrentTotalVolRate_dCompDens =
    wellControls.getReference< array1d< real64 > >( CompositionalMultiphaseWell::viewKeyStruct::dCurrentTotalVolRate_dCompDensString );
  real64 & dCurrentTotalVolRate_dRate =
    wellControls.getReference< real64 >( CompositionalMultiphaseWell::viewKeyStruct::dCurrentTotalVolRate_dRateString );


  // 1) Update the fluid properties in the top well element using the reference pressure
  //    The phase densities and phase fractions in the top well element will be recomputed with the correct pressure in UpdateFluidModel

  constitutive::constitutiveUpdatePassThru( fluid, [&] ( auto & castedFluid )
  {
    typename TYPEOFREF( castedFluid ) ::KernelWrapper fluidWrapper = castedFluid.createKernelWrapper();

    real64 const surfacePressure = 101325;
    real64 const surfaceTemperature = m_temperature;

    // TODO: send surface pressure and surface temperature here
    CompositionalMultiphaseWellKernels::FluidUpdateAtReferenceConditionsKernel::Launch< serialPolicy >( targetSet,
                                                                                                        fluidWrapper,
                                                                                                        surfacePressure,
                                                                                                        surfaceTemperature,
                                                                                                        compFrac );
  } );

  // 2) Use the updated phase densities and phase fractions to compute current BHP and the volumetric rates

  // TODO: --------> pass by reference ????
  forAll< parallelDevicePolicy<> >( targetSet.size(), [&] GEOSX_HOST_DEVICE ( localIndex const a )
  {
    localIndex const k = targetSet[a];

    // total volume rate
    real64 const currentTotalMassRate = connRate[k] + dConnRate[k];
    real64 const totalDensInv = 1.0 / totalDens[k][0];
    currentTotalVolRate = currentTotalMassRate * totalDensInv;
    dCurrentTotalVolRate_dPres = 0;
    dCurrentTotalVolRate_dRate = totalDensInv;
    for( localIndex ic = 0; ic < NC; ++ic )
    {
      dCurrentTotalVolRate_dCompDens[ic] = 0;//-currentTotalVolRate * totalDensInv;
    }

    // phase volume rate
    stackArray1d< real64, maxNumComp > work( NC );
    for( localIndex ip = 0; ip < NP; ++ip )
    {
      real64 const phaseDensInv = 1.0 / phaseDens[k][0][ip];
      real64 const phaseFracTimesPhaseDensInv = phaseFrac[k][0][ip] * phaseDensInv;
      currentPhaseVolRate[ip] = currentTotalMassRate * phaseFracTimesPhaseDensInv;
      dCurrentPhaseVolRate_dPres[ip] = 0.0; // assume that phase density and phase frac are computed with a fixed pressure
      dCurrentPhaseVolRate_dRate[ip] = phaseFracTimesPhaseDensInv;
      for( localIndex ic = 0; ic < NC; ++ic )
      {
        dCurrentPhaseVolRate_dCompDens[ip][ic] = -phaseFracTimesPhaseDensInv * dPhaseDens_dComp[k][0][ip][ic] * phaseDensInv;
        dCurrentPhaseVolRate_dCompDens[ip][ic] += dPhaseFrac_dComp[k][0][ip][ic] * phaseDensInv;
        dCurrentPhaseVolRate_dCompDens[ip][ic] *= currentTotalMassRate;
      }
      applyChainRuleInPlace( NC, dCompFrac_dCompDens[k], dCurrentPhaseVolRate_dCompDens[ip], work.data() );
    }
  } );

  constitutive::constitutiveUpdatePassThru( fluid, [&] ( auto & castedFluid )
  {
    typename TYPEOFREF( castedFluid ) ::KernelWrapper fluidWrapper = castedFluid.createKernelWrapper();

    // TODO: send surface pressure and surface temperature here
    CompositionalMultiphaseWellKernels::FluidUpdateAtReferenceConditionsKernel::Launch< serialPolicy >( targetSet,
                                                                                                        fluidWrapper,
                                                                                                        pres[iwelemTop] + dPres[iwelemTop],
                                                                                                        m_temperature,
                                                                                                        compFrac );
  } );

  // TODO: --------> pass by reference ????
  forAll< parallelDevicePolicy<> >( targetSet.size(), [&] GEOSX_HOST_DEVICE ( localIndex const a )
  {
    localIndex const k = targetSet[a];

    // BHP
    // note: a check in the solver should make sure that the reference elevation is actually in the top well element
    real64 const diffGravCoef = refGravCoef - wellElemGravCoef[k];
    currentBHP = pres[k] + dPres[k] + totalDens[k][0] * diffGravCoef;
    dCurrentBHP_dPres = 1.0;
    for( localIndex ic = 0; ic < NC; ++ic )
    {
      dCurrentBHP_dCompDens[ic] = diffGravCoef; // totalDens = \sum_ic compDens[ic]
    }

  } );

  std::cout << "######### "
            << " dt = " << m_currentDt
            << " well = " << subRegion.getName()
            << " waterPhaseRate " << 24 * 3600 * currentPhaseVolRate[1]
            << " oilPhaseRate " << 24 * 3600 * currentPhaseVolRate[0]
            << " currentBHP " << currentBHP
            << " #########" << std::endl;
}


void CompositionalMultiphaseWell::UpdateFluidModel( WellElementSubRegion & subRegion, localIndex const targetIndex )
{
  GEOSX_MARK_FUNCTION;

  arrayView1d< real64 const > const & pres = subRegion.getReference< array1d< real64 > >( viewKeyStruct::pressureString );
  arrayView1d< real64 const > const & dPres = subRegion.getReference< array1d< real64 > >( viewKeyStruct::deltaPressureString );
  arrayView2d< real64 const > const & compFrac = subRegion.getReference< array2d< real64 > >( viewKeyStruct::globalCompFractionString );

  MultiFluidBase & fluid = GetConstitutiveModel< MultiFluidBase >( subRegion, m_fluidModelNames[targetIndex] );

  constitutive::constitutiveUpdatePassThru( fluid, [&] ( auto & castedFluid )
  {
    typename TYPEOFREF( castedFluid ) ::KernelWrapper fluidWrapper = castedFluid.createKernelWrapper();

    CompositionalMultiphaseBaseKernels::FluidUpdateKernel::Launch< serialPolicy >( subRegion.size(),
                                                                                   fluidWrapper,
                                                                                   pres,
                                                                                   dPres,
                                                                                   m_temperature,
                                                                                   compFrac );
  } );
}

void CompositionalMultiphaseWell::UpdatePhaseVolumeFraction( WellElementSubRegion & subRegion, localIndex const targetIndex ) const
{
  GEOSX_MARK_FUNCTION;

  // outputs

  arrayView2d< real64 > const & phaseVolFrac =
    subRegion.getReference< array2d< real64 > >( viewKeyStruct::phaseVolumeFractionString );
  arrayView2d< real64 > const & dPhaseVolFrac_dPres =
    subRegion.getReference< array2d< real64 > >( viewKeyStruct::dPhaseVolumeFraction_dPressureString );
  arrayView3d< real64 > const & dPhaseVolFrac_dCompDens =
    subRegion.getReference< array3d< real64 > >( viewKeyStruct::dPhaseVolumeFraction_dGlobalCompDensityString );

  // inputs

  arrayView3d< real64 const > const & dCompFrac_dCompDens =
    subRegion.getReference< array3d< real64 > >( viewKeyStruct::dGlobalCompFraction_dGlobalCompDensityString );
  arrayView2d< real64 const > const & compDens =
    subRegion.getReference< array2d< real64 > >( viewKeyStruct::globalCompDensityString );
  arrayView2d< real64 const > const & dCompDens =
    subRegion.getReference< array2d< real64 > >( viewKeyStruct::deltaGlobalCompDensityString );

  MultiFluidBase const & fluid = GetConstitutiveModel< MultiFluidBase >( subRegion, m_fluidModelNames[targetIndex] );

  arrayView3d< real64 const > const & phaseFrac = fluid.phaseFraction();
  arrayView3d< real64 const > const & dPhaseFrac_dPres = fluid.dPhaseFraction_dPressure();
  arrayView4d< real64 const > const & dPhaseFrac_dComp = fluid.dPhaseFraction_dGlobalCompFraction();

  arrayView3d< real64 const > const & phaseDens = fluid.phaseDensity();
  arrayView3d< real64 const > const & dPhaseDens_dPres = fluid.dPhaseDensity_dPressure();
  arrayView4d< real64 const > const & dPhaseDens_dComp = fluid.dPhaseDensity_dGlobalCompFraction();

  CompositionalMultiphaseBaseKernels::KernelLaunchSelector2< CompositionalMultiphaseBaseKernels::PhaseVolumeFractionKernel
                                                             >( NumFluidComponents(), NumFluidPhases(),
                                                                subRegion.size(),
                                                                compDens,
                                                                dCompDens,
                                                                dCompFrac_dCompDens,
                                                                phaseDens,
                                                                dPhaseDens_dPres,
                                                                dPhaseDens_dComp,
                                                                phaseFrac,
                                                                dPhaseFrac_dPres,
                                                                dPhaseFrac_dComp,
                                                                phaseVolFrac,
                                                                dPhaseVolFrac_dPres,
                                                                dPhaseVolFrac_dCompDens );
}

void CompositionalMultiphaseWell::UpdateTotalMassDensity( WellElementSubRegion & subRegion, localIndex const targetIndex ) const
{
  // outputs

  arrayView1d< real64 > const & totalMassDens =
    subRegion.getReference< array1d< real64 > >( viewKeyStruct::totalMassDensityString );
  arrayView1d< real64 > const & dTotalMassDens_dPres =
    subRegion.getReference< array1d< real64 > >( viewKeyStruct::dTotalMassDensity_dPressureString );
  arrayView2d< real64 > const & dTotalMassDens_dCompDens =
    subRegion.getReference< array2d< real64 > >( viewKeyStruct::dTotalMassDensity_dGlobalCompDensityString );

  // inputs

  arrayView2d< real64 const > const & phaseVolFrac =
    subRegion.getReference< array2d< real64 > >( viewKeyStruct::phaseVolumeFractionString );
  arrayView2d< real64 const > const & dPhaseVolFrac_dPres =
    subRegion.getReference< array2d< real64 > >( viewKeyStruct::dPhaseVolumeFraction_dPressureString );
  arrayView3d< real64 const > const & dPhaseVolFrac_dCompDens =
    subRegion.getReference< array3d< real64 > >( viewKeyStruct::dPhaseVolumeFraction_dGlobalCompDensityString );

  arrayView3d< real64 const > const & dCompFrac_dCompDens =
    subRegion.getReference< array3d< real64 > >( viewKeyStruct::dGlobalCompFraction_dGlobalCompDensityString );

  MultiFluidBase const & fluid = GetConstitutiveModel< MultiFluidBase >( subRegion, m_fluidModelNames[targetIndex] );

  arrayView3d< real64 const > const & phaseMassDens = fluid.phaseMassDensity();
  arrayView3d< real64 const > const & dPhaseMassDens_dPres = fluid.dPhaseMassDensity_dPressure();
  arrayView4d< real64 const > const & dPhaseMassDens_dComp = fluid.dPhaseMassDensity_dGlobalCompFraction();

  TotalMassDensityKernel::Launch< parallelDevicePolicy<> >( subRegion.size(),
                                                            NumFluidComponents(),
                                                            NumFluidPhases(),
                                                            phaseVolFrac,
                                                            dPhaseVolFrac_dPres,
                                                            dPhaseVolFrac_dCompDens,
                                                            dCompFrac_dCompDens,
                                                            phaseMassDens,
                                                            dPhaseMassDens_dPres,
                                                            dPhaseMassDens_dComp,
                                                            totalMassDens,
                                                            dTotalMassDens_dPres,
                                                            dTotalMassDens_dCompDens );

}

void CompositionalMultiphaseWell::UpdateState( WellElementSubRegion & subRegion, localIndex const targetIndex )
{
  // update properties
  UpdateComponentFraction( subRegion );

  // update reference pressure and volumetric rates for the well constraints
  // note: this must be called before UpdateFluidModel
  UpdateBHPAndVolRatesForConstraints( subRegion, targetIndex );

  // update densities, phase fractions, phase volume fractions
  UpdateFluidModel( subRegion, targetIndex );
  UpdatePhaseVolumeFraction( subRegion, targetIndex );
  UpdateTotalMassDensity( subRegion, targetIndex );

  // update perforation rates
  ComputePerforationRates( subRegion, targetIndex );
}

void CompositionalMultiphaseWell::InitializeWells( DomainPartition & domain )
{
  GEOSX_MARK_FUNCTION;

  localIndex const NC = m_numComponents;
  localIndex const NP = m_numPhases;

  MeshLevel & meshLevel = *domain.getMeshBody( 0 )->getMeshLevel( 0 );

  // loop over the wells
  forTargetSubRegions< WellElementSubRegion >( meshLevel, [&]( localIndex const targetIndex,
                                                               WellElementSubRegion & subRegion )
  {

    WellControls const & wellControls = GetWellControls( subRegion );
    PerforationData const & perforationData = *subRegion.GetPerforationData();

    // get well primary variables on well elements
    arrayView1d< real64 > const & wellElemPressure =
      subRegion.getReference< array1d< real64 > >( viewKeyStruct::pressureString );
    arrayView2d< real64 > const & wellElemCompDens =
      subRegion.getReference< array2d< real64 > >( viewKeyStruct::globalCompDensityString );
    arrayView1d< real64 > const & connRate =
      subRegion.getReference< array1d< real64 > >( viewKeyStruct::mixtureConnRateString );

    // get the info stored on well elements
    arrayView2d< real64 > const & wellElemCompFrac =
      subRegion.getReference< array2d< real64 > >( viewKeyStruct::globalCompFractionString );
    arrayView1d< real64 const > const & wellElemGravCoef =
      subRegion.getReference< array1d< real64 > >( viewKeyStruct::gravityCoefString );

    // get the element region, subregion, index
    arrayView1d< localIndex const > const & resElementRegion =
      perforationData.getReference< array1d< localIndex > >( PerforationData::viewKeyStruct::reservoirElementRegionString );
    arrayView1d< localIndex const > const & resElementSubRegion =
      perforationData.getReference< array1d< localIndex > >( PerforationData::viewKeyStruct::reservoirElementSubregionString );
    arrayView1d< localIndex const > const & resElementIndex =
      perforationData.getReference< array1d< localIndex > >( PerforationData::viewKeyStruct::reservoirElementIndexString );

    // 1) Loop over all perforations to compute an average mixture density and component fraction
    // 2) Initialize the reference pressure
    // 3) Estimate the pressures in the well elements using the average density
    PresCompFracInitializationKernel::Launch< parallelDevicePolicy<> >( perforationData.size(),
                                                                        subRegion.size(),
                                                                        NC,
<<<<<<< HEAD
=======
                                                                        NP,
                                                                        subRegion.IsLocallyOwned(),
                                                                        subRegion.GetTopRank(),
>>>>>>> c11b5203
                                                                        perforationData.GetNumPerforationsGlobal(),
                                                                        wellControls,
                                                                        m_resPres.toNestedViewConst(),
                                                                        m_resCompDens.toNestedViewConst(),
                                                                        m_resPhaseVolFrac.toNestedViewConst(),
                                                                        m_resPhaseMassDens.toNestedViewConst(),
                                                                        resElementRegion,
                                                                        resElementSubRegion,
                                                                        resElementIndex,
                                                                        wellElemGravCoef,
                                                                        wellElemPressure,
                                                                        wellElemCompFrac );

    // get well secondary variables on well elements
    MultiFluidBase & fluid = GetConstitutiveModel< MultiFluidBase >( subRegion, m_fluidModelNames[targetIndex] );
    arrayView3d< real64 const > const & wellElemPhaseDens = fluid.phaseDensity();
    arrayView2d< real64 const > const & wellElemTotalDens = fluid.totalDensity();


    // 4) Back calculate component densities
    constitutive::constitutiveUpdatePassThru( fluid, [&] ( auto & castedFluid )
    {
      typename TYPEOFREF( castedFluid ) ::KernelWrapper fluidWrapper = castedFluid.createKernelWrapper();

      CompositionalMultiphaseBaseKernels::FluidUpdateKernel::Launch< serialPolicy >( subRegion.size(),
                                                                                     fluidWrapper,
                                                                                     wellElemPressure,
                                                                                     m_temperature,
                                                                                     wellElemCompFrac );
    } );

    CompDensInitializationKernel::Launch< parallelDevicePolicy<> >( subRegion.size(),
                                                                    NC,
                                                                    wellElemCompFrac,
                                                                    wellElemTotalDens,
                                                                    wellElemCompDens );

    // 5) Recompute the pressure-dependent properties
    // Note: I am leaving that here because I would like to use the perforationRates (computed in UpdateState)
    //       to better initialize the rates
    UpdateState( subRegion, targetIndex );

    // 6) Estimate the well rates
    // TODO: initialize rates using perforation rates
    CompositionalMultiphaseWellKernels::RateInitializationKernel::Launch< parallelDevicePolicy<> >( subRegion.size(),
                                                                                                    m_oilPhaseIndex,
                                                                                                    wellControls,
                                                                                                    wellElemPhaseDens,
                                                                                                    wellElemTotalDens,
                                                                                                    connRate );


  } );
}

void CompositionalMultiphaseWell::AssembleFluxTerms( real64 const GEOSX_UNUSED_PARAM( time_n ),
                                                     real64 const dt,
                                                     DomainPartition const & domain,
                                                     DofManager const & dofManager,
                                                     CRSMatrixView< real64, globalIndex const > const & localMatrix,
                                                     arrayView1d< real64 > const & localRhs )
{
  GEOSX_MARK_FUNCTION;

  // saved current dt for residual normalization
  m_currentDt = dt;

  MeshLevel const & meshLevel = *domain.getMeshBody( 0 )->getMeshLevel( 0 );

  // loop over the wells
  forTargetSubRegions< WellElementSubRegion >( meshLevel, [&]( localIndex const,
                                                               WellElementSubRegion const & subRegion )
  {
    WellControls const & wellControls = GetWellControls( subRegion );

    // get a reference to the degree-of-freedom numbers
    string const wellDofKey = dofManager.getKey( WellElementDofName() );
    arrayView1d< globalIndex const > const & wellElemDofNumber =
      subRegion.getReference< array1d< globalIndex > >( wellDofKey );
    arrayView1d< localIndex const > const & nextWellElemIndex =
      subRegion.getReference< array1d< localIndex > >( WellElementSubRegion::viewKeyStruct::nextWellElementIndexString );

    // get a reference to the primary variables on well elements
    arrayView1d< real64 const > const & connRate =
      subRegion.getReference< array1d< real64 > >( viewKeyStruct::mixtureConnRateString );
    arrayView1d< real64 const > const & dConnRate =
      subRegion.getReference< array1d< real64 > >( viewKeyStruct::deltaMixtureConnRateString );

    // get the info stored on well elements
    arrayView2d< real64 const > const & wellElemCompFrac =
      subRegion.getReference< array2d< real64 > >( viewKeyStruct::globalCompFractionString );
    arrayView3d< real64 const > const & dWellElemCompFrac_dCompDens =
      subRegion.getReference< array3d< real64 > >( viewKeyStruct::dGlobalCompFraction_dGlobalCompDensityString );

    FluxKernel::Launch< parallelDevicePolicy<> >( subRegion.size(),
                                                  dofManager.rankOffset(),
                                                  NumFluidComponents(),
                                                  NumDofPerResElement(),
                                                  wellControls,
                                                  wellElemDofNumber,
                                                  nextWellElemIndex,
                                                  connRate,
                                                  dConnRate,
                                                  wellElemCompFrac,
                                                  dWellElemCompFrac_dCompDens,
                                                  dt,
                                                  localMatrix,
                                                  localRhs );
  } );
}

void CompositionalMultiphaseWell::AssembleVolumeBalanceTerms( real64 const GEOSX_UNUSED_PARAM( time_n ),
                                                              real64 const GEOSX_UNUSED_PARAM( dt ),
                                                              DomainPartition const & domain,
                                                              DofManager const & dofManager,
                                                              CRSMatrixView< real64, globalIndex const > const & localMatrix,
                                                              arrayView1d< real64 > const & localRhs )
{
  GEOSX_MARK_FUNCTION;

  MeshLevel const & meshLevel = *domain.getMeshBody( 0 )->getMeshLevel( 0 );

  forTargetSubRegions< WellElementSubRegion >( meshLevel, [&]( localIndex const,
                                                               WellElementSubRegion const & subRegion )
  {
    // get the degrees of freedom and ghosting info
    string const wellDofKey = dofManager.getKey( WellElementDofName() );
    arrayView1d< globalIndex const > const & wellElemDofNumber =
      subRegion.getReference< array1d< globalIndex > >( wellDofKey );
    arrayView1d< integer const > const & wellElemGhostRank = subRegion.ghostRank();

    // get the properties on the well element
    arrayView2d< real64 const > const & wellElemPhaseVolFrac =
      subRegion.getReference< array2d< real64 > >( viewKeyStruct::phaseVolumeFractionString );
    arrayView2d< real64 const > const & dWellElemPhaseVolFrac_dPres =
      subRegion.getReference< array2d< real64 > >( viewKeyStruct::dPhaseVolumeFraction_dPressureString );
    arrayView3d< real64 const > const & dWellElemPhaseVolFrac_dComp =
      subRegion.getReference< array3d< real64 > >( viewKeyStruct::dPhaseVolumeFraction_dGlobalCompDensityString );

    arrayView1d< real64 const > const & wellElemVolume =
      subRegion.getReference< array1d< real64 > >( ElementSubRegionBase::viewKeyStruct::elementVolumeString );

    VolumeBalanceKernel::Launch< parallelDevicePolicy<> >( subRegion.size(),
                                                           NumFluidComponents(),
                                                           NumFluidPhases(),
                                                           NumDofPerWellElement(),
                                                           dofManager.rankOffset(),
                                                           wellElemDofNumber,
                                                           wellElemGhostRank,
                                                           wellElemPhaseVolFrac,
                                                           dWellElemPhaseVolFrac_dPres,
                                                           dWellElemPhaseVolFrac_dComp,
                                                           wellElemVolume,
                                                           localMatrix,
                                                           localRhs );
  } );
}


real64
CompositionalMultiphaseWell::CalculateResidualNorm( DomainPartition const & domain,
                                                    DofManager const & dofManager,
                                                    arrayView1d< real64 const > const & localRhs )
{
  GEOSX_MARK_FUNCTION;

  MeshLevel const & meshLevel = *domain.getMeshBody( 0 )->getMeshLevel( 0 );

  real64 localResidualNorm = 0;
  forTargetSubRegions< WellElementSubRegion >( meshLevel, [&]( localIndex const targetIndex,
                                                               WellElementSubRegion const & subRegion )
  {
    // get the degree of freedom numbers
    string const wellDofKey = dofManager.getKey( WellElementDofName() );
    arrayView1d< globalIndex const > const & wellElemDofNumber =
      subRegion.getReference< array1d< globalIndex > >( wellDofKey );
    arrayView1d< integer const > const & wellElemGhostRank = subRegion.ghostRank();

    MultiFluidBase const & fluid = GetConstitutiveModel< MultiFluidBase >( subRegion, m_fluidModelNames[targetIndex] );
    arrayView3d< real64 const > const & phaseDens = fluid.phaseDensity();
    arrayView2d< real64 const > const & totalDens = fluid.totalDensity();

    WellControls const & wellControls = GetWellControls( subRegion );

    ResidualNormKernel::Launch< parallelDevicePolicy<>,
                                parallelDeviceReduce >( localRhs,
                                                        dofManager.rankOffset(),
                                                        subRegion.IsLocallyOwned(),
                                                        subRegion.GetTopWellElementIndex(),
                                                        NumDofPerWellElement(),
                                                        m_oilPhaseIndex,
                                                        wellControls,
                                                        wellElemDofNumber,
                                                        wellElemGhostRank,
                                                        phaseDens,
                                                        totalDens,
                                                        m_currentDt,
                                                        &localResidualNorm );
  } );
  return sqrt( MpiWrapper::Sum( localResidualNorm, MPI_COMM_GEOSX ) );
}

real64
CompositionalMultiphaseWell::ScalingForSystemSolution( DomainPartition const & domain,
                                                       DofManager const & dofManager,
                                                       arrayView1d< real64 const > const & localSolution )
{
  GEOSX_MARK_FUNCTION;

  // check if we want to rescale the Newton update
  if( m_maxCompFracChange >= 1.0 )
  {
    // no rescaling wanted, we just return 1.0;
    return 1.0;
  }

  MeshLevel const & meshLevel = *domain.getMeshBody( 0 )->getMeshLevel( 0 );

  real64 scalingFactor = 1.0;
  forTargetSubRegions< WellElementSubRegion >( meshLevel, [&]( localIndex const,
                                                               WellElementSubRegion const & subRegion )
  {
    // get the degree of freedom numbers on well elements and ghosting info
    string const wellDofKey = dofManager.getKey( WellElementDofName() );
    arrayView1d< globalIndex const > const & wellElemDofNumber =
      subRegion.getReference< array1d< globalIndex > >( wellDofKey );
    arrayView1d< integer const > const & wellElemGhostRank = subRegion.ghostRank();

    // get a reference to the primary variables on well elements
    arrayView1d< real64 const > const & wellElemPressure =
      subRegion.getReference< array1d< real64 > >( viewKeyStruct::pressureString );
    arrayView1d< real64 const > const & dWellElemPressure =
      subRegion.getReference< array1d< real64 > >( viewKeyStruct::deltaPressureString );

    arrayView2d< real64 const > const & wellElemCompDens =
      subRegion.getReference< array2d< real64 > >( viewKeyStruct::globalCompDensityString );
    arrayView2d< real64 const > const & dWellElemCompDens =
      subRegion.getReference< array2d< real64 > >( viewKeyStruct::deltaGlobalCompDensityString );

    real64 const subRegionScalingFactor =
      SolutionScalingKernel::Launch< parallelDevicePolicy<>,
                                     parallelDeviceReduce >( localSolution,
                                                             dofManager.rankOffset(),
                                                             NumFluidComponents(),
                                                             wellElemDofNumber,
                                                             wellElemGhostRank,
                                                             wellElemPressure,
                                                             dWellElemPressure,
                                                             wellElemCompDens,
                                                             dWellElemCompDens,
                                                             m_maxRelativePresChange,
                                                             m_maxCompFracChange );


    if( subRegionScalingFactor < scalingFactor )
    {
      scalingFactor = subRegionScalingFactor;
    }
  } );

  std::cout << "well scaling factor = " << scalingFactor << std::endl;

  return LvArray::math::max( MpiWrapper::Min( scalingFactor, MPI_COMM_GEOSX ), m_minScalingFactor );
}

bool
CompositionalMultiphaseWell::CheckSystemSolution( DomainPartition const & domain,
                                                  DofManager const & dofManager,
                                                  arrayView1d< real64 const > const & localSolution,
                                                  real64 const scalingFactor )
{
  GEOSX_MARK_FUNCTION;

  MeshLevel const & meshLevel = *domain.getMeshBody( 0 )->getMeshLevel( 0 );

  int localCheck = 1;
  forTargetSubRegions< WellElementSubRegion >( meshLevel, [&]( localIndex const,
                                                               WellElementSubRegion const & subRegion )
  {
    // get the degree of freedom numbers on well elements and ghosting info
    string const wellDofKey = dofManager.getKey( WellElementDofName() );
    arrayView1d< globalIndex const > const & wellElemDofNumber =
      subRegion.getReference< array1d< globalIndex > >( wellDofKey );
    arrayView1d< integer const > const & wellElemGhostRank = subRegion.ghostRank();

    // get a reference to the primary variables on well elements
    arrayView1d< real64 const > const & wellElemPressure =
      subRegion.getReference< array1d< real64 > >( viewKeyStruct::pressureString );
    arrayView1d< real64 const > const & dWellElemPressure =
      subRegion.getReference< array1d< real64 > >( viewKeyStruct::deltaPressureString );

    arrayView2d< real64 const > const & wellElemCompDens =
      subRegion.getReference< array2d< real64 > >( viewKeyStruct::globalCompDensityString );
    arrayView2d< real64 const > const & dWellElemCompDens =
      subRegion.getReference< array2d< real64 > >( viewKeyStruct::deltaGlobalCompDensityString );

    localIndex const subRegionSolutionCheck =
      SolutionCheckKernel::Launch< parallelDevicePolicy<>,
                                   parallelDeviceReduce >( localSolution,
                                                           dofManager.rankOffset(),
                                                           NumFluidComponents(),
                                                           wellElemDofNumber,
                                                           wellElemGhostRank,
                                                           wellElemPressure,
                                                           dWellElemPressure,
                                                           wellElemCompDens,
                                                           dWellElemCompDens,
                                                           m_allowCompDensChopping,
                                                           scalingFactor );

    if( subRegionSolutionCheck == 0 )
    {
      localCheck = 0;
    }
  } );
  return MpiWrapper::Min( localCheck );
}

void CompositionalMultiphaseWell::ComputePerforationRates( WellElementSubRegion & subRegion,
                                                           localIndex const GEOSX_UNUSED_PARAM( targetIndex ) )
{
  GEOSX_MARK_FUNCTION;

  PerforationData * const perforationData = subRegion.GetPerforationData();

  // get depth
  arrayView1d< real64 const > const & wellElemGravCoef =
    subRegion.getReference< array1d< real64 > >( viewKeyStruct::gravityCoefString );

  // get well primary variables on well elements
  arrayView1d< real64 const > const & wellElemPres =
    subRegion.getReference< array1d< real64 > >( viewKeyStruct::pressureString );
  arrayView1d< real64 const > const & dWellElemPres =
    subRegion.getReference< array1d< real64 > >( viewKeyStruct::deltaPressureString );

  arrayView2d< real64 const > const & wellElemCompDens =
    subRegion.getReference< array2d< real64 > >( viewKeyStruct::globalCompDensityString );
  arrayView2d< real64 const > const & dWellElemCompDens =
    subRegion.getReference< array2d< real64 > >( viewKeyStruct::deltaGlobalCompDensityString );

  arrayView1d< real64 const > const & wellElemTotalMassDens =
    subRegion.getReference< array1d< real64 > >( viewKeyStruct::totalMassDensityString );
  arrayView1d< real64 const > const & dWellElemTotalMassDens_dPres =
    subRegion.getReference< array1d< real64 > >( viewKeyStruct::dTotalMassDensity_dPressureString );
  arrayView2d< real64 const > const & dWellElemTotalMassDens_dCompDens =
    subRegion.getReference< array2d< real64 > >( viewKeyStruct::dTotalMassDensity_dGlobalCompDensityString );

  arrayView2d< real64 const > const & wellElemCompFrac =
    subRegion.getReference< array2d< real64 > >( viewKeyStruct::globalCompFractionString );
  arrayView3d< real64 const > const & dWellElemCompFrac_dCompDens =
    subRegion.getReference< array3d< real64 > >( viewKeyStruct::dGlobalCompFraction_dGlobalCompDensityString );

  // get well variables on perforations
  arrayView1d< real64 const > const & perfGravCoef =
    perforationData->getReference< array1d< real64 > >( viewKeyStruct::gravityCoefString );
  arrayView1d< localIndex const > const & perfWellElemIndex =
    perforationData->getReference< array1d< localIndex > >( PerforationData::viewKeyStruct::wellElementIndexString );
  arrayView1d< real64 const > const & perfTrans =
    perforationData->getReference< array1d< real64 > >( PerforationData::viewKeyStruct::wellTransmissibilityString );

  arrayView2d< real64 > const & compPerfRate =
    perforationData->getReference< array2d< real64 > >( viewKeyStruct::compPerforationRateString );
  arrayView3d< real64 > const & dCompPerfRate_dPres =
    perforationData->getReference< array3d< real64 > >( viewKeyStruct::dCompPerforationRate_dPresString );
  arrayView4d< real64 > const & dCompPerfRate_dComp =
    perforationData->getReference< array4d< real64 > >( viewKeyStruct::dCompPerforationRate_dCompString );

  // get the element region, subregion, index
  arrayView1d< localIndex const > const & resElementRegion =
    perforationData->getReference< array1d< localIndex > >( PerforationData::viewKeyStruct::reservoirElementRegionString );
  arrayView1d< localIndex const > const & resElementSubRegion =
    perforationData->getReference< array1d< localIndex > >( PerforationData::viewKeyStruct::reservoirElementSubregionString );
  arrayView1d< localIndex const > const & resElementIndex =
    perforationData->getReference< array1d< localIndex > >( PerforationData::viewKeyStruct::reservoirElementIndexString );

  PerforationKernel::Launch< parallelDevicePolicy<> >( perforationData->size(),
                                                       NumFluidComponents(),
                                                       NumFluidPhases(),
<<<<<<< HEAD
                                                       m_resPressure.toNestedViewConst(),
                                                       m_deltaResPressure.toNestedViewConst(),
=======
                                                       m_resPres.toNestedViewConst(),
                                                       m_deltaResPres.toNestedViewConst(),
                                                       m_resPhaseMob.toNestedViewConst(),
                                                       m_dResPhaseMob_dPres.toNestedViewConst(),
                                                       m_dResPhaseMob_dCompDens.toNestedViewConst(),
>>>>>>> c11b5203
                                                       m_dResPhaseVolFrac_dPres.toNestedViewConst(),
                                                       m_dResPhaseVolFrac_dCompDens.toNestedViewConst(),
                                                       m_dResCompFrac_dCompDens.toNestedViewConst(),
                                                       m_resPhaseDens.toNestedViewConst(),
                                                       m_dResPhaseDens_dPres.toNestedViewConst(),
                                                       m_dResPhaseDens_dComp.toNestedViewConst(),
                                                       m_resPhaseVisc.toNestedViewConst(),
                                                       m_dResPhaseVisc_dPres.toNestedViewConst(),
                                                       m_dResPhaseVisc_dComp.toNestedViewConst(),
                                                       m_resPhaseCompFrac.toNestedViewConst(),
                                                       m_dResPhaseCompFrac_dPres.toNestedViewConst(),
                                                       m_dResPhaseCompFrac_dComp.toNestedViewConst(),
                                                       m_resPhaseRelPerm.toNestedViewConst(),
                                                       m_dResPhaseRelPerm_dPhaseVolFrac.toNestedViewConst(),
                                                       wellElemGravCoef,
                                                       wellElemPres,
                                                       dWellElemPres,
                                                       wellElemCompDens,
                                                       dWellElemCompDens,
                                                       wellElemTotalMassDens,
                                                       dWellElemTotalMassDens_dPres,
                                                       dWellElemTotalMassDens_dCompDens,
                                                       wellElemCompFrac,
                                                       dWellElemCompFrac_dCompDens,
                                                       perfGravCoef,
                                                       perfWellElemIndex,
                                                       perfTrans,
                                                       resElementRegion,
                                                       resElementSubRegion,
                                                       resElementIndex,
                                                       compPerfRate,
                                                       dCompPerfRate_dPres,
                                                       dCompPerfRate_dComp );

}


void
CompositionalMultiphaseWell::ApplySystemSolution( DofManager const & dofManager,
                                                  arrayView1d< real64 const > const & localSolution,
                                                  real64 const scalingFactor,
                                                  DomainPartition & domain )
{
  // update all the fields using the global damping coefficients
  dofManager.addVectorToField( localSolution,
                               WellElementDofName(),
                               viewKeyStruct::deltaPressureString,
                               scalingFactor,
                               0, 1 );

  dofManager.addVectorToField( localSolution,
                               WellElementDofName(),
                               viewKeyStruct::deltaGlobalCompDensityString,
                               scalingFactor,
                               1, m_numDofPerWellElement - 1 );

  dofManager.addVectorToField( localSolution,
                               WellElementDofName(),
                               viewKeyStruct::deltaMixtureConnRateString,
                               scalingFactor,
                               m_numDofPerWellElement - 1, m_numDofPerWellElement );

  // if component density chopping is allowed, some component densities may be negative after the update
  // these negative component densities are set to zero in this function
  if( m_allowCompDensChopping )
  {
    ChopNegativeDensities( domain );
  }

  // synchronize
  std::map< string, string_array > fieldNames;
  fieldNames["elems"].emplace_back( string( viewKeyStruct::deltaPressureString ) );
  fieldNames["elems"].emplace_back( string( viewKeyStruct::deltaGlobalCompDensityString ) );
  fieldNames["elems"].emplace_back( string( viewKeyStruct::deltaMixtureConnRateString ) );
  CommunicationTools::SynchronizeFields( fieldNames,
                                         domain.getMeshBody( 0 )->getMeshLevel( 0 ),
                                         domain.getNeighbors(),
                                         true );

  // update properties
  UpdateStateAll( domain );

}

void CompositionalMultiphaseWell::ChopNegativeDensities( DomainPartition & domain )
{
  MeshLevel & meshLevel = *domain.getMeshBody( 0 )->getMeshLevel( 0 );
  localIndex const NC = m_numComponents;

  forTargetSubRegions< WellElementSubRegion >( meshLevel, [&]( localIndex const,
                                                               WellElementSubRegion & subRegion )
  {
    arrayView1d< integer const > const & wellElemGhostRank = subRegion.ghostRank();

    arrayView2d< real64 const > const & wellElemCompDens =
      subRegion.getReference< array2d< real64 > >( viewKeyStruct::globalCompDensityString );
    arrayView2d< real64 > const & dWellElemCompDens =
      subRegion.getReference< array2d< real64 > >( viewKeyStruct::deltaGlobalCompDensityString );

    forAll< parallelDevicePolicy<> >( subRegion.size(), [=] GEOSX_HOST_DEVICE ( localIndex const iwelem )
    {
      if( wellElemGhostRank[iwelem] < 0 )
      {
        for( localIndex ic = 0; ic < NC; ++ic )
        {
          // get the latest component density (i.e., after the update of dWellElemCompDens)
          real64 const newDens = wellElemCompDens[iwelem][ic] + dWellElemCompDens[iwelem][ic];
          // we allowed for some densities to be slightly negative in CheckSystemSolution
          // if the new density is negative, chop back to zero
          if( newDens < 0 )
          {
            dWellElemCompDens[iwelem][ic] = -wellElemCompDens[iwelem][ic];
          }
        }
      }
    } );
  } );
}


void CompositionalMultiphaseWell::ResetStateToBeginningOfStep( DomainPartition & domain )
{
  MeshLevel & meshLevel = *domain.getMeshBody( 0 )->getMeshLevel( 0 );
  localIndex const NC = m_numComponents;

  forTargetSubRegions< WellElementSubRegion >( meshLevel, [&]( localIndex const,
                                                               WellElementSubRegion & subRegion )
  {

    // get a reference to the primary variables on well elements
    arrayView1d< real64 > const & dWellElemPressure =
      subRegion.getReference< array1d< real64 > >( viewKeyStruct::deltaPressureString );
    arrayView2d< real64 > const & dWellElemGlobalCompDensity =
      subRegion.getReference< array2d< real64 > >( viewKeyStruct::deltaGlobalCompDensityString );
    arrayView1d< real64 > const & dConnRate =
      subRegion.getReference< array1d< real64 > >( viewKeyStruct::deltaMixtureConnRateString );

    forAll< parallelDevicePolicy<> >( subRegion.size(), [=] GEOSX_HOST_DEVICE ( localIndex const iwelem )
    {
      // extract solution and apply to dP
      dWellElemPressure[iwelem] = 0;
      dConnRate[iwelem] = 0;
      for( localIndex ic = 0; ic < NC; ++ic )
      {
        dWellElemGlobalCompDensity[iwelem][ic] = 0;
      }
    } );
  } );

  // call constitutive models
  UpdateStateAll( domain );
}


void CompositionalMultiphaseWell::ResetViews( DomainPartition & domain )
{
  WellSolverBase::ResetViews( domain );

  MeshLevel & mesh = *domain.getMeshBody( 0 )->getMeshLevel( 0 );
  ElementRegionManager & elemManager = *mesh.getElemManager();

  CompositionalMultiphaseBase & flowSolver = *getParent()->GetGroup< CompositionalMultiphaseBase >( GetFlowSolverName() );

  {
    using keys = CompositionalMultiphaseBase::viewKeyStruct;

    m_resPres.clear();
    m_resPres = elemManager.ConstructArrayViewAccessor< real64, 1 >( keys::pressureString );
    m_resPres.setName( getName() + "/accessors/" + keys::pressureString );

    m_deltaResPres.clear();
    m_deltaResPres = elemManager.ConstructArrayViewAccessor< real64, 1 >( keys::deltaPressureString );
    m_deltaResPres.setName( getName() + "/accessors/" + keys::deltaPressureString );

    m_resCompDens.clear();
    m_resCompDens = elemManager.ConstructArrayViewAccessor< real64, 2 >( keys::globalCompDensityString );
    m_resCompDens.setName( getName() + "/accessors/" + keys::globalCompDensityString );

    m_dResCompFrac_dCompDens.clear();
    m_dResCompFrac_dCompDens = elemManager.ConstructArrayViewAccessor< real64, 3 >( keys::dGlobalCompFraction_dGlobalCompDensityString );
    m_dResCompFrac_dCompDens.setName( getName() + "/accessors/" + keys::dGlobalCompFraction_dGlobalCompDensityString );

    m_resPhaseVolFrac.clear();
    m_resPhaseVolFrac = elemManager.ConstructArrayViewAccessor< real64, 2 >( keys::phaseVolumeFractionString );
    m_resPhaseVolFrac.setName( getName() + "/accessors/" + keys::phaseVolumeFractionString );

    m_dResPhaseVolFrac_dPres.clear();
    m_dResPhaseVolFrac_dPres = elemManager.ConstructArrayViewAccessor< real64, 2 >( keys::dPhaseVolumeFraction_dPressureString );
    m_dResPhaseVolFrac_dPres.setName( getName() + "/accessors/" + keys::dPhaseVolumeFraction_dPressureString );

    m_dResPhaseVolFrac_dCompDens.clear();
    m_dResPhaseVolFrac_dCompDens = elemManager.ConstructArrayViewAccessor< real64, 3 >( keys::dPhaseVolumeFraction_dGlobalCompDensityString );
    m_dResPhaseVolFrac_dCompDens.setName( getName() + "/accessors/" + keys::dPhaseVolumeFraction_dGlobalCompDensityString );

  }
  {
    using keys = MultiFluidBase::viewKeyStruct;

    m_resPhaseMassDens.clear();
    m_resPhaseMassDens = elemManager.ConstructMaterialArrayViewAccessor< real64, 3 >( keys::phaseMassDensityString,
                                                                                      flowSolver.targetRegionNames(),
                                                                                      flowSolver.fluidModelNames() );
    m_resPhaseMassDens.setName( getName() + "/accessors/" + keys::phaseMassDensityString );

    m_dResPhaseDens_dPres.clear();
    m_dResPhaseDens_dPres = elemManager.ConstructMaterialArrayViewAccessor< real64, 3 >( keys::dPhaseDensity_dPressureString,
                                                                                         flowSolver.targetRegionNames(),
                                                                                         flowSolver.fluidModelNames() );
    m_dResPhaseDens_dPres.setName( getName() + "/accessors/" + keys::dPhaseDensity_dPressureString );

    m_dResPhaseDens_dComp.clear();
    m_dResPhaseDens_dComp = elemManager.ConstructMaterialArrayViewAccessor< real64, 4 >( keys::dPhaseDensity_dGlobalCompFractionString,
                                                                                         flowSolver.targetRegionNames(),
                                                                                         flowSolver.fluidModelNames() );
    m_dResPhaseDens_dComp.setName( getName() + "/accessors/" + keys::dPhaseDensity_dGlobalCompFractionString );

    m_resPhaseVisc.clear();
    m_resPhaseVisc = elemManager.ConstructMaterialArrayViewAccessor< real64, 3 >( keys::phaseViscosityString,
                                                                                  flowSolver.targetRegionNames(),
                                                                                  flowSolver.fluidModelNames() );
    m_resPhaseVisc.setName( getName() + "/accessors/" + keys::phaseViscosityString );

    m_dResPhaseVisc_dPres.clear();
    m_dResPhaseVisc_dPres = elemManager.ConstructMaterialArrayViewAccessor< real64, 3 >( keys::dPhaseViscosity_dPressureString,
                                                                                         flowSolver.targetRegionNames(),
                                                                                         flowSolver.fluidModelNames() );
    m_dResPhaseVisc_dPres.setName( getName() + "/accessors/" + keys::dPhaseViscosity_dPressureString );

    m_dResPhaseVisc_dComp.clear();
    m_dResPhaseVisc_dComp = elemManager.ConstructMaterialArrayViewAccessor< real64, 4 >( keys::dPhaseViscosity_dGlobalCompFractionString,
                                                                                         flowSolver.targetRegionNames(),
                                                                                         flowSolver.fluidModelNames() );
    m_dResPhaseVisc_dComp.setName( getName() + "/accessors/" + keys::dPhaseViscosity_dGlobalCompFractionString );

    m_resPhaseCompFrac.clear();
    m_resPhaseCompFrac = elemManager.ConstructMaterialArrayViewAccessor< real64, 4 >( keys::phaseCompFractionString,
                                                                                      flowSolver.targetRegionNames(),
                                                                                      flowSolver.fluidModelNames() );
    m_resPhaseCompFrac.setName( getName() + "/accessors/" + keys::phaseCompFractionString );

    m_dResPhaseCompFrac_dPres.clear();
    m_dResPhaseCompFrac_dPres = elemManager.ConstructMaterialArrayViewAccessor< real64, 4 >( keys::dPhaseCompFraction_dPressureString,
                                                                                             flowSolver.targetRegionNames(),
                                                                                             flowSolver.fluidModelNames() );
    m_dResPhaseCompFrac_dPres.setName( getName() + "/accessors/" + keys::dPhaseCompFraction_dPressureString );

    m_dResPhaseCompFrac_dComp.clear();
    m_dResPhaseCompFrac_dComp = elemManager.ConstructMaterialArrayViewAccessor< real64, 5 >( keys::dPhaseCompFraction_dGlobalCompFractionString,
                                                                                             flowSolver.targetRegionNames(),
                                                                                             flowSolver.fluidModelNames() );
    m_dResPhaseCompFrac_dComp.setName( getName() + "/accessors/" + keys::dPhaseCompFraction_dGlobalCompFractionString );

  }
  {
    using keys = RelativePermeabilityBase::viewKeyStruct;

    m_resPhaseRelPerm.clear();
    m_resPhaseRelPerm = elemManager.ConstructMaterialArrayViewAccessor< real64, 3 >( keys::phaseRelPermString,
                                                                                     flowSolver.targetRegionNames(),
                                                                                     flowSolver.relPermModelNames() );
    m_resPhaseRelPerm.setName( getName() + "/accessors/" + keys::phaseRelPermString );

    m_dResPhaseRelPerm_dPhaseVolFrac.clear();
    m_dResPhaseRelPerm_dPhaseVolFrac = elemManager.ConstructMaterialArrayViewAccessor< real64, 4 >( keys::dPhaseRelPerm_dPhaseVolFractionString,
                                                                                                    flowSolver.targetRegionNames(),
                                                                                                    flowSolver.relPermModelNames() );
    m_dResPhaseRelPerm_dPhaseVolFrac.setName( getName() + "/accessors/" + keys::dPhaseRelPerm_dPhaseVolFractionString );

  }
}


void CompositionalMultiphaseWell::FormPressureRelations( DomainPartition const & domain,
                                                         DofManager const & dofManager,
                                                         CRSMatrixView< real64, globalIndex const > const & localMatrix,
                                                         arrayView1d< real64 > const & localRhs )
{
  GEOSX_MARK_FUNCTION;

  MeshLevel const & meshLevel = *domain.getMeshBody( 0 )->getMeshLevel( 0 );

  forTargetSubRegions< WellElementSubRegion >( meshLevel, [&]( localIndex const,
                                                               WellElementSubRegion const & subRegion )
  {

    WellControls & wellControls = GetWellControls( subRegion );

    // get the degrees of freedom, depth info, next welem index
    string const wellDofKey = dofManager.getKey( WellElementDofName() );
    arrayView1d< globalIndex const > const & wellElemDofNumber =
      subRegion.getReference< array1d< globalIndex > >( wellDofKey );
    arrayView1d< real64 const > const & wellElemGravCoef =
      subRegion.getReference< array1d< real64 > >( viewKeyStruct::gravityCoefString );
    arrayView1d< localIndex const > const & nextWellElemIndex =
      subRegion.getReference< array1d< localIndex > >( WellElementSubRegion::viewKeyStruct::nextWellElementIndexString );

    // get primary variables on well elements
    arrayView1d< real64 const > const & wellElemPres =
      subRegion.getReference< array1d< real64 > >( viewKeyStruct::pressureString );
    arrayView1d< real64 const > const & dWellElemPres =
      subRegion.getReference< array1d< real64 > >( viewKeyStruct::deltaPressureString );
<<<<<<< HEAD
    arrayView2d< real64 const > const & wellElemGlobalCompDensity =
      subRegion.getReference< array2d< real64 > >( viewKeyStruct::globalCompDensityString );
    arrayView2d< real64 const > const & dWellElemGlobalCompDensity =
      subRegion.getReference< array2d< real64 > >( viewKeyStruct::deltaGlobalCompDensityString );
=======
    arrayView1d< real64 const > const & connRate =
      subRegion.getReference< array1d< real64 > >( viewKeyStruct::mixtureConnRateString );
    arrayView1d< real64 const > const & dConnRate =
      subRegion.getReference< array1d< real64 > >( viewKeyStruct::deltaMixtureConnRateString );
>>>>>>> c11b5203

    // get total mass density on well elements (for potential calculations)
    arrayView1d< real64 const > const & wellElemTotalMassDens =
      subRegion.getReference< array1d< real64 > >( viewKeyStruct::totalMassDensityString );
    arrayView1d< real64 const > const & dWellElemTotalMassDens_dPres =
      subRegion.getReference< array1d< real64 > >( viewKeyStruct::dTotalMassDensity_dPressureString );
    arrayView2d< real64 const > const & dWellElemTotalMassDens_dCompDens =
      subRegion.getReference< array2d< real64 > >( viewKeyStruct::dTotalMassDensity_dGlobalCompDensityString );


    localIndex const controlHasSwitched =
      PressureRelationKernel::Launch< parallelDevicePolicy<>,
                                      parallelDeviceReduce >( subRegion.size(),
                                                              dofManager.rankOffset(),
                                                              subRegion.IsLocallyOwned(),
                                                              subRegion.GetTopWellElementIndex(),
                                                              NumFluidComponents(),
                                                              m_oilPhaseIndex,
                                                              NumDofPerResElement(),
                                                              wellControls,
                                                              wellElemDofNumber,
                                                              wellElemGravCoef,
                                                              nextWellElemIndex,
<<<<<<< HEAD
                                                              wellElemPressure,
                                                              dWellElemPressure,
                                                              wellElemGlobalCompDensity,
                                                              dWellElemGlobalCompDensity,
=======
                                                              connRate,
                                                              dConnRate,
                                                              wellElemPres,
                                                              dWellElemPres,
                                                              wellElemTotalMassDens,
                                                              dWellElemTotalMassDens_dPres,
                                                              dWellElemTotalMassDens_dCompDens,
>>>>>>> c11b5203
                                                              localMatrix,
                                                              localRhs );

    if( controlHasSwitched == 1 )
    {
      // TODO: move the switch logic into wellControls

      // TODO: implement a more general switch when more then two constraints per well type are allowed

      if( wellControls.GetControl() == WellControls::Control::BHP )
      {
        WellControls::Type const wellType = wellControls.GetType();
        if( wellType == WellControls::Type::PRODUCER )
        {
          wellControls.SetControl( WellControls::Control::OILVOLRATE,
                                   wellControls.GetTargetRate() );
          GEOSX_LOG_LEVEL_RANK_0( 1, "Control switch for well " << subRegion.getName()
                                                                << " from BHP constraint to oil volumetric rate constraint" );
        }
        else
        {
          wellControls.SetControl( WellControls::Control::TOTALVOLRATE,
                                   wellControls.GetTargetRate() );
          GEOSX_LOG_LEVEL_RANK_0( 1, "Control switch for well " << subRegion.getName()
                                                                << " from BHP constraint to total volumetric rate constraint" );
        }
      }
      else
      {
        wellControls.SetControl( WellControls::Control::BHP,
                                 wellControls.GetTargetBHP() );

        GEOSX_LOG_LEVEL_RANK_0( 1, "Control switch for well " << subRegion.getName()
                                                              << " from rate constraint to BHP constraint" );
      }
    }
  } );
}


void CompositionalMultiphaseWell::ImplicitStepComplete( real64 const & GEOSX_UNUSED_PARAM( time ),
                                                        real64 const & GEOSX_UNUSED_PARAM( dt ),
                                                        DomainPartition & domain )
{
  MeshLevel & meshLevel = *domain.getMeshBody( 0 )->getMeshLevel( 0 );
  localIndex const NC = m_numComponents;

  forTargetSubRegions< WellElementSubRegion >( meshLevel, [&]( localIndex const,
                                                               WellElementSubRegion & subRegion )
  {

    // get a reference to the primary variables on well elements
    arrayView1d< real64 > const & wellElemPressure =
      subRegion.getReference< array1d< real64 > >( viewKeyStruct::pressureString );
    arrayView1d< real64 const > const & dWellElemPressure =
      subRegion.getReference< array1d< real64 > >( viewKeyStruct::deltaPressureString );

    arrayView2d< real64 > const & wellElemGlobalCompDensity =
      subRegion.getReference< array2d< real64 > >( viewKeyStruct::globalCompDensityString );
    arrayView2d< real64 const > const & dWellElemGlobalCompDensity =
      subRegion.getReference< array2d< real64 > >( viewKeyStruct::deltaGlobalCompDensityString );

    arrayView1d< real64 > const & connRate =
      subRegion.getReference< array1d< real64 > >( viewKeyStruct::mixtureConnRateString );
    arrayView1d< real64 const > const & dConnRate =
      subRegion.getReference< array1d< real64 > >( viewKeyStruct::deltaMixtureConnRateString );

    forAll< parallelDevicePolicy<> >( subRegion.size(), [=] GEOSX_HOST_DEVICE ( localIndex const iwelem )
    {
      wellElemPressure[iwelem] += dWellElemPressure[iwelem];
      for( localIndex ic = 0; ic < NC; ++ic )
      {
        wellElemGlobalCompDensity[iwelem][ic] += dWellElemGlobalCompDensity[iwelem][ic];
      }
      connRate[iwelem] += dConnRate[iwelem];
    } );
  } );
}

REGISTER_CATALOG_ENTRY( SolverBase, CompositionalMultiphaseWell, string const &, Group * const )
}// namespace geosx<|MERGE_RESOLUTION|>--- conflicted
+++ resolved
@@ -144,7 +144,12 @@
     subRegion.registerWrapper< array3d< real64 > >( viewKeyStruct::dPhaseVolumeFraction_dGlobalCompDensityString )->
       setRestartFlags( RestartFlags::NO_WRITE );
 
-<<<<<<< HEAD
+    subRegion.registerWrapper< array1d< real64 > >( viewKeyStruct::totalMassDensityString )->setPlotLevel( PlotLevel::LEVEL_0 );
+    subRegion.registerWrapper< array1d< real64 > >( viewKeyStruct::dTotalMassDensity_dPressureString )->
+      setRestartFlags( RestartFlags::NO_WRITE );
+    subRegion.registerWrapper< array2d< real64 > >( viewKeyStruct::dTotalMassDensity_dGlobalCompDensityString )->
+      setRestartFlags( RestartFlags::NO_WRITE );
+
     PerforationData & perforationData = *subRegion.GetPerforationData();
     perforationData.registerWrapper< array2d< real64 > >( viewKeyStruct::compPerforationRateString );
     perforationData.registerWrapper< array3d< real64 > >( viewKeyStruct::dCompPerforationRate_dPresString )->
@@ -155,17 +160,6 @@
     WellControls & wellControls = GetWellControls( subRegion );
     wellControls.registerWrapper< real64 >( viewKeyStruct::currentBHPString );
     wellControls.registerWrapper< real64 >( viewKeyStruct::dCurrentBHP_dPresString )->
-=======
-    subRegion.registerWrapper< array1d< real64 > >( viewKeyStruct::totalMassDensityString )->setPlotLevel( PlotLevel::LEVEL_0 );
-    subRegion.registerWrapper< array1d< real64 > >( viewKeyStruct::dTotalMassDensity_dPressureString )->
-      setRestartFlags( RestartFlags::NO_WRITE );
-    subRegion.registerWrapper< array2d< real64 > >( viewKeyStruct::dTotalMassDensity_dGlobalCompDensityString )->
-      setRestartFlags( RestartFlags::NO_WRITE );
-
-    PerforationData * const perforationData = subRegion.GetPerforationData();
-    perforationData->registerWrapper< array2d< real64 > >( viewKeyStruct::compPerforationRateString );
-    perforationData->registerWrapper< array3d< real64 > >( viewKeyStruct::dCompPerforationRate_dPresString )->
->>>>>>> c11b5203
       setRestartFlags( RestartFlags::NO_WRITE );
     wellControls.registerWrapper< array1d< real64 > >( viewKeyStruct::dCurrentBHP_dCompDensString )->
       setRestartFlags( RestartFlags::NO_WRITE )->
@@ -347,20 +341,13 @@
   subRegion.getReference< array2d< real64 > >( viewKeyStruct::dPhaseVolumeFraction_dPressureString ).resizeDimension< 1 >( NP );
   subRegion.getReference< array3d< real64 > >( viewKeyStruct::dPhaseVolumeFraction_dGlobalCompDensityString ).resizeDimension< 1, 2 >( NP, NC );
 
-<<<<<<< HEAD
+  subRegion.getReference< array2d< real64 > >( viewKeyStruct::dTotalMassDensity_dGlobalCompDensityString ).resizeDimension< 1 >( NC );
+
   perforationData.getReference< array2d< real64 > >( viewKeyStruct::compPerforationRateString ).resizeDimension< 1 >( NC );
   perforationData.getReference< array3d< real64 > >( viewKeyStruct::dCompPerforationRate_dPresString ).resizeDimension< 1, 2 >( 2, NC );
   perforationData.getReference< array4d< real64 > >( viewKeyStruct::dCompPerforationRate_dCompString ).resizeDimension< 1, 2, 3 >( 2, NC, NC );
 
   wellControls.getReference< array1d< real64 > >( viewKeyStruct::dCurrentBHP_dCompDensString ).resizeDimension< 0 >( NC );
-=======
-  subRegion.getReference< array2d< real64 > >( viewKeyStruct::dTotalMassDensity_dGlobalCompDensityString ).resizeDimension< 1 >( NC );
-
-  perforationData->getReference< array2d< real64 > >( viewKeyStruct::compPerforationRateString ).resizeDimension< 1 >( NC );
-  perforationData->getReference< array3d< real64 > >( viewKeyStruct::dCompPerforationRate_dPresString ).resizeDimension< 1, 2 >( 2, NC );
-  perforationData->getReference< array4d< real64 > >( viewKeyStruct::dCompPerforationRate_dCompString ).resizeDimension< 1, 2, 3 >( 2, NC, NC );
->>>>>>> c11b5203
-
   wellControls.getReference< array1d< real64 > >( viewKeyStruct::currentPhaseVolRateString ).resizeDimension< 0 >( NP );
   wellControls.getReference< array1d< real64 > >( viewKeyStruct::dCurrentPhaseVolRate_dPresString ).resizeDimension< 0 >( NP );
   wellControls.getReference< array2d< real64 > >( viewKeyStruct::dCurrentPhaseVolRate_dCompDensString ).resizeDimension< 0, 1 >( NP, NC );
@@ -777,12 +764,7 @@
     PresCompFracInitializationKernel::Launch< parallelDevicePolicy<> >( perforationData.size(),
                                                                         subRegion.size(),
                                                                         NC,
-<<<<<<< HEAD
-=======
                                                                         NP,
-                                                                        subRegion.IsLocallyOwned(),
-                                                                        subRegion.GetTopRank(),
->>>>>>> c11b5203
                                                                         perforationData.GetNumPerforationsGlobal(),
                                                                         wellControls,
                                                                         m_resPres.toNestedViewConst(),
@@ -1161,16 +1143,8 @@
   PerforationKernel::Launch< parallelDevicePolicy<> >( perforationData->size(),
                                                        NumFluidComponents(),
                                                        NumFluidPhases(),
-<<<<<<< HEAD
-                                                       m_resPressure.toNestedViewConst(),
-                                                       m_deltaResPressure.toNestedViewConst(),
-=======
                                                        m_resPres.toNestedViewConst(),
                                                        m_deltaResPres.toNestedViewConst(),
-                                                       m_resPhaseMob.toNestedViewConst(),
-                                                       m_dResPhaseMob_dPres.toNestedViewConst(),
-                                                       m_dResPhaseMob_dCompDens.toNestedViewConst(),
->>>>>>> c11b5203
                                                        m_dResPhaseVolFrac_dPres.toNestedViewConst(),
                                                        m_dResPhaseVolFrac_dCompDens.toNestedViewConst(),
                                                        m_dResCompFrac_dCompDens.toNestedViewConst(),
@@ -1369,23 +1343,42 @@
   {
     using keys = MultiFluidBase::viewKeyStruct;
 
+    m_resPhaseDens.clear();
+    m_resPhaseDens = elemManager.ConstructMaterialArrayViewAccessor< real64, 3 >( keys::phaseDensityString,
+                                                                                  flowSolver.targetRegionNames(),
+                                                                                  flowSolver.fluidModelNames() );
+    m_resPhaseDens.setName( getName() + "/accessors/" + keys::phaseDensityString );
+
+    m_dResPhaseDens_dPres.clear();
+    m_dResPhaseDens_dPres = elemManager.ConstructMaterialArrayViewAccessor< real64, 3 >( keys::dPhaseDensity_dPressureString,
+                                                                                         flowSolver.targetRegionNames(),
+                                                                                         flowSolver.fluidModelNames() );
+    m_dResPhaseDens_dPres.setName( getName() + "/accessors/" + keys::dPhaseDensity_dPressureString );
+
+    m_dResPhaseDens_dComp.clear();
+    m_dResPhaseDens_dComp = elemManager.ConstructMaterialArrayViewAccessor< real64, 4 >( keys::dPhaseDensity_dGlobalCompFractionString,
+                                                                                         flowSolver.targetRegionNames(),
+                                                                                         flowSolver.fluidModelNames() );
+    m_dResPhaseDens_dComp.setName( getName() + "/accessors/" + keys::dPhaseDensity_dGlobalCompFractionString );
+
+
     m_resPhaseMassDens.clear();
     m_resPhaseMassDens = elemManager.ConstructMaterialArrayViewAccessor< real64, 3 >( keys::phaseMassDensityString,
                                                                                       flowSolver.targetRegionNames(),
                                                                                       flowSolver.fluidModelNames() );
     m_resPhaseMassDens.setName( getName() + "/accessors/" + keys::phaseMassDensityString );
 
-    m_dResPhaseDens_dPres.clear();
-    m_dResPhaseDens_dPres = elemManager.ConstructMaterialArrayViewAccessor< real64, 3 >( keys::dPhaseDensity_dPressureString,
-                                                                                         flowSolver.targetRegionNames(),
-                                                                                         flowSolver.fluidModelNames() );
-    m_dResPhaseDens_dPres.setName( getName() + "/accessors/" + keys::dPhaseDensity_dPressureString );
-
-    m_dResPhaseDens_dComp.clear();
-    m_dResPhaseDens_dComp = elemManager.ConstructMaterialArrayViewAccessor< real64, 4 >( keys::dPhaseDensity_dGlobalCompFractionString,
-                                                                                         flowSolver.targetRegionNames(),
-                                                                                         flowSolver.fluidModelNames() );
-    m_dResPhaseDens_dComp.setName( getName() + "/accessors/" + keys::dPhaseDensity_dGlobalCompFractionString );
+    m_dResPhaseMassDens_dPres.clear();
+    m_dResPhaseMassDens_dPres = elemManager.ConstructMaterialArrayViewAccessor< real64, 3 >( keys::dPhaseMassDensity_dPressureString,
+                                                                                             flowSolver.targetRegionNames(),
+                                                                                             flowSolver.fluidModelNames() );
+    m_dResPhaseMassDens_dPres.setName( getName() + "/accessors/" + keys::dPhaseMassDensity_dPressureString );
+
+    m_dResPhaseMassDens_dComp.clear();
+    m_dResPhaseMassDens_dComp = elemManager.ConstructMaterialArrayViewAccessor< real64, 4 >( keys::dPhaseMassDensity_dGlobalCompFractionString,
+                                                                                             flowSolver.targetRegionNames(),
+                                                                                             flowSolver.fluidModelNames() );
+    m_dResPhaseMassDens_dComp.setName( getName() + "/accessors/" + keys::dPhaseMassDensity_dGlobalCompFractionString );
 
     m_resPhaseVisc.clear();
     m_resPhaseVisc = elemManager.ConstructMaterialArrayViewAccessor< real64, 3 >( keys::phaseViscosityString,
@@ -1472,17 +1465,6 @@
       subRegion.getReference< array1d< real64 > >( viewKeyStruct::pressureString );
     arrayView1d< real64 const > const & dWellElemPres =
       subRegion.getReference< array1d< real64 > >( viewKeyStruct::deltaPressureString );
-<<<<<<< HEAD
-    arrayView2d< real64 const > const & wellElemGlobalCompDensity =
-      subRegion.getReference< array2d< real64 > >( viewKeyStruct::globalCompDensityString );
-    arrayView2d< real64 const > const & dWellElemGlobalCompDensity =
-      subRegion.getReference< array2d< real64 > >( viewKeyStruct::deltaGlobalCompDensityString );
-=======
-    arrayView1d< real64 const > const & connRate =
-      subRegion.getReference< array1d< real64 > >( viewKeyStruct::mixtureConnRateString );
-    arrayView1d< real64 const > const & dConnRate =
-      subRegion.getReference< array1d< real64 > >( viewKeyStruct::deltaMixtureConnRateString );
->>>>>>> c11b5203
 
     // get total mass density on well elements (for potential calculations)
     arrayView1d< real64 const > const & wellElemTotalMassDens =
@@ -1506,20 +1488,11 @@
                                                               wellElemDofNumber,
                                                               wellElemGravCoef,
                                                               nextWellElemIndex,
-<<<<<<< HEAD
-                                                              wellElemPressure,
-                                                              dWellElemPressure,
-                                                              wellElemGlobalCompDensity,
-                                                              dWellElemGlobalCompDensity,
-=======
-                                                              connRate,
-                                                              dConnRate,
                                                               wellElemPres,
                                                               dWellElemPres,
                                                               wellElemTotalMassDens,
                                                               dWellElemTotalMassDens_dPres,
                                                               dWellElemTotalMassDens_dCompDens,
->>>>>>> c11b5203
                                                               localMatrix,
                                                               localRhs );
 
