--- conflicted
+++ resolved
@@ -12,15 +12,9 @@
       <NonlinearSolverParameters
         newtonMaxIter="40"/>
       <LinearSolverParameters
-<<<<<<< HEAD
-        solverType="fgmres"
-        preconditionerType="mgr"  
-        logLevel="1"/>
-=======
         solverType="direct"
         directParallel="0"
         logLevel="0"/>
->>>>>>> ecaa0f24
     </CompositionalMultiphaseReservoir>
 
     <CompositionalMultiphaseFVM
