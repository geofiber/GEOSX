/*
 *~~~~~~~~~~~~~~~~~~~~~~~~~~~~~~~~~~~~~~~~~~~~~~~~~~~~~~~~~~~~~~~~~~~~~~~~~~~
 * Copyright (c) 2018, Lawrence Livermore National Security, LLC.
 *
 * Produced at the Lawrence Livermore National Laboratory
 *
 * LLNL-CODE-746361
 *
 * All rights reserved. See COPYRIGHT for details.
 *
 * This file is part of the GEOSX Simulation Framework.
 *
 * GEOSX is a free software; you can redistribute it and/or modify it under
 * the terms of the GNU Lesser General Public License (as published by the
 * Free Software Foundation) version 2.1 dated February 1999.
 *~~~~~~~~~~~~~~~~~~~~~~~~~~~~~~~~~~~~~~~~~~~~~~~~~~~~~~~~~~~~~~~~~~~~~~~~~~~
 */

/**
 * @file LaplaceFEM.cpp
 *
 */

#include "LaplaceFEM.hpp"

#include <vector>
#include <math.h>

#include "RAJA/RAJA.hpp"
#include "RAJA/util/defines.hpp"

#include "common/TimingMacros.hpp"

#include "dataRepository/ManagedGroup.hpp"
#include "common/DataTypes.hpp"
#include "constitutive/ConstitutiveManager.hpp"
#include "constitutive/LinearElasticIsotropic.hpp"
#include "finiteElement/FiniteElementDiscretizationManager.hpp"
#include "finiteElement/ElementLibrary/FiniteElement.h"
#include "finiteElement/Kinematics.h"
#include "managers/NumericalMethodsManager.hpp"
#include "managers/BoundaryConditions/BoundaryConditionManager.hpp"

#include "codingUtilities/Utilities.hpp"

#include "managers/DomainPartition.hpp"
#include "MPI_Communications/CommunicationTools.hpp"
#include "MPI_Communications/NeighborCommunicator.hpp"


namespace geosx
{

namespace dataRepository
{
namespace keys
{}
}

using namespace dataRepository;
using namespace constitutive;
using namespace systemSolverInterface;


LaplaceFEM::LaplaceFEM( const std::string& name,
                                                            ManagedGroup * const parent ):
  SolverBase( name, parent )
{
//  this->RegisterGroup<SystemSolverParameters>( groupKeys.systemSolverParameters.Key() );
  // To generate the schema, multiple solvers of that use this command are constructed
  // Doing this can cause an error in the block setup, so move it to InitializePreSubGroups
  // getLinearSystemRepository()->SetBlockID( BlockIDs::dummyScalarBlock, this->getName() );

  RegisterViewWrapper<string>(laplaceFEMViewKeys.timeIntegrationOption.Key())->
    setInputFlag(InputFlags::REQUIRED)->
    setDescription("option for default time integration method");

  RegisterViewWrapper<string>(laplaceFEMViewKeys.fieldVarName.Key(), &m_fieldName, false)->
    setInputFlag(InputFlags::REQUIRED)->
    setDescription("name of field variable");

}



LaplaceFEM::~LaplaceFEM()
{
  // TODO Auto-generated destructor stub
}


void LaplaceFEM::RegisterDataOnMesh( ManagedGroup * const MeshBodies )
{
  for( auto & mesh : MeshBodies->GetSubGroups() )
  {
    NodeManager * const nodes = mesh.second->group_cast<MeshBody*>()->getMeshLevel(0)->getNodeManager();

    nodes->RegisterViewWrapper<real64_array >( m_fieldName )->
      setApplyDefaultValue(0.0)->
      setPlotLevel(PlotLevel::LEVEL_0)->
      setDescription("Primary field variable");

    nodes->RegisterViewWrapper<array1d<globalIndex> >( viewKeyStruct::blockLocalDofNumberString )->
      setApplyDefaultValue(-1)->
      setPlotLevel(PlotLevel::LEVEL_1)->
      setDescription("Global DOF numbers for the primary field variable");
  }
}


void LaplaceFEM::PostProcessInput()
{
  string tiOption = this->getReference<string>(laplaceFEMViewKeys.timeIntegrationOption);

  if( tiOption == "SteadyState" )
  {
    this->m_timeIntegrationOption = timeIntegrationOption::SteadyState;
  }
  else if( tiOption == "ImplicitTransient" )
  {
    this->m_timeIntegrationOption = timeIntegrationOption::ImplicitTransient;
  }
  else if ( tiOption == "ExplicitTransient" )
  {
    this->m_timeIntegrationOption = timeIntegrationOption::ExplicitTransient;
  }
  else
  {
    GEOS_ERROR("invalid time integration option");
  }
}


<<<<<<< HEAD
void LaplaceFEM::InitializePreSubGroups( ManagedGroup * const problemManager )
{
  getLinearSystemRepository()->SetBlockID( BlockIDs::dummyScalarBlock, this->getName() );
}


=======
>>>>>>> 08d8c1c1

real64 LaplaceFEM::SolverStep( real64 const& time_n,
                                             real64 const& dt,
                                             const int cycleNumber,
                                             DomainPartition * domain )
{
  real64 dtReturn = dt;
  if( m_timeIntegrationOption == timeIntegrationOption::ExplicitTransient )
  {
    dtReturn = ExplicitStep( time_n, dt, cycleNumber, domain );
  }
  else if( m_timeIntegrationOption == timeIntegrationOption::ImplicitTransient ||
           m_timeIntegrationOption == timeIntegrationOption::SteadyState )
  {
    dtReturn = this->LinearImplicitStep( time_n, dt, cycleNumber, domain, getLinearSystemRepository() );
  }
  return dtReturn;
}

real64 LaplaceFEM::ExplicitStep( real64 const& time_n,
                                                     real64 const& dt,
                                                     const int cycleNumber,
                                                     DomainPartition * const domain )
{
return dt;
}

void LaplaceFEM::ImplicitStepSetup( real64 const& time_n,
                                    real64 const& dt,
                                    DomainPartition * const domain,
                                    systemSolverInterface::EpetraBlockSystem * const blockSystem )
{
  SetupSystem( domain, blockSystem );
}

void LaplaceFEM::ImplicitStepComplete( real64 const & time_n,
                                                             real64 const & dt,
                                                             DomainPartition * const domain)
{
}



void LaplaceFEM::SetNumRowsAndTrilinosIndices( ManagedGroup * const nodeManager,
                                               localIndex & numLocalRows,
                                               globalIndex & numGlobalRows,
                                               localIndex_array& localIndices,
                                               localIndex offset )
{
//  dim =
// domain.m_feElementManager.m_ElementRegions.begin()->second.m_ElementDimension;
  int dim = 1;


  int n_mpi_processes;
  MPI_Comm_size( MPI_COMM_GEOSX, &n_mpi_processes );

  int this_mpi_process = 0;
  MPI_Comm_rank( MPI_COMM_GEOSX, &this_mpi_process );

  std::vector<int> gather(n_mpi_processes);

  int intNumLocalRows = integer_conversion<int>(numLocalRows);
  m_linearSolverWrapper.m_epetraComm.GatherAll( &intNumLocalRows,
                                                &gather.front(),
                                                1 );
  numLocalRows = intNumLocalRows;

  localIndex first_local_row = 0;
  numGlobalRows = 0;

  for( integer p=0 ; p<n_mpi_processes ; ++p)
  {
    numGlobalRows += gather[p];
    if(p<this_mpi_process)
      first_local_row += gather[p];
  }

  // create trilinos dof indexing

  globalIndex_array& trilinos_index = nodeManager->getReference<globalIndex_array>(laplaceFEMViewKeys.blockLocalDofNumber);
  integer_array const & is_ghost       = nodeManager->getReference<integer_array>(NodeManager::viewKeyStruct::ghostRankString);


  trilinos_index = -1;

  integer local_count = 0;
  for(integer r=0 ; r<trilinos_index.size() ; ++r )
  {
    if(is_ghost[r] < 0)
    {
      trilinos_index[r] = first_local_row+local_count+offset;
      local_count++;
    }
    else
    {
      trilinos_index[r] = -INT_MAX;
    }
  }

  assert(local_count == numLocalRows );


}


void LaplaceFEM :: SetupSystem ( DomainPartition * const domain,
                                                   EpetraBlockSystem * const blockSystem )
{
  MeshLevel * const mesh = domain->getMeshBodies()->GetGroup<MeshBody>(0)->getMeshLevel(0);
  NodeManager * const nodeManager = mesh->getNodeManager();

  localIndex dim = 1;//domain.m_feElementManager.m_ElementRegions.begin()->second.m_ElementDimension;
  localIndex n_ghost_rows  = nodeManager->GetNumberOfGhosts();
  localIndex n_local_rows  = nodeManager->size()-n_ghost_rows;
  globalIndex n_global_rows = 0;

  localIndex_array displacementIndices;
  SetNumRowsAndTrilinosIndices( nodeManager,
                                n_local_rows,
                                n_global_rows,
                                displacementIndices,
                                0 );

  std::map<string, string_array > fieldNames;
  fieldNames["node"].push_back(viewKeyStruct::blockLocalDofNumberString);

  CommunicationTools::SynchronizeFields(fieldNames,
                              mesh,
                              domain->getReference< array1d<NeighborCommunicator> >( domain->viewKeys.neighbors ) );



  // create epetra map

  Epetra_Map * const
  rowMap = blockSystem->SetRowMap( BlockIDs::dummyScalarBlock,
                                   std::make_unique<Epetra_Map>( dim*n_global_rows,
                                                                 dim*n_local_rows,
                                                                 0,
                                                                 m_linearSolverWrapper.m_epetraComm ) );

  Epetra_FECrsGraph * const
  sparsity = blockSystem->SetSparsity( BlockIDs::dummyScalarBlock,
                                       BlockIDs::dummyScalarBlock,
                                       std::make_unique<Epetra_FECrsGraph>(Copy,*rowMap,0) );


  SetSparsityPattern( domain, sparsity );

  sparsity->GlobalAssemble();
  sparsity->OptimizeStorage();

  blockSystem->SetMatrix( BlockIDs::dummyScalarBlock,
                          BlockIDs::dummyScalarBlock,
                          std::make_unique<Epetra_FECrsMatrix>(Copy,*sparsity) );

  blockSystem->SetSolutionVector( BlockIDs::dummyScalarBlock,
                                  std::make_unique<Epetra_FEVector>(*rowMap) );

  blockSystem->SetResidualVector( BlockIDs::dummyScalarBlock,
                                  std::make_unique<Epetra_FEVector>(*rowMap) );

}

void LaplaceFEM::SetSparsityPattern( DomainPartition const * const domain,
                                     Epetra_FECrsGraph * const sparsity )
{
  MeshLevel const * const mesh = domain->getMeshBodies()->GetGroup<MeshBody>(0)->getMeshLevel(0);
  ManagedGroup const * const nodeManager = mesh->getNodeManager();

  globalIndex_array const & trilinos_index = nodeManager->getReference<globalIndex_array>(laplaceFEMViewKeys.blockLocalDofNumber);
  ElementRegionManager const * const elemManager = mesh->getElemManager();

  for( localIndex elemRegIndex=0 ; elemRegIndex<elemManager->numRegions() ; ++elemRegIndex )
  {
    ElementRegion const * const elementRegion = elemManager->GetRegion( elemRegIndex );
      auto const & numMethodName = m_discretizationName;

      for( localIndex subRegionIndex=0 ; subRegionIndex<elementRegion->numSubRegions() ; ++subRegionIndex )
      {
        CellBlockSubRegion const * const cellBlock = elementRegion->GetSubRegion(subRegionIndex);
        localIndex const numElems = cellBlock->size();
        array2d<localIndex> const & elemsToNodes = cellBlock->getWrapper<FixedOneToManyRelation>(cellBlock->viewKeys().nodeList)->reference();// getReference<array2d<localIndex>>(keys::nodeList);
        localIndex const numNodesPerElement = elemsToNodes.size(1);

        globalIndex_array elementLocalDofIndex (numNodesPerElement);

        array1d<integer> const & elemGhostRank = cellBlock->m_ghostRank;

        for( localIndex k=0 ; k<numElems ; ++k )
        {
          if( elemGhostRank[k] < 0 )
          {
            for( localIndex a=0 ; a<numNodesPerElement ; ++a )
            {
              for(localIndex i=0 ; i<numNodesPerElement ; ++i)
              {
                elementLocalDofIndex[i] = trilinos_index[elemsToNodes[k][i]];
              }

              sparsity->InsertGlobalIndices(integer_conversion<int>(elementLocalDofIndex.size()),
                                            elementLocalDofIndex.data(),
                                            integer_conversion<int>(elementLocalDofIndex.size()),
                                            elementLocalDofIndex.data());
            }
          }

        }
      }
    }
}



void LaplaceFEM::AssembleSystem ( DomainPartition * const  domain,
                                                EpetraBlockSystem * const blockSystem,
                                                real64 const time_n,
                                                real64 const dt )
{
  MeshLevel * const mesh = domain->getMeshBodies()->GetGroup<MeshBody>(0)->getMeshLevel(0);
  ManagedGroup * const nodeManager = mesh->getNodeManager();
  ConstitutiveManager  * const constitutiveManager = domain->GetGroup<ConstitutiveManager >(keys::ConstitutiveManager);
  ElementRegionManager * const elemManager = mesh->getElemManager();
  NumericalMethodsManager const * numericalMethodManager = domain->getParent()->GetGroup<NumericalMethodsManager>(keys::numericalMethodsManager);
  FiniteElementDiscretizationManager const * feDiscretizationManager = numericalMethodManager->GetGroup<FiniteElementDiscretizationManager>(keys::finiteElementDiscretizations);


  Epetra_FECrsMatrix * const matrix = blockSystem->GetMatrix( BlockIDs::dummyScalarBlock,
                                                              BlockIDs::dummyScalarBlock );
  Epetra_FEVector * const rhs = blockSystem->GetResidualVector( BlockIDs::dummyScalarBlock );
  Epetra_FEVector * const solution = blockSystem->GetSolutionVector( BlockIDs::dummyScalarBlock );

  globalIndex_array const & trilinos_index = nodeManager->getReference<globalIndex_array>(laplaceFEMViewKeys.blockLocalDofNumber);

  for( auto & region : elemManager->GetGroup(dataRepository::keys::elementRegions)->GetSubGroups() )
  {
    ElementRegion * const elementRegion = ManagedGroup::group_cast<ElementRegion *>(region.second);

    FiniteElementDiscretization const * feDiscretization = feDiscretizationManager->GetGroup<FiniteElementDiscretization>(m_discretizationName);

    for( auto & cellBlock : elementRegion->GetGroup(dataRepository::keys::cellBlockSubRegions)->GetSubGroups() )
    {
      CellBlockSubRegion * const cellBlockSubRegion = ManagedGroup::group_cast<CellBlockSubRegion*>(cellBlock.second );

      array3d< R1Tensor > & dNdX = cellBlockSubRegion->getReference< array3d< R1Tensor > >(keys::dNdX);

      array2d<real64> const & detJ            = cellBlockSubRegion->getReference< array2d<real64> >(keys::detJ);

      array2d<localIndex> const & elemsToNodes = cellBlockSubRegion->getWrapper<FixedOneToManyRelation>(cellBlockSubRegion->viewKeys().nodeList)->reference();
      const integer numNodesPerElement = integer_conversion<int>(elemsToNodes.size(1));

      Epetra_LongLongSerialDenseVector  element_index   (numNodesPerElement);
      Epetra_SerialDenseVector     element_rhs     (numNodesPerElement);
      Epetra_SerialDenseMatrix     element_matrix  (numNodesPerElement,
                                                    numNodesPerElement);

      array1d<integer> const & elemGhostRank = cellBlockSubRegion->m_ghostRank;
      const int n_q_points = feDiscretization->m_finiteElement->n_quadrature_points();

      // begin element loop, skipping ghost elements
      for( localIndex k=0 ; k<cellBlockSubRegion->size() ; ++k )
      {
        if(elemGhostRank[k] < 0)
        {
          for( int a=0 ; a<numNodesPerElement ; ++a)
          {
            const localIndex n = elemsToNodes[k][a];
            element_index[a] = integer_conversion<int>(trilinos_index[n]);
          }

          element_rhs.Scale(0);
          element_matrix.Scale(0);

          for( int q=0 ; q<n_q_points ; ++q)
          {
            for( int a=0 ; a<numNodesPerElement ; ++a)
            {
//              element_rhs(a) += detJ[k][q] *
//                                equation_data.source *
//                                fe.value(a,q);

              double diffusion = 1;
              for( int b=0 ; b<numNodesPerElement ; ++b)
              {
                element_matrix(a,b) += detJ[k][q] *
                                       diffusion *
                                     + Dot( dNdX[k][q][a], dNdX[k][q][b] );
              }

            }
          }

          matrix->SumIntoGlobalValues( element_index,
                                       element_matrix);


          rhs->SumIntoGlobalValues( element_index,
                                    element_rhs);

        }
      }
    }
  }

  matrix->GlobalAssemble(true);
  rhs->GlobalAssemble();

  if( verboseLevel() >= 2 )
  {
    matrix->Print(std::cout);
    rhs->Print(std::cout);
  }

}


void LaplaceFEM::ApplySystemSolution( EpetraBlockSystem const * const blockSystem,
                                      real64 const scalingFactor,
                                      DomainPartition * const domain )
{
  NodeManager * const nodeManager = domain->getMeshBody(0)->getMeshLevel(0)->getNodeManager();
  Epetra_Map const * const rowMap        = blockSystem->GetRowMap( BlockIDs::dummyScalarBlock );
  Epetra_FEVector const * const solution = blockSystem->GetSolutionVector( BlockIDs::dummyScalarBlock );
  globalIndex_array const & trilinos_index = nodeManager->getReference<globalIndex_array>(laplaceFEMViewKeys.blockLocalDofNumber);

  string const & fieldName = getReference<string>(laplaceFEMViewKeys.fieldVarName);
  real64_array & fieldVar = nodeManager->getReference<real64_array>(string("Temperature"));

//  integer_array & ghostRank = nodeManager->getReference<integer_array>(NodeManager::viewKeyStruct::ghostRankString);

  int dummy;
  double* local_solution = nullptr;
  solution->ExtractView(&local_solution,&dummy);

  for( localIndex r=0 ; r<fieldVar.size() ; ++r)
  {
//    if(ghostRank[r] < 0)
    {
      int lid = rowMap->LID(integer_conversion<int>(trilinos_index[r]));
      fieldVar[r] = local_solution[lid];
    }
  }


}
void LaplaceFEM::ApplyBoundaryConditions( DomainPartition * const domain,
                                          systemSolverInterface::EpetraBlockSystem * const blockSystem,
                                          real64 const time_n,
                                          real64 const dt )
{
  MeshLevel * const mesh = domain->getMeshBodies()->GetGroup<MeshBody>(0)->getMeshLevel(0);
  ManagedGroup * const nodeManager = mesh->getNodeManager();
  BoundaryConditionManager * bcManager = BoundaryConditionManager::get();

  ApplyDirichletBC_implicit( time_n + dt, *domain, *blockSystem );

  if( verboseLevel() >= 2 )
  {
    Epetra_FECrsMatrix * const matrix = blockSystem->GetMatrix( BlockIDs::dummyScalarBlock,
                                                                BlockIDs::dummyScalarBlock );
    Epetra_FEVector * const rhs = blockSystem->GetResidualVector( BlockIDs::dummyScalarBlock );
    matrix->Print(std::cout);
    rhs->Print(std::cout);
  }

}

void LaplaceFEM::SolveSystem( systemSolverInterface::EpetraBlockSystem * const blockSystem,
                              SystemSolverParameters const * const params )
{
  SolverBase::SolveSystem( blockSystem, params, BlockIDs::dummyScalarBlock );
}

void LaplaceFEM::ApplyDirichletBC_implicit( real64 const time,
                                            DomainPartition & domain,
                                            EpetraBlockSystem & blockSystem )
{

  BoundaryConditionManager const * const bcManager = BoundaryConditionManager::get();

  bcManager->ApplyBoundaryCondition( time,
                                     &domain,
                                     "nodeManager",
                                     "Temperature",
                                     [&]( BoundaryConditionBase const * const bc,
                                         string const &,
                                         set<localIndex> const & targetSet,
                                         ManagedGroup * const targetGroup,
                                         string const fieldName )->void
  {
    bc->ApplyBoundaryConditionToSystem<BcEqual>( targetSet,
                                                        time,
                                                        targetGroup,
                                                        "Temperature",
                                                        laplaceFEMViewKeys.blockLocalDofNumber.Key(),
                                                        1,
                                                        &blockSystem,
                                                        BlockIDs::dummyScalarBlock );
  });
}



REGISTER_CATALOG_ENTRY( SolverBase, LaplaceFEM, std::string const &, ManagedGroup * const )
} /* namespace ANST */<|MERGE_RESOLUTION|>--- conflicted
+++ resolved
@@ -131,15 +131,12 @@
 }
 
 
-<<<<<<< HEAD
 void LaplaceFEM::InitializePreSubGroups( ManagedGroup * const problemManager )
 {
   getLinearSystemRepository()->SetBlockID( BlockIDs::dummyScalarBlock, this->getName() );
 }
 
 
-=======
->>>>>>> 08d8c1c1
 
 real64 LaplaceFEM::SolverStep( real64 const& time_n,
                                              real64 const& dt,
