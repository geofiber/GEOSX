/*
 * ------------------------------------------------------------------------------------------------------------
 * SPDX-License-Identifier: LGPL-2.1-only
 *
 * Copyright (c) 2018-2020 Lawrence Livermore National Security LLC
 * Copyright (c) 2018-2020 The Board of Trustees of the Leland Stanford Junior University
 * Copyright (c) 2018-2020 Total, S.A
 * Copyright (c) 2019-     GEOSX Contributors
 * All rights reserved
 *
 * See top level LICENSE, COPYRIGHT, CONTRIBUTORS, NOTICE, and ACKNOWLEDGEMENTS files for details.
 * ------------------------------------------------------------------------------------------------------------
 */

/**
 * @file PetscVector.hpp
 */

#ifndef GEOSX_LINEARALGEBRA_INTERFACES_PETSCVECTOR_HPP_
#define GEOSX_LINEARALGEBRA_INTERFACES_PETSCVECTOR_HPP_

#include "linearAlgebra/interfaces/VectorBase.hpp"

/**
 * @name PETSc forward declarations.
 *
 * Forward declare PETSc's vector struct and pointer aliases in order
 * to avoid including PETSc headers and leaking into the rest of GEOSX.
 */
///@{

/// Vec struct forward declaration
extern "C" struct _p_Vec;

///@}

namespace geosx
{

/**
 * @brief This class creates and provides basic support for Vec
 *        vector object type used in PETSc.
 */
class PetscVector final : private VectorBase< PetscVector >
{
public:

  /// Alias for PETSc vector struct pointer
  using Vec = struct _p_Vec *;

  /**
   * @name Constructor/Destructor Methods
   */
  ///@{

  /**
   * @brief Empty vector constructor.
   */
  PetscVector();

  /**
   * @brief Copy constructor.
   * @param src PetscVector to be copied.
   */
  PetscVector( PetscVector const & src );

  /**
   * @brief Move constructor
   * @param src PetscVector to move from
   */
  PetscVector( PetscVector && src ) noexcept;

  /**
   * @brief Copy assignment.
   * @param src PetscVector to be copied.
   * @return the new vector.
   */
  PetscVector & operator=( PetscVector const & src );

  /**
   * @brief Move assignment.
   * @param src PetscVector to be moved from.
   * @return the new vector.
   */
  PetscVector & operator=( PetscVector && src ) noexcept;

  /**
   * @brief Destructor.
   */
  ~PetscVector();

  ///@}

  /**
   * @name VectorBase interface
   */
  ///@{

  using VectorBase::closed;
  using VectorBase::ready;
  using VectorBase::extract;

  /**
   * @copydoc VectorBase<PetscVector>::created
   */
  virtual bool created() const override;

  virtual void createWithLocalSize( localIndex const localSize,
                                    MPI_Comm const & comm ) override;

  virtual void createWithGlobalSize( globalIndex const globalSize,
                                     MPI_Comm const & comm ) override;

  virtual void create( arrayView1d< real64 const > const & localValues,
                       MPI_Comm const & comm ) override;

  virtual void open() override;

  virtual void close() override;

  virtual void reset() override;

  virtual void set( globalIndex const globalRow,
                    real64 const value ) override;

  virtual void add( globalIndex const globalRow,
                    real64 const value ) override;

  virtual void set( globalIndex const * globalIndices,
                    real64 const * values,
                    localIndex size ) override;

  virtual void add( globalIndex const * globalIndices,
                    real64 const * values,
                    localIndex size ) override;

  virtual void set( arraySlice1d< globalIndex const > const & globalIndices,
                    arraySlice1d< real64 const > const & values ) override;

  virtual void add( arraySlice1d< globalIndex const > const & globalIndices,
                    arraySlice1d< real64 const > const & values ) override;

  virtual void set( real64 const value ) override;

  virtual void zero() override;

  virtual void rand( unsigned const seed = 1984 ) override;

  virtual void scale( real64 const scalingFactor ) override;

  virtual void reciprocal() override;

  virtual real64 dot( PetscVector const & vec ) const override;

  virtual void copy( PetscVector const & x ) override;

  virtual void axpy( real64 const alpha,
                     PetscVector const & x ) override;

  virtual void axpby( real64 const alpha,
                      PetscVector const & x,
                      real64 const beta ) override;

<<<<<<< HEAD
  virtual void pointwiseProduct( PetscVector const & x,
                                 PetscVector & y ) const override;

=======
  /**
   * @copydoc VectorBase<PetscVector>::norm1
   */
>>>>>>> 409a8919
  virtual real64 norm1() const override;

  /**
   * @copydoc VectorBase<PetscVector>::norm2
   */
  virtual real64 norm2() const override;

  /**
   * @copydoc VectorBase<PetscVector>::normInf
   */
  virtual real64 normInf() const override;

  /**
   * @copydoc VectorBase<PetscVector>::globalSize
   */
  virtual globalIndex globalSize() const override;

  /**
   * @copydoc VectorBase<PetscVector>::localSize
   */
  virtual localIndex localSize() const override;

  /**
   * @copydoc VectorBase<PetscVector>::ilower
   */
  virtual globalIndex ilower() const override;

  /**
   * @copydoc VectorBase<PetscVector>::iupper
   */
  virtual globalIndex iupper() const override;

  virtual real64 get( globalIndex const globalRow ) const override;

  void get( arraySlice1d< globalIndex const > const & globalIndices,
            arraySlice1d< real64 > const & values ) const override;

  virtual void print( std::ostream & os = std::cout ) const override;

  virtual void write( string const & filename,
                      LAIOutputFormat const format = LAIOutputFormat::MATRIX_MARKET ) const override;

  virtual localIndex getLocalRowID( globalIndex const globalRow ) const override;

  virtual globalIndex getGlobalRowID( localIndex const localRow ) const override;

  /**
   * @copydoc VectorBase<PetscVector>::extractLocalVector
   */
  virtual real64 const * extractLocalVector() const override;

  /**
   * @copydoc VectorBase<PetscVector>::extractLocalVector
   */
  virtual real64 * extractLocalVector() override;

  /**
   * @copydoc VectorBase<PetscVector>::getComm
   */
  virtual MPI_Comm getComm() const override;

  ///@}

  /**
   * @brief Returns a const pointer to the underlying Vec.
   * @return the const pointer to the underlying Vec.
   */
  const Vec & unwrapped() const;

  /**
   * @brief Returns a non-const pointer to the underlying Vec.
   * @return the non-const pointer to the underlying Vec.
   */
  Vec & unwrapped();

protected:

  /**
   * Pointer to underlying PETSc Vec
   */
  Vec m_vec;
};

} // end geosx namespace

#endif /*GEOSX_LINEARALGEBRA_INTERFACES_PETSCVECTOR_HPP_*/<|MERGE_RESOLUTION|>--- conflicted
+++ resolved
@@ -161,15 +161,12 @@
                       PetscVector const & x,
                       real64 const beta ) override;
 
-<<<<<<< HEAD
   virtual void pointwiseProduct( PetscVector const & x,
                                  PetscVector & y ) const override;
 
-=======
   /**
    * @copydoc VectorBase<PetscVector>::norm1
    */
->>>>>>> 409a8919
   virtual real64 norm1() const override;
 
   /**
