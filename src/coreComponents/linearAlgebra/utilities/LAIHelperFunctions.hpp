--- conflicted
+++ resolved
@@ -110,11 +110,6 @@
                          std::ostream & os);
 
 
-<<<<<<< HEAD
-void SeparateComponentFilter(ParallelMatrix const & src,
-                             ParallelMatrix & dst,
-                             const localIndex dofsPerNode);
-=======
 //void SeparateComponentFilter(ParallelMatrix const & src,
 //                             ParallelMatrix & dst,
 //                             const localIndex dofsPerNode);
@@ -160,7 +155,6 @@
   }
   dst.close();
 }
->>>>>>> 48a51b14
 
 } // LAIHelperFunctions namespace
 
