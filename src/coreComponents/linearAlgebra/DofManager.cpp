/*
 * ------------------------------------------------------------------------------------------------------------
 * SPDX-License-Identifier: LGPL-2.1-only
 *
 * Copyright (c) 2018-2019 Lawrence Livermore National Security LLC
 * Copyright (c) 2018-2019 The Board of Trustees of the Leland Stanford Junior University
 * Copyright (c) 2018-2019 Total, S.A
 * Copyright (c) 2019-     GEOSX Contributors
 * All right reserved
 *
 * See top level LICENSE, COPYRIGHT, CONTRIBUTORS, NOTICE, and ACKNOWLEDGEMENTS files for details.
 * ------------------------------------------------------------------------------------------------------------
 */

/**
 * @file DofManager.cpp
 */

#include "DofManager.hpp"

#include "linearAlgebra/interfaces/InterfaceTypes.hpp"
#include "mpiCommunications/CommunicationTools.hpp"
#include "mpiCommunications/NeighborCommunicator.hpp"
#include "managers/DomainPartition.hpp"
#include "managers/FieldSpecification/FieldSpecificationOps.hpp"
#include "mesh/MeshLevel.hpp"

#include "DofManagerHelpers.hpp"

#include <numeric>

namespace geosx
{

using namespace dataRepository;

DofManager::DofManager( string name )
  : m_name( std::move( name ) ),
    m_domain( nullptr ),
    m_mesh( nullptr ),
    m_reordered( false )
{
  initializeDataStructure();
}

void DofManager::initializeDataStructure()
{
  // we pre-allocate an oversized array to store connectivity type
  // instead of resizing it dynamically as fields are added.
  m_connectivity.resize( MAX_FIELDS, MAX_FIELDS );
  m_connectivity = Connectivity::None;
  m_couplingRegions.resize( MAX_FIELDS, MAX_FIELDS );
}

void DofManager::clear()
{
  // deallocate index arrays from the mesh
  for( FieldDescription const & field : m_fields )
  {
    removeIndexArray( field );
  }

  // delete internal data
  m_fields.clear();
  m_connectivity.clear();
  m_couplingRegions.clear();

  initializeDataStructure();

  m_reordered = false;
}

void DofManager::setMesh( DomainPartition * const domain,
                          localIndex const meshLevelIndex,
                          localIndex const meshBodyIndex )
{
  // TODO: this should be m_domain != domain
  if( m_domain != nullptr )
  {
    // Domain is changed! Delete old data structure and create new
    clear();
  }
  m_domain = domain;
  m_mesh = m_domain->getMeshBody( meshBodyIndex )->getMeshLevel( meshLevelIndex );
}

localIndex DofManager::getFieldIndex( string const & name ) const
{
  GEOSX_ASSERT_MSG( fieldExists( name ), "DofManager: field does not exist: " << name );
  auto const it = std::find_if( m_fields.begin(), m_fields.end(),
                                [&]( FieldDescription const & f ) { return f.name == name; } );
  return std::distance( m_fields.begin(), it );
}

bool DofManager::fieldExists( string const & name ) const
{
  auto const it = std::find_if( m_fields.begin(), m_fields.end(),
                                [&]( FieldDescription const & f ) { return f.name == name; } );
  return it != m_fields.end();
}

string DofManager::getKey( string const & fieldName ) const
{
  return m_fields[getFieldIndex( fieldName )].key;
}

globalIndex DofManager::numGlobalDofs( string const & fieldName ) const
{
  if( !fieldName.empty() )
  {
    return m_fields[getFieldIndex( fieldName )].numGlobalDof;
  }
  else
  {
    return std::accumulate( m_fields.begin(), m_fields.end(), 0,
                            []( globalIndex const & n, FieldDescription const & f ) { return n + f.numGlobalDof; } );
  }
}

localIndex DofManager::numLocalDofs( string const & fieldName ) const
{
  if( !fieldName.empty() )
  {
    return m_fields[getFieldIndex( fieldName )].numLocalDof;
  }
  else
  {
    return std::accumulate( m_fields.begin(), m_fields.end(), 0,
                            []( globalIndex const & n, FieldDescription const & f ) { return n + f.numLocalDof; } );
  }
}

localIndex DofManager::rankOffset( string const & fieldName ) const
{
  if( !fieldName.empty() )
  {
    return m_fields[getFieldIndex( fieldName )].rankOffset;
  }
  else
  {
    return std::accumulate( m_fields.begin(), m_fields.end(), 0,
                            []( globalIndex const & n, FieldDescription const & f ) { return n + f.rankOffset; } );
  }
}

void DofManager::createIndexArray( FieldDescription & field )
{
  bool const success =
  LocationSwitch( field.location, [&]( auto const loc )
  {
    Location constexpr LOC = decltype(loc)::value;
    using helper = IndexArrayHelper<globalIndex, LOC>;

    // 0. register index arrays
    helper::template create<>( m_mesh, field.key, field.docstring, field.regions );
    typename helper::Accessor & indexArray = helper::get( m_mesh, field.key );

    // step 1. loop over all active regions, determine number of local mesh objects
    localIndex numLocalNodes = 0;
    forMeshLocation< LOC, false >( m_mesh, field.regions, [&]( auto const locIdx )
    {
      helper::reference( indexArray, locIdx ) = field.numComponents * numLocalNodes++;
    } );
    field.numLocalDof = field.numComponents * numLocalNodes;

    // step 2. gather row counts across ranks
    std::tie( field.rankOffset, field.numGlobalDof ) = MpiWrapper::PrefixSum<globalIndex>( field.numLocalDof );

    // step 3. adjust local dof offsets to reflect processor offset
    forMeshLocation< LOC, false >( m_mesh, field.regions, [&]( auto const locIdx )
    {
      helper::reference( indexArray, locIdx ) += field.rankOffset;
    } );

    // step 4. synchronize across ranks
    std::map<string, string_array> fieldNames;
    fieldNames[ MeshHelper<LOC>::syncObjName ].push_back( field.key );

    CommunicationTools::
    SynchronizeFields( fieldNames, m_mesh,
                       m_domain->getReference< array1d<NeighborCommunicator> >( m_domain->viewKeys.neighbors ) );
  } );
  GEOSX_ERROR_IF( !success, "Invalid location type: " << static_cast<int>(field.location) );
}

void DofManager::removeIndexArray( FieldDescription const & field )
{
  LocationSwitch( field.location, [&]( auto const loc )
  {
    Location constexpr LOC = decltype(loc)::value;
    IndexArrayHelper< globalIndex, LOC >::template remove<>( m_mesh, field.key, field.regions );
  } );
}

// Just an interface to allow only three parameters
void DofManager::addField( string const & fieldName,
                           Location const location )
{
  addField( fieldName, location, 1, array1d< string >() );
}

// Just another interface to allow four parameters (no regions)
void DofManager::addField( string const & fieldName,
                           Location const location,
                           localIndex const components )
{
  addField( fieldName, location, components, array1d< string >() );
}

// Just another interface to allow four parameters (no components)
void DofManager::addField( string const & fieldName,
                           Location const location,
                           string_array const & regions )
{
  addField( fieldName, location, 1, regions );
}

// The real function, allowing the creation of self-connected blocks
void DofManager::addField( string const & fieldName,
                           Location const location,
                           localIndex const components,
                           string_array const & regions )
{
  GEOSX_ERROR_IF( m_reordered, "Cannot add fields after reorderByRank() has been called." );
  GEOSX_ERROR_IF( fieldExists( fieldName ), "Requested field name '" << fieldName << "' already exists." );
  GEOSX_ERROR_IF( m_fields.size() >= MAX_FIELDS, "Limit on DofManager's MAX_NUM_FIELDS exceeded." );

  localIndex fieldIndex = m_fields.size();
  m_fields.resize( fieldIndex + 1 );

  string suffix;
  for( string const & regionName : regions )
  {
    suffix.append( "_" + regionName );
  }

  FieldDescription & field = m_fields.back();

  field.name = fieldName;
  field.location = location;
  field.regions = regions;
  field.numComponents = components;
  field.key = m_name + '_' + fieldName + "_dofIndex" + suffix;
  field.docstring = fieldName + " DoF indices";

  if( components > 1 )
  {
    field.docstring += " (with " + std::to_string( components ) + "-component blocks)";
  }

  ElementRegionManager * const elemManager = m_mesh->getElemManager();
  if( field.regions.empty() )
  {
    elemManager->forElementRegions( [&]( ElementRegionBase const * const region )
    {
      field.regions.push_back( region->getName() );
    } );
  }
  else
  {
    for( string const & regionName : field.regions )
    {
      GEOSX_ERROR_IF( elemManager->GetRegion( regionName ) == nullptr, "Element region not found: " << regionName );
    }
  }

  // sort and remove duplicates
  std::sort( field.regions.begin(), field.regions.end() );
  auto const end_it = std::unique( field.regions.begin(), field.regions.end() );
  field.regions.resize( std::distance( field.regions.begin(), end_it ) );

  m_couplingRegions[fieldIndex][fieldIndex] = field.regions;

  // based on location, allocate an index array for this field
  createIndexArray( field );

  // determine field's global offset
  if( fieldIndex > 0 )
  {
    FieldDescription & prev = m_fields[fieldIndex - 1];
    field.blockOffset = prev.blockOffset + prev.numGlobalDof;
  }
  else
  {
    field.blockOffset = 0;
  }
  field.globalOffset = -1; // to be calculated in reorderByRank()
}

namespace
{

/**
 * @brief Implements a mesh loop that populates a local connector-to-location pattern.
 * @tparam LOC type of mesh locations
 * @tparam CONN type of mesh connector
 * @tparam SUBREGIONTYPES types of subregions to loop over
 *
 * The algorithm used requires that a connector-to-location map is present and populated in
 * the mesh data structure. We loop over connectors first, then visit adjacent locations from
 * each connector and thus populate sparsity pattern row-by-row. The numbering of connectors
 * is implicit, i.e. implied by the looping order, thus we don't have to compute/store it.
 *
 * The sparsity pattern thus constructed should only be contracted with another sparsity pattern that
 * was built with the same type of connectors and list of region names and types, otherwise connector
 * numbering will be incompatible between the two.
 */
template< DofManager::Location LOC, DofManager::Location CONN, typename ... SUBREGIONTYPES >
struct ConnLocPatternBuilder
{
  static void build( MeshLevel * const mesh,
                     DofManager::FieldDescription const & field,
                     array1d< string > const & regions,
                     localIndex const rowOffset,
                     LvArray::SparsityPattern< globalIndex > & connLocPattern )
  {
    using ArrayHelper = IndexArrayHelper< globalIndex const, LOC >;
    typename ArrayHelper::Accessor dofIndexArray = ArrayHelper::get( mesh, field.key );
    auto connIdxPrev = MeshHelper< CONN >::invalid_local_index;

    localIndex connectorCount = -1;

    forMeshLocation< CONN, LOC, true, SUBREGIONTYPES... >( mesh, regions,
                                                           [&]( auto const & connIdx,
                                                                auto const & locIdx,
                                                                localIndex const GEOSX_UNUSED_ARG( k ) )
    {
      if( connIdx != connIdxPrev )
      {
        ++connectorCount;
        connIdxPrev = connIdx;
      }

      globalIndex const dofOffset = ArrayHelper::value( dofIndexArray, locIdx );
      if( dofOffset >= 0 )
      {
        for( localIndex c = 0; c < field.numComponents; ++c )
        {
          connLocPattern.insertNonZero( rowOffset + connectorCount, dofOffset + c );
        }
      }
    } );
  }
};

/**
 * @brief A specialization of ConnLocPatternBuilder for elements connected through edges.
 * @tparam SUBREGIONTYPES types of subregions to loop over
 *
 * This is required because edge-to-element map does not exist in the mesh. Therefore, we have
 * to invert the loop order and go through elements first. This requires us to create a unique
 * connector numbering for edges in the regions of interest first - which comes with a memory
 * and runtime overhead, so we only use this method when absolutely have to, i.e. in this case.
 */
template< typename ... SUBREGIONTYPES >
struct ConnLocPatternBuilder< DofManager::Location::Elem, DofManager::Location::Edge, SUBREGIONTYPES... >
{
  static void build( MeshLevel * const mesh,
                     DofManager::FieldDescription const & field,
                     array1d< string > const & regions,
                     localIndex const rowOffset,
                     LvArray::SparsityPattern< globalIndex > & connLocPattern )
  {
    DofManager::Location constexpr ELEM  = DofManager::Location::Elem;
    DofManager::Location constexpr EDGE = DofManager::Location::Edge;

    EdgeManager const * const edgeManager = mesh->getEdgeManager();
    ElementRegionManager const * const elemManager = mesh->getElemManager();

    ElementRegionManager::ElementViewAccessor< arrayView1d< globalIndex const > > dofIndex =
      elemManager->ConstructViewAccessor< array1d<globalIndex>, arrayView1d<globalIndex const> >( field.key );

    array1d<localIndex> edgeConnectorIndex( edgeManager->size() );
    edgeConnectorIndex = -1;

    localIndex edgeCount = 0;
    forMeshLocation< EDGE, true, SUBREGIONTYPES... >( mesh, regions, [&] (localIndex const edgeIdx )
    {
      edgeConnectorIndex[edgeIdx] = edgeCount++;
    } );

    forMeshLocation< ELEM, EDGE, true, SUBREGIONTYPES... >( mesh, regions,
                                                            [&]( auto const & elemIdx,
                                                                 auto const & edgeIdx,
                                                                 localIndex const GEOSX_UNUSED_ARG( k ) )
    {
      globalIndex const dofOffset = dofIndex[elemIdx[0]][elemIdx[1]][elemIdx[2]];
      if( dofOffset >= 0 )
      {
        for( localIndex c = 0; c < field.numComponents; ++c )
        {
          connLocPattern.insertNonZero( rowOffset + edgeConnectorIndex[edgeIdx], dofOffset + c );
        }
      }
    } );
  }
};

template< DofManager::Location LOC, DofManager::Location CONN >
void makeConnLocPattern( MeshLevel * const mesh,
                         DofManager::FieldDescription const & field,
                         array1d< string > const & regions,
                         LvArray::SparsityPattern< globalIndex > & connLocPattern )
{
  using Loc = DofManager::Location;

  // 1. Count number of connectors in order to size the sparsity pattern
  localIndex const numConnectors = countMeshObjects< CONN, true >( mesh, regions );
  localIndex numConnectorsTotal = numConnectors;

  // TPFA+fracture special case
  if( LOC == Loc::Elem && CONN == Loc::Face )
  {
    numConnectorsTotal += countMeshObjects< Loc::Edge, true, FaceElementSubRegion >( mesh, regions );
  }

  // 2. Resize the pattern appropriately
  localIndex const numEntriesPerRow = MeshIncidence< CONN, LOC >::max * field.numComponents;
  connLocPattern.resize( numConnectorsTotal,
                         field.numGlobalDof,
                         numEntriesPerRow < field.numGlobalDof ? numEntriesPerRow : field.numGlobalDof );

  // 3. Populate the local CL pattern
  ConnLocPatternBuilder< LOC, CONN >::build( mesh, field, regions, 0, connLocPattern );

  // TPFA+fracture special case
  if( LOC == Loc::Elem && CONN == Loc::Face )
  {
    ConnLocPatternBuilder< Loc::Elem, Loc::Edge, FaceElementSubRegion >::build( mesh, field, regions, numConnectors, connLocPattern );
  }
}

} // namespace

template< typename MATRIX >
void DofManager::setSparsityPatternOneBlock( MATRIX & pattern,
                                             localIndex const rowFieldIndex,
                                             localIndex const colFieldIndex ) const
{
  GEOSX_ASSERT( rowFieldIndex >= 0 );
  GEOSX_ASSERT( colFieldIndex >= 0 );

  FieldDescription const & rowField = m_fields[rowFieldIndex];
  FieldDescription const & colField = m_fields[colFieldIndex];

  Location conn = static_cast<Location>( m_connectivity[rowFieldIndex][colFieldIndex] );

  LvArray::SparsityPattern<globalIndex> connLocRow(0, 0, 0), connLocCol(0, 0, 0);

  localIndex maxDofRow = 0;
  LocationSwitch( rowField.location, conn, [&]( auto const locType,
                                                auto const connType )
  {
    Location constexpr LOC  = decltype(locType)::value;
    Location constexpr CONN = decltype(connType)::value;

    makeConnLocPattern< LOC, CONN >( m_mesh,
                                     rowField,
                                     m_couplingRegions[rowFieldIndex][colFieldIndex],
                                     connLocRow );

    maxDofRow = MeshIncidence< CONN, LOC >::max * rowField.numComponents;
  } );

  localIndex maxDofCol = 0;
  if( colFieldIndex == rowFieldIndex )
  {
    connLocCol = connLocRow; // TODO avoid copying
    maxDofCol = maxDofRow;
  }
  else
  {
    LocationSwitch( colField.location, conn, [&]( auto const locType,
                                                  auto const connType )
    {
      Location constexpr LOC = decltype(locType)::value;
      Location constexpr CONN = decltype(connType)::value;

      makeConnLocPattern< LOC, CONN >( m_mesh,
                                       colField,
                                       m_couplingRegions[rowFieldIndex][colFieldIndex],
                                       connLocCol );

      maxDofCol = MeshIncidence< CONN, LOC >::max * colField.numComponents;
    } );
  }
  GEOSX_ASSERT_EQ( connLocRow.numRows(), connLocCol.numRows() );

  array1d< globalIndex > dofIndicesRow( maxDofRow );
  array1d< globalIndex > dofIndicesCol( maxDofCol );
  array2d< real64 > values( maxDofRow, maxDofCol );
  values = 1.0;

  // Perform assembly/multiply patterns
  for( localIndex irow = 0; irow < connLocRow.numRows(); ++irow )
  {
    localIndex const numDofRow = connLocRow.numNonZeros( irow );
    dofIndicesRow.resize( numDofRow );
    for( localIndex j = 0; j < numDofRow; ++j )
    {
      dofIndicesRow[j] = connLocRow.getColumns( irow )[j];
    }

    localIndex const numDofCol = connLocCol.numNonZeros( irow );
    dofIndicesCol.resize( numDofCol );
    for( localIndex j = 0; j < numDofCol; ++j )
    {
      dofIndicesCol[j] = connLocCol.getColumns( irow )[j];
    }

    values.resize( numDofRow, numDofCol );
    pattern.insert( dofIndicesRow, dofIndicesCol, values );
  }
}

// Create the sparsity pattern (location-location). Low level interface
template< typename MATRIX >
void DofManager::setSparsityPattern( MATRIX & matrix,
                                     bool const closePattern ) const
{
  GEOSX_ERROR_IF( !m_reordered, "Cannot set monolithic sparsity pattern before reorderByRank() has been called." );

  matrix.open();
  for( localIndex blockRow = 0; blockRow < m_fields.size(); ++blockRow )
  {
    for( localIndex blockCol = 0; blockCol < m_fields.size(); ++blockCol )
    {
      setSparsityPatternOneBlock( matrix, blockRow, blockCol );
    }
  }
  if( closePattern )
  {
    matrix.close();
  }
}

// Create the sparsity pattern (location-location). High level interface
template< typename MATRIX >
void DofManager::setSparsityPattern( MATRIX & matrix,
                                     string const & rowFieldName,
                                     string const & colFieldName,
                                     bool const closePattern ) const
{
  GEOSX_ERROR_IF( m_reordered, "Cannot set single block sparsity pattern after reorderByRank() has been called." );
  setSparsityPatternOneBlock( matrix, getFieldIndex( rowFieldName ), getFieldIndex( colFieldName ) );
  if( closePattern )
  {
    matrix.close();
  }
}

namespace
{

template< typename FIELD_OP, typename POLICY, typename VECTOR >
void vectorToFieldImpl( VECTOR const & vector,
                        ObjectManagerBase * const manager,
                        string const & dofKey,
                        string const & fieldName,
                        real64 const scalingFactor,
                        localIndex const dofOffset,
                        localIndex const loComp,
                        localIndex const hiComp )
{
  arrayView1d< globalIndex const > const & indexArray = manager->getReference< array1d< globalIndex > >( dofKey );
  arrayView1d< integer const > const & ghostRank = manager->GhostRank();

  real64 const * localVector = vector.extractLocalVector();

  WrapperBase * const wrapper = manager->getWrapperBase( fieldName );
  GEOSX_ASSERT( wrapper != nullptr );

<<<<<<< HEAD
    globalIndex blockOffsetRow = 0;

    // Loop over all fields
    for( localIndex iBlock = 0; iBlock < m_fields.size(); ++iBlock )
    {
      FieldDescription const & iField = m_fields[iBlock];
      globalIndex blockOffsetCol = 0;

      // Loop over all fields
      for( localIndex jBlock = 0; jBlock < m_fields.size(); ++jBlock )
      {
        // compute single coupling block pattern
        setSparsityPatternOneBlock( localPattern, iBlock, jBlock );

        // Assemble into global pattern (with indices adjusted for field offsets)
        for( globalIndex i = localPattern.ilower(); i < localPattern.iupper(); ++i )
        {
          localPattern.getRowCopy( i, indices, values );
          if( !indices.empty() )
          {
            for( globalIndex j = 0; j < indices.size(); ++j )
            {
              indices[j] += blockOffsetCol;
            }
            sparsity.insert( i + iField.fieldOffset - iField.firstLocalRow, indices, values );
          }
=======
  rtTypes::ApplyArrayTypeLambda2( rtTypes::typeID( std::type_index( wrapper->get_typeid() ) ),
                                  false,
                                  [&]( auto arrayInstance,
                                       auto GEOSX_UNUSED_ARG( dataTypeInstance ) )
  {
    using ArrayType = decltype( arrayInstance );
    Wrapper< ArrayType > & view = Wrapper< ArrayType >::cast( *wrapper );
    typename Wrapper< ArrayType >::ViewType const & field = view.referenceAsView();

    forall_in_range< POLICY >( 0, indexArray.size(), GEOSX_LAMBDA( localIndex const i )
    {
      if( ghostRank[i] < 0 && indexArray[i] >= 0 )
      {
        localIndex const lid = indexArray[i] - dofOffset;
        GEOSX_ASSERT( lid >= 0 );
        for( localIndex c = loComp; c < hiComp; ++c )
        {
          FIELD_OP::template SpecifyFieldValue( field,
                                                i,
                                                integer_conversion< integer >( c - loComp ),
                                                scalingFactor * localVector[lid + c] );
>>>>>>> 38301da9
        }

        blockOffsetCol += m_fields[jBlock].numGlobalRows;
      }
<<<<<<< HEAD

      for( globalIndex i = 0; i < iField.numLocalRows; ++i )
      {
        colPerm.insert( blockOffsetRow + iField.firstLocalRow + i, iField.fieldOffset + i, 1.0 );
      }

      blockOffsetRow += iField.numGlobalRows;
    }
    sparsity.close();
    colPerm.close();

    // Permute the columns to adjust for rank-based ordering
    sparsity.multiply( colPerm, matrix, closePattern );
  }
=======
    } );
  } );
>>>>>>> 38301da9
}

template< typename FIELD_OP, typename POLICY, typename VECTOR >
void fieldToVectorImpl( VECTOR & vector,
                        ObjectManagerBase const * const manager,
                        string const & dofKey,
                        string const & fieldName,
                        real64 const GEOSX_UNUSED_ARG( scalingFactor ),
                        localIndex const dofOffset,
                        localIndex const loComp,
                        localIndex const hiComp )
{
  arrayView1d< globalIndex const > const & indexArray = manager->getReference< array1d< globalIndex > >( dofKey );
  arrayView1d< integer const > const & ghostRank = manager->GhostRank();

  real64 * localVector = vector.extractLocalVector();

  WrapperBase const * const wrapper = manager->getWrapperBase( fieldName );
  GEOSX_ASSERT( wrapper != nullptr );

  rtTypes::ApplyArrayTypeLambda2( rtTypes::typeID( std::type_index( wrapper->get_typeid() ) ),
                                  false,
                                  [&]( auto arrayInstance,
                                       auto GEOSX_UNUSED_ARG( dataTypeInstance ) )
  {
    using ArrayType = decltype( arrayInstance );
    Wrapper< ArrayType > const & view = Wrapper< ArrayType >::cast( *wrapper );
    typename Wrapper< ArrayType >::ViewTypeConst const & field = view.referenceAsView();

    forall_in_range< POLICY >( 0, indexArray.size(), GEOSX_LAMBDA( localIndex const i )
    {
      if( ghostRank[i] < 0 && indexArray[i] >= 0 )
      {
        localIndex const lid = indexArray[i] - dofOffset;
        GEOSX_ASSERT( lid >= 0 );
        for( localIndex c = loComp; c < hiComp; ++c )
        {
          FIELD_OP::template ReadFieldValue( field,
                                             i,
                                             integer_conversion< integer >( c - loComp ),
                                             localVector[lid + c] );
        }
      }
    } );
  } );
}

}

template< typename FIELD_OP, typename POLICY, typename VECTOR >
void DofManager::vectorToField( VECTOR const & vector,
                                string const & srcFieldName,
                                string const & dstFieldName,
                                real64 const scalingFactor,
                                localIndex const loCompIndex,
                                localIndex const hiCompIndex ) const
{
  FieldDescription const & fieldDesc = m_fields[getFieldIndex( srcFieldName )];

  localIndex const loComp = loCompIndex;
  localIndex const hiComp = (hiCompIndex >= 0) ? hiCompIndex : fieldDesc.numComponents;
  GEOSX_ASSERT( loComp >= 0 && hiComp <= fieldDesc.numComponents && loComp < hiComp );

  if( fieldDesc.location == Location::Elem )
  {
    m_mesh->getElemManager()->forElementSubRegions( fieldDesc.regions, [&]( ElementSubRegionBase * const subRegion )
    {
      vectorToFieldImpl< FIELD_OP, POLICY >( vector,
                                             subRegion,
                                             fieldDesc.key,
                                             dstFieldName,
                                             scalingFactor,
                                             rankOffset(),
                                             loComp,
                                             hiComp );
    } );
  }
  else
  {
    vectorToFieldImpl< FIELD_OP, POLICY >( vector,
                                           getObjectManager( fieldDesc.location, m_mesh ),
                                           fieldDesc.key,
                                           dstFieldName,
                                           scalingFactor,
                                           rankOffset(),
                                           loComp,
                                           hiComp );
  }
}

// Copy values from DOFs to nodes
template< typename VECTOR >
void DofManager::copyVectorToField( VECTOR const & vector,
                                    string const & srcFieldName,
                                    string const & dstFieldName,
                                    real64 const scalingFactor,
                                    localIndex const loCompIndex,
                                    localIndex const hiCompIndex ) const
{
  vectorToField< FieldSpecificationEqual, parallelHostPolicy >( vector,
                                                                srcFieldName,
                                                                dstFieldName,
                                                                scalingFactor,
                                                                loCompIndex,
                                                                hiCompIndex );
}

// Copy values from DOFs to nodes
template< typename VECTOR >
void DofManager::addVectorToField( VECTOR const & vector,
                                   string const & srcFieldName,
                                   string const & dstFieldName,
                                   real64 const scalingFactor,
                                   localIndex const loCompIndex,
                                   localIndex const hiCompIndex ) const
{
  vectorToField< FieldSpecificationAdd, parallelHostPolicy >( vector,
                                                              srcFieldName,
                                                              dstFieldName,
                                                              scalingFactor,
                                                              loCompIndex,
                                                              hiCompIndex );
}

template< typename FIELD_OP, typename POLICY, typename VECTOR >
void DofManager::fieldToVector( VECTOR & vector,
                                string const & srcFieldName,
                                string const & dstFieldName,
                                real64 const scalingFactor,
                                localIndex const loCompIndex,
                                localIndex const hiCompIndex ) const
{
  FieldDescription const & fieldDesc = m_fields[getFieldIndex( srcFieldName )];

  localIndex const loComp = loCompIndex;
  localIndex const hiComp = (hiCompIndex >= 0) ? hiCompIndex : fieldDesc.numComponents;
  GEOSX_ASSERT( loComp >= 0 && hiComp <= fieldDesc.numComponents && loComp < hiComp );

  if( fieldDesc.location == Location::Elem )
  {
    m_mesh->getElemManager()->forElementSubRegions( fieldDesc.regions, [&]( ElementSubRegionBase const * const subRegion )
    {
      fieldToVectorImpl< FIELD_OP, POLICY >( vector,
                                             subRegion,
                                             fieldDesc.key,
                                             dstFieldName,
                                             scalingFactor,
                                             rankOffset(),
                                             loComp,
                                             hiComp );
    } );
  }
  else
  {
    fieldToVectorImpl< FIELD_OP, POLICY >( vector,
                                           getObjectManager( fieldDesc.location, m_mesh ),
                                           fieldDesc.key,
                                           dstFieldName,
                                           scalingFactor,
                                           rankOffset(),
                                           loComp,
                                           hiComp );
  }
}

// Copy values from nodes to DOFs
template< typename VECTOR >
void DofManager::copyFieldToVector( VECTOR & vector,
                                    string const & srcFieldName,
                                    string const & dstFieldName,
                                    real64 const scalingFactor,
                                    localIndex const loCompIndex,
                                    localIndex const hiCompIndex ) const
{
  fieldToVector< FieldSpecificationEqual, parallelHostPolicy >( vector,
                                                                srcFieldName,
                                                                dstFieldName,
                                                                scalingFactor,
                                                                loCompIndex,
                                                                hiCompIndex );
}

// Copy values from nodes to DOFs
template< typename VECTOR >
void DofManager::addFieldToVector( VECTOR & vector,
                                   string const & srcFieldName,
                                   string const & dstFieldName,
                                   real64 const scalingFactor,
                                   localIndex const loCompIndex,
                                   localIndex const hiCompIndex ) const
{
  fieldToVector< FieldSpecificationAdd, parallelHostPolicy >( vector,
                                                              srcFieldName,
                                                              dstFieldName,
                                                              scalingFactor,
                                                              loCompIndex,
                                                              hiCompIndex );
}

// Just an interface to allow only three parameters
void DofManager::addCoupling( string const & rowFieldName,
                              string const & colFieldName,
                              Connectivity const connectivity )
{
  addCoupling( rowFieldName, colFieldName, connectivity, string_array(), true );
}

// Just another interface to allow four parameters (no symmetry)
void DofManager::addCoupling( string const & rowFieldName,
                              string const & colFieldName,
                              Connectivity const connectivity,
                              string_array const & regions = string_array() )
{
  addCoupling( rowFieldName, colFieldName, connectivity, regions, true );
}

// Just another interface to allow four parameters (no regions)
void DofManager::addCoupling( string const & rowFieldName,
                              string const & colFieldName,
                              Connectivity const connectivity,
                              bool const symmetric )
{
  addCoupling( rowFieldName, colFieldName, connectivity, string_array(), symmetric );
}

// The real function, allowing the creation of coupling blocks
void DofManager::addCoupling( string const & rowFieldName,
                              string const & colFieldName,
                              Connectivity const connectivity,
                              string_array const & regions,
                              bool const symmetric )
{
  localIndex const rowFieldIndex = getFieldIndex( rowFieldName );
  localIndex const colFieldIndex = getFieldIndex( colFieldName );

  // Check if already defined
  if( m_connectivity[rowFieldIndex][colFieldIndex] != Connectivity::None )
  {
    GEOSX_ERROR( "addCoupling: coupling already defined with another connectivity" );
    return;
  }

  // get row/col field regions
  string_array const & rowRegions = m_fields[rowFieldIndex].regions;
  string_array const & colRegions = m_fields[colFieldIndex].regions;
  string_array       & regionList = m_couplingRegions[rowFieldIndex][colFieldIndex];

  if( regions.empty() )
  {
    // Populate with regions common between two fields
    regionList.resize( std::min( rowRegions.size(), colRegions.size() ) );
    string_array::iterator it = std::set_intersection( rowRegions.begin(), rowRegions.end(),
                                                       colRegions.begin(), colRegions.end(),
                                                       regionList.begin() );
    regionList.resize( std::distance( regionList.begin(), it ) );
  }
  else
  {
    // Sort alphabetically and remove possible duplicates in user input
    regionList = regions;
    std::sort( regionList.begin(), regionList.end() );
    regionList.resize( std::distance( regionList.begin(), std::unique( regionList.begin(), regionList.end() ) ) );

    // Check that both fields exist on all regions in the list
    for( string const & regionName : regionList )
    {
      GEOSX_ERROR_IF( std::find( rowRegions.begin(), rowRegions.end(), regionName ) == rowRegions.end(),
                     "Region '" << regionName << "' does not belong to the domain of field '" << rowFieldName << "'" );
      GEOSX_ERROR_IF( std::find( colRegions.begin(), colRegions.end(), regionName ) == colRegions.end(),
                     "Region '" << regionName << "' does not belong to the domain of field '" << colFieldName << "'" );
    }
  }

  // save field's connectivity type (rowField to colField)
  m_connectivity[rowFieldIndex][colFieldIndex] = connectivity;

  if( connectivity == Connectivity::None && rowFieldIndex == colFieldIndex )
  {
    m_connectivity[rowFieldIndex][colFieldIndex] = static_cast<Connectivity>( m_fields[rowFieldIndex].location );
  }

  // Set connectivity with active symmetry flag
  if( symmetric && colFieldIndex != rowFieldIndex )
  {
    m_connectivity[colFieldIndex][rowFieldIndex] = connectivity;
    m_couplingRegions[colFieldIndex][rowFieldIndex] = regionList;
  }
}

void DofManager::reorderByRank()
{
  if( m_reordered || m_fields.size() < 2 )
  {
    m_reordered = true;
    return;
  }

  // update field offsets to account for renumbering
  globalIndex dofOffset = rankOffset();
  for( FieldDescription & field : m_fields )
  {
    field.globalOffset = dofOffset;
    dofOffset += field.numLocalDof;
  }

  std::map< string, string_array > fieldToSync;

  // adjust index arrays for owned locations
  for( FieldDescription const & field : m_fields )
  {
    globalIndex const adjustment = field.globalOffset - field.rankOffset;

    LocationSwitch( field.location, [&]( auto const loc )
    {
      Location constexpr LOC = decltype(loc)::value;
      using ArrayHelper = IndexArrayHelper< globalIndex, LOC >;

      typename ArrayHelper::Accessor indexArray = ArrayHelper::get( m_mesh, field.key );

      forMeshLocation< LOC, false >( m_mesh, field.regions, [&]( auto const locIdx )
      {
        ArrayHelper::reference( indexArray, locIdx ) += adjustment;
      } );

      fieldToSync[MeshHelper< LOC >::syncObjName].push_back( field.key );
    } );
  }

  // synchronize index arrays for all fields across ranks
  CommunicationTools::
  SynchronizeFields( fieldToSync, m_mesh,
                     m_domain->getReference< array1d< NeighborCommunicator > >( m_domain->viewKeys.neighbors ) );

  m_reordered = true;
}

// Print the coupling table on screen
void DofManager::printFieldInfo( std::ostream & os ) const
{
  if( MpiWrapper::Comm_rank( MPI_COMM_GEOSX ) == 0 )
  {
    localIndex numFields = m_fields.size();

    os << "Fields:" << std::endl;
    os << " # | " << std::setw(20) << "name" << " | " << "comp" << " | " << "N global DOF" << std::endl;
    os << "---+----------------------+------+-------------" << std::endl;
    for( localIndex i = 0; i < numFields; ++i )
    {
      FieldDescription const & f = m_fields[i];
      os << ' ' << i << " | "
         << std::setw(20) << f.name << " | "
         << std::setw(4) << f.numComponents << " | "
         << std::setw(12) << f.numGlobalDof << std::endl;
    }
    os << "---+----------------------+------+-------------" << std::endl;

    os << std::endl << "Connectivity:" << std::endl;
    for( localIndex i = 0; i < numFields; ++i )
    {
      for( localIndex j = 0; j < numFields; ++j )
      {
        switch( m_connectivity[i][j] )
        {
          case Connectivity::Elem:
            os << " E ";
            break;
          case Connectivity::Face:
            os << " F ";
            break;
          case Connectivity::Edge:
            os << " G ";
            break;
          case Connectivity::Node:
            os << " N ";
            break;
          case Connectivity::None:
            os << "   ";
            break;
        }
        if( j < numFields - 1 )
        {
          os << "|";
        }
      }
      os << std::endl;
      if( i < numFields - 1 )
      {
        for( localIndex j = 0; j < numFields - 1; ++j )
        {
          os << "---|";
        }
        os << "---";
      }
      os << std::endl;
    }
  }
}

#define MAKE_DOFMANAGER_METHOD_INST( LAI ) \
template void DofManager::setSparsityPattern( LAI::ParallelMatrix &, \
                                              bool const ) const; \
template void DofManager::setSparsityPattern( LAI::ParallelMatrix &, \
                                              string const &, \
                                              string const &, \
                                              bool const ) const; \
template void DofManager::copyVectorToField( LAI::ParallelVector const &, \
                                             string const &, \
                                             string const &, \
                                             real64 const, \
                                             localIndex const, \
                                             localIndex const ) const; \
template void DofManager::addVectorToField( LAI::ParallelVector const &, \
                                            string const &, \
                                            string const &, \
                                            real64 const, \
                                            localIndex const, \
                                            localIndex const ) const; \
template void DofManager::copyFieldToVector( LAI::ParallelVector &, \
                                             string const &, \
                                             string const &, \
                                             real64 const, \
                                             localIndex const, \
                                             localIndex const ) const; \
template void DofManager::addFieldToVector( LAI::ParallelVector &, \
                                            string const &, \
                                            string const &, \
                                            real64 const, \
                                            localIndex const, \
                                            localIndex const ) const;

#ifdef GEOSX_USE_TRILINOS
MAKE_DOFMANAGER_METHOD_INST( TrilinosInterface )
#endif

#ifdef GEOSX_USE_HYPRE
//MAKE_DOFMANAGER_METHOD_INST( HypreInterface )
#endif

#ifdef GEOSX_USE_PETSC
MAKE_DOFMANAGER_METHOD_INST( PetscInterface )
#endif

} // namespace geosx<|MERGE_RESOLUTION|>--- conflicted
+++ resolved
@@ -570,34 +570,6 @@
   WrapperBase * const wrapper = manager->getWrapperBase( fieldName );
   GEOSX_ASSERT( wrapper != nullptr );
 
-<<<<<<< HEAD
-    globalIndex blockOffsetRow = 0;
-
-    // Loop over all fields
-    for( localIndex iBlock = 0; iBlock < m_fields.size(); ++iBlock )
-    {
-      FieldDescription const & iField = m_fields[iBlock];
-      globalIndex blockOffsetCol = 0;
-
-      // Loop over all fields
-      for( localIndex jBlock = 0; jBlock < m_fields.size(); ++jBlock )
-      {
-        // compute single coupling block pattern
-        setSparsityPatternOneBlock( localPattern, iBlock, jBlock );
-
-        // Assemble into global pattern (with indices adjusted for field offsets)
-        for( globalIndex i = localPattern.ilower(); i < localPattern.iupper(); ++i )
-        {
-          localPattern.getRowCopy( i, indices, values );
-          if( !indices.empty() )
-          {
-            for( globalIndex j = 0; j < indices.size(); ++j )
-            {
-              indices[j] += blockOffsetCol;
-            }
-            sparsity.insert( i + iField.fieldOffset - iField.firstLocalRow, indices, values );
-          }
-=======
   rtTypes::ApplyArrayTypeLambda2( rtTypes::typeID( std::type_index( wrapper->get_typeid() ) ),
                                   false,
                                   [&]( auto arrayInstance,
@@ -619,30 +591,10 @@
                                                 i,
                                                 integer_conversion< integer >( c - loComp ),
                                                 scalingFactor * localVector[lid + c] );
->>>>>>> 38301da9
         }
-
-        blockOffsetCol += m_fields[jBlock].numGlobalRows;
       }
-<<<<<<< HEAD
-
-      for( globalIndex i = 0; i < iField.numLocalRows; ++i )
-      {
-        colPerm.insert( blockOffsetRow + iField.firstLocalRow + i, iField.fieldOffset + i, 1.0 );
-      }
-
-      blockOffsetRow += iField.numGlobalRows;
-    }
-    sparsity.close();
-    colPerm.close();
-
-    // Permute the columns to adjust for rank-based ordering
-    sparsity.multiply( colPerm, matrix, closePattern );
-  }
-=======
     } );
   } );
->>>>>>> 38301da9
 }
 
 template< typename FIELD_OP, typename POLICY, typename VECTOR >
