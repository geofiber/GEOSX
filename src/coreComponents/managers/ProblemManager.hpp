--- conflicted
+++ resolved
@@ -257,12 +257,9 @@
     dataRepository::GroupKey numericalMethodsManager = { numericalMethodsManagerString }; ///< Numerical methods key
     dataRepository::GroupKey outputManager = { "Outputs" };                               ///< Outputs key
     dataRepository::GroupKey physicsSolverManager = { "Solvers" };                        ///< Solvers key
-<<<<<<< HEAD
     dataRepository::GroupKey graphManager = { "Graphs" };                                 ///< Graphs key
-
-=======
     dataRepository::GroupKey tasksManager = { "Tasks" };                                  ///< Tasks key
->>>>>>> d6627b76
+
   } groupKeys; ///< Child group viewKeys
 
   /**
