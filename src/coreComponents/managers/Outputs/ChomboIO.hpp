/*
 * ------------------------------------------------------------------------------------------------------------
 * SPDX-License-Identifier: LGPL-2.1-only
 *
 * Copyright (c) 2018-2019 Lawrence Livermore National Security LLC
 * Copyright (c) 2018-2019 The Board of Trustees of the Leland Stanford Junior University
 * Copyright (c) 2018-2019 Total, S.A
 * Copyright (c) 2019-     GEOSX Contributors
 * All right reserved
 *
 * See top level LICENSE, COPYRIGHT, CONTRIBUTORS, NOTICE, and ACKNOWLEDGEMENTS files for details.
 * ------------------------------------------------------------------------------------------------------------
 */

/**
 * @file ChomboIO.hpp
 */

#ifndef GEOSX_MANAGERS_OUTPUTS_CHOMBOIO_HPP_
#define GEOSX_MANAGERS_OUTPUTS_CHOMBOIO_HPP_

#include "managers/DomainPartition.hpp"
#include "OutputBase.hpp"
#include "fileIO/coupling/ChomboCoupler.hpp"

namespace geosx
{

/**
 * @class ChomboIO
 *
 * A class for coupling to CHOMBO
 */
class ChomboIO : public OutputBase
{
public:
  /// Main constructor
  ChomboIO( std::string const & name, Group * const parent );

  /// Destructor
  virtual ~ChomboIO() final override;

  /// Catalog name interface
  static string CatalogName()
  { return "ChomboIO"; }

  /// This method will be called by the event manager if triggered
  virtual void Execute(real64 const time_n,
                       real64 const dt,
                       integer const cycleNumber,
                       integer const eventCounter,
                       real64 const eventProgress,
                       DomainPartition *const domain ) final override;

  /// Write one final output as the code exits
<<<<<<< HEAD
  virtual void Cleanup(real64 const time_n,
                       integer const cycleNumber,
                       integer const eventCounter,
                       real64 const eventProgress,
                       DomainPartition *const domain ) final override
  { 
=======
  virtual void Cleanup( real64 const time_n,
                        integer const cycleNumber,
                        integer const eventCounter,
                        real64 const eventProgress,
                        dataRepository::Group * const domain ) final override
  {
>>>>>>> 6b8717ce
    m_waitForInput = 0;
    Execute( time_n, 0.0, cycleNumber, eventCounter, eventProgress, domain );
  }

  struct viewKeyStruct
  {
    static constexpr auto outputPathString = "outputPath";
    static constexpr auto beginCycleString = "beginCycle";
    static constexpr auto inputPathString = "inputPath";
    static constexpr auto waitForInputString = "waitForInput";
    static constexpr auto useChomboPressuresString = "useChomboPressures";

    dataRepository::ViewKey outputPath = { outputPathString };
    dataRepository::ViewKey beginCycle = { beginCycleString };
    dataRepository::ViewKey inputPath = { inputPathString };
    dataRepository::ViewKey waitForInput = { waitForInputString };
    dataRepository::ViewKey useChomboPressures = { useChomboPressuresString };
  } viewKeys;

private:
  ChomboCoupler * m_coupler;
  std::string m_outputPath;
  double m_beginCycle;
  std::string m_inputPath;
  integer m_waitForInput;
  integer m_useChomboPressures;
};


} /* namespace geosx */

#endif /* GEOSX_MANAGERS_OUTPUTS_CHOMBOIO_HPP_ */<|MERGE_RESOLUTION|>--- conflicted
+++ resolved
@@ -53,21 +53,12 @@
                        DomainPartition *const domain ) final override;
 
   /// Write one final output as the code exits
-<<<<<<< HEAD
   virtual void Cleanup(real64 const time_n,
                        integer const cycleNumber,
                        integer const eventCounter,
                        real64 const eventProgress,
                        DomainPartition *const domain ) final override
-  { 
-=======
-  virtual void Cleanup( real64 const time_n,
-                        integer const cycleNumber,
-                        integer const eventCounter,
-                        real64 const eventProgress,
-                        dataRepository::Group * const domain ) final override
   {
->>>>>>> 6b8717ce
     m_waitForInput = 0;
     Execute( time_n, 0.0, cycleNumber, eventCounter, eventProgress, domain );
   }
