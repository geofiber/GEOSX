--- conflicted
+++ resolved
@@ -71,13 +71,9 @@
   this->resize( parent->size() );
   
   m_density.resize( parent->size(), numConstitutivePointsPerParentIndex );
-<<<<<<< HEAD
+
   m_density = m_defaultDensity;
-  
-=======
-  m_density.setValues< serialPolicy >( m_defaultDensity );
 
->>>>>>> 5adb70a2
   m_stress.resize( parent->size(), numConstitutivePointsPerParentIndex, 6 );
 }
 
