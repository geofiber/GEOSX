--- conflicted
+++ resolved
@@ -94,11 +94,6 @@
   /// not implemented
   virtual void RemapMesh( DomainPartition  * const GEOSX_UNUSED_PARAM(domain) ) override {}
 
-<<<<<<< HEAD
-=======
-
-
->>>>>>> 6b8717ce
   // getters for element data
 
   /**
