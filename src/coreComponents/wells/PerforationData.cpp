--- conflicted
+++ resolved
@@ -278,17 +278,10 @@
   resize( iperfLocal );
   ConstructGlobalToLocalMap();
 
-<<<<<<< HEAD
 }  
  
 void PerforationData::ConnectToWellElements( WellGeneratorBase const & wellGeometry,
                                              unordered_map<globalIndex,localIndex> const & globalToLocalWellElemMap, 
-=======
-}
-
-void PerforationData::ConnectToWellElements( InternalWellGenerator const & wellGeometry,
-                                             unordered_map< globalIndex, localIndex > const & globalToLocalWellElemMap,
->>>>>>> 5a3bb2a6
                                              globalIndex elemOffsetGlobal )
 {
   arrayView1d< globalIndex const > const & perfElemIndexGlobal = wellGeometry.GetPerfElemIndex();
