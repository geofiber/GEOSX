/*
 *~~~~~~~~~~~~~~~~~~~~~~~~~~~~~~~~~~~~~~~~~~~~~~~~~~~~~~~~~~~~~~~~~~~~~~~~~~~
 * Copyright (c) 2019, Lawrence Livermore National Security, LLC.
 *
 * Produced at the Lawrence Livermore National Laboratory
 *
 * LLNL-CODE-746361
 *
 * All rights reserved. See COPYRIGHT for details.
 *
 * This file is part of the GEOSX Simulation Framework.
 *
 * GEOSX is a free software; you can redistribute it and/or modify it under
 * the terms of the GNU Lesser General Public License (as published by the
 * Free Software Foundation) version 2.1 dated February 1999.
 *~~~~~~~~~~~~~~~~~~~~~~~~~~~~~~~~~~~~~~~~~~~~~~~~~~~~~~~~~~~~~~~~~~~~~~~~~~~
 */

/**
 * @file GeosxMacros.hpp
 * This file contains various macro definitions
 */

#include "common/GeosxConfig.hpp"

#ifndef COMMON_GEOSXMACROS_HPP_
#define COMMON_GEOSXMACROS_HPP_

#define GEOSX_LAMBDA [=]

#if defined(__CUDACC__)
  #define GEOSX_HOST __host__
  #define GEOSX_DEVICE __device__
  #define GEOSX_HOST_DEVICE __host__ __device__

<<<<<<< HEAD
#define GEOSX_HOST __host__
#define GEOSX_DEVICE __device__
#define GEOSX_HOST_DEVICE __host__ __device__
#define GEOSX_DEVICE_LAMBDA [=] __device__
#define GEOSX_FORCE_INLINE __forceinline__
=======
  #define GEOSX_DEVICE_LAMBDA [=] __device__
>>>>>>> 6cb8534b

  #define GEOSX_FORCE_INLINE __forceinline__
#else
  #define GEOSX_HOST
  #define GEOSX_DEVICE
  #define GEOSX_HOST_DEVICE

<<<<<<< HEAD
#define GEOSX_HOST
#define GEOSX_DEVICE
#define GEOSX_HOST_DEVICE
#define GEOSX_DEVICE_LAMBDA [=]
#define GEOSX_FORCE_INLINE
=======
  #define GEOSX_DEVICE_LAMBDA [=]
>>>>>>> 6cb8534b

  #define GEOSX_FORCE_INLINE inline
#endif

#endif // COMMON_GEOSXMACROS_HPP_<|MERGE_RESOLUTION|>--- conflicted
+++ resolved
@@ -32,33 +32,13 @@
   #define GEOSX_HOST __host__
   #define GEOSX_DEVICE __device__
   #define GEOSX_HOST_DEVICE __host__ __device__
-
-<<<<<<< HEAD
-#define GEOSX_HOST __host__
-#define GEOSX_DEVICE __device__
-#define GEOSX_HOST_DEVICE __host__ __device__
-#define GEOSX_DEVICE_LAMBDA [=] __device__
-#define GEOSX_FORCE_INLINE __forceinline__
-=======
   #define GEOSX_DEVICE_LAMBDA [=] __device__
->>>>>>> 6cb8534b
-
   #define GEOSX_FORCE_INLINE __forceinline__
 #else
   #define GEOSX_HOST
   #define GEOSX_DEVICE
   #define GEOSX_HOST_DEVICE
-
-<<<<<<< HEAD
-#define GEOSX_HOST
-#define GEOSX_DEVICE
-#define GEOSX_HOST_DEVICE
-#define GEOSX_DEVICE_LAMBDA [=]
-#define GEOSX_FORCE_INLINE
-=======
   #define GEOSX_DEVICE_LAMBDA [=]
->>>>>>> 6cb8534b
-
   #define GEOSX_FORCE_INLINE inline
 #endif
 
