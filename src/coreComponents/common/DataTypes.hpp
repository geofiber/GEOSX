--- conflicted
+++ resolved
@@ -313,14 +313,12 @@
 
 ///@}
 
-<<<<<<< HEAD
 template< typename T, typename ROWINDEX, typename COLINDEX >
 using CRSMatrix = LvArray::CRSMatrix<T,COLINDEX,ROWINDEX>;
 
 template< typename T, typename COLINDEX, typename LINEEARINDEX >
 using CRSMatrixView = LvArray::CRSMatrixView<T,COLINDEX,LINEEARINDEX>;
 
-=======
 /**
  * @name Ordered and unordered map types.
  */
@@ -332,7 +330,6 @@
  * @tparam TVAL value type
  * @tparam SORTED a @p std::integral_constant<bool> indicating whether map is ordered
  */
->>>>>>> 6684e5b3
 template< typename TKEY, typename TVAL, typename SORTED >
 class mapBase
 {};
