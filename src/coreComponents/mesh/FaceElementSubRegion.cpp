--- conflicted
+++ resolved
@@ -41,13 +41,8 @@
   m_toEdgesRelation(),
   m_toFacesRelation(),
   m_elementAperture(),
-<<<<<<< HEAD
   m_elementArea(),
-  m_elementRotationMatrix(),
   m_elementDefaultConductivity()
-=======
-  m_elementArea()
->>>>>>> c4c46ac6
 {
   SetElementType( "C3D8" );
 
