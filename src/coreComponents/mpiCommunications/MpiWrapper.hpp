--- conflicted
+++ resolved
@@ -492,16 +492,6 @@
   static T Sum( T const & value, MPI_Comm comm = MPI_COMM_GEOSX );
 };
 
-<<<<<<< HEAD
-template<> inline MPI_Datatype MpiWrapper::getMpiType< char >()           { return MPI_CHAR; }
-template<> inline MPI_Datatype MpiWrapper::getMpiType< signed char >()    { return MPI_SIGNED_CHAR; }
-template<> inline MPI_Datatype MpiWrapper::getMpiType< float >()          { return MPI_FLOAT; }
-template<> inline MPI_Datatype MpiWrapper::getMpiType< double >()         { return MPI_DOUBLE; }
-template<> inline MPI_Datatype MpiWrapper::getMpiType< int >()            { return MPI_INT; }
-template<> inline MPI_Datatype MpiWrapper::getMpiType< long int >()       { return MPI_LONG; }
-template<> inline MPI_Datatype MpiWrapper::getMpiType< long long int >()  { return MPI_LONG_LONG; }
-template<> inline MPI_Datatype MpiWrapper::getMpiType< bool >()           { return MPI_CXX_BOOL; }
-=======
 template<> inline MPI_Datatype MpiWrapper::getMpiType< float >()                  { return MPI_FLOAT; }
 template<> inline MPI_Datatype MpiWrapper::getMpiType< double >()                 { return MPI_DOUBLE; }
 
@@ -516,7 +506,8 @@
 template<> inline MPI_Datatype MpiWrapper::getMpiType< unsigned int >()           { return MPI_UNSIGNED; }
 template<> inline MPI_Datatype MpiWrapper::getMpiType< unsigned long int >()      { return MPI_UNSIGNED_LONG; }
 template<> inline MPI_Datatype MpiWrapper::getMpiType< unsigned long long int >() { return MPI_UNSIGNED_LONG_LONG; }
->>>>>>> 83854be0
+
+template<> inline MPI_Datatype MpiWrapper::getMpiType< bool >()                   { return MPI_CXX_BOOL; }
 
 inline MPI_Op MpiWrapper::getMpiOp( Reduction const op )
 {
