<?xml version="1.0"?>
<xsd:schema xmlns:xsd="http://www.w3.org/2001/XMLSchema">
	<xsd:annotation>
		<xsd:documentation xml:lang="en">GEOSX Input Schema</xsd:documentation>
	</xsd:annotation>
	<xsd:simpleType name="R1Tensor">
		<xsd:restriction base="xsd:string">
			<xsd:pattern value=".*[\[\]`$].*|\s*([+-]?[\d]*([\d]\.?|\.[\d])[\d]*([eE][-+]?[\d]+|\s*),\s*){2}[+-]?[\d]*([\d]\.?|\.[\d])[\d]*([eE][-+]?[\d]+|\s*)" />
		</xsd:restriction>
	</xsd:simpleType>
	<xsd:simpleType name="geosx_dataRepository_PlotLevel">
		<xsd:restriction base="xsd:string">
			<xsd:pattern value=".*[\[\]`$].*|[+-]?[\d]+" />
		</xsd:restriction>
	</xsd:simpleType>
	<xsd:simpleType name="globalIndex">
		<xsd:restriction base="xsd:string">
			<xsd:pattern value=".*[\[\]`$].*|[+-]?[\d]+" />
		</xsd:restriction>
	</xsd:simpleType>
	<xsd:simpleType name="globalIndex_array">
		<xsd:restriction base="xsd:string">
			<xsd:pattern value=".*[\[\]`$].*|\{\s*(([+-]?[\d]+,\s*)*[+-]?[\d]+)?\s*\}" />
		</xsd:restriction>
	</xsd:simpleType>
	<xsd:simpleType name="globalIndex_array2d">
		<xsd:restriction base="xsd:string">
			<xsd:pattern value=".*[\[\]`$].*|\{\s*(\{\s*(([+-]?[\d]+,\s*)*[+-]?[\d]+)?\s*\},\s*)*\{\s*(([+-]?[\d]+,\s*)*[+-]?[\d]+)?\s*\}\s*\}" />
		</xsd:restriction>
	</xsd:simpleType>
	<xsd:simpleType name="globalIndex_array3d">
		<xsd:restriction base="xsd:string">
			<xsd:pattern value=".*[\[\]`$].*|\{\s*(\{\s*(\{\s*(([+-]?[\d]+,\s*)*[+-]?[\d]+)?\s*\},\s*)*\{\s*(([+-]?[\d]+,\s*)*[+-]?[\d]+)?\s*\}\s*\},\s*)*\{\s*(\{\s*(([+-]?[\d]+,\s*)*[+-]?[\d]+)?\s*\},\s*)*\{\s*(([+-]?[\d]+,\s*)*[+-]?[\d]+)?\s*\}\s*\}\s*\}" />
		</xsd:restriction>
	</xsd:simpleType>
	<xsd:simpleType name="integer">
		<xsd:restriction base="xsd:string">
			<xsd:pattern value=".*[\[\]`$].*|[+-]?[\d]+" />
		</xsd:restriction>
	</xsd:simpleType>
	<xsd:simpleType name="integer_array">
		<xsd:restriction base="xsd:string">
			<xsd:pattern value=".*[\[\]`$].*|\{\s*(([+-]?[\d]+,\s*)*[+-]?[\d]+)?\s*\}" />
		</xsd:restriction>
	</xsd:simpleType>
	<xsd:simpleType name="integer_array2d">
		<xsd:restriction base="xsd:string">
			<xsd:pattern value=".*[\[\]`$].*|\{\s*(\{\s*(([+-]?[\d]+,\s*)*[+-]?[\d]+)?\s*\},\s*)*\{\s*(([+-]?[\d]+,\s*)*[+-]?[\d]+)?\s*\}\s*\}" />
		</xsd:restriction>
	</xsd:simpleType>
	<xsd:simpleType name="integer_array3d">
		<xsd:restriction base="xsd:string">
			<xsd:pattern value=".*[\[\]`$].*|\{\s*(\{\s*(\{\s*(([+-]?[\d]+,\s*)*[+-]?[\d]+)?\s*\},\s*)*\{\s*(([+-]?[\d]+,\s*)*[+-]?[\d]+)?\s*\}\s*\},\s*)*\{\s*(\{\s*(([+-]?[\d]+,\s*)*[+-]?[\d]+)?\s*\},\s*)*\{\s*(([+-]?[\d]+,\s*)*[+-]?[\d]+)?\s*\}\s*\}\s*\}" />
		</xsd:restriction>
	</xsd:simpleType>
	<xsd:simpleType name="localIndex">
		<xsd:restriction base="xsd:string">
			<xsd:pattern value=".*[\[\]`$].*|[+-]?[\d]+" />
		</xsd:restriction>
	</xsd:simpleType>
	<xsd:simpleType name="localIndex_array">
		<xsd:restriction base="xsd:string">
			<xsd:pattern value=".*[\[\]`$].*|\{\s*(([+-]?[\d]+,\s*)*[+-]?[\d]+)?\s*\}" />
		</xsd:restriction>
	</xsd:simpleType>
	<xsd:simpleType name="localIndex_array2d">
		<xsd:restriction base="xsd:string">
			<xsd:pattern value=".*[\[\]`$].*|\{\s*(\{\s*(([+-]?[\d]+,\s*)*[+-]?[\d]+)?\s*\},\s*)*\{\s*(([+-]?[\d]+,\s*)*[+-]?[\d]+)?\s*\}\s*\}" />
		</xsd:restriction>
	</xsd:simpleType>
	<xsd:simpleType name="localIndex_array3d">
		<xsd:restriction base="xsd:string">
			<xsd:pattern value=".*[\[\]`$].*|\{\s*(\{\s*(\{\s*(([+-]?[\d]+,\s*)*[+-]?[\d]+)?\s*\},\s*)*\{\s*(([+-]?[\d]+,\s*)*[+-]?[\d]+)?\s*\}\s*\},\s*)*\{\s*(\{\s*(([+-]?[\d]+,\s*)*[+-]?[\d]+)?\s*\},\s*)*\{\s*(([+-]?[\d]+,\s*)*[+-]?[\d]+)?\s*\}\s*\}\s*\}" />
		</xsd:restriction>
	</xsd:simpleType>
	<xsd:simpleType name="mapPair">
		<xsd:restriction base="xsd:string">
			<xsd:pattern value=".*[\[\]`$].*|[^,\{\}]*" />
		</xsd:restriction>
	</xsd:simpleType>
	<xsd:simpleType name="mapPair_array">
		<xsd:restriction base="xsd:string">
			<xsd:pattern value=".*[\[\]`$].*|\{\s*(([^,\{\}]*,\s*)*[^,\{\}]*)?\s*\}" />
		</xsd:restriction>
	</xsd:simpleType>
	<xsd:simpleType name="path">
		<xsd:restriction base="xsd:string">
			<xsd:pattern value=".*[\[\]`$].*|[^,\{\}]*" />
		</xsd:restriction>
	</xsd:simpleType>
	<xsd:simpleType name="path_array">
		<xsd:restriction base="xsd:string">
			<xsd:pattern value=".*[\[\]`$].*|\{\s*(([^,\{\}]*,\s*)*[^,\{\}]*)?\s*\}" />
		</xsd:restriction>
	</xsd:simpleType>
	<xsd:simpleType name="r1_array">
		<xsd:restriction base="xsd:string">
			<xsd:pattern value=".*[\[\]`$].*|\{\s*((\s*([+-]?[\d]*([\d]\.?|\.[\d])[\d]*([eE][-+]?[\d]+|\s*),\s*){2}[+-]?[\d]*([\d]\.?|\.[\d])[\d]*([eE][-+]?[\d]+|\s*),\s*)*\s*([+-]?[\d]*([\d]\.?|\.[\d])[\d]*([eE][-+]?[\d]+|\s*),\s*){2}[+-]?[\d]*([\d]\.?|\.[\d])[\d]*([eE][-+]?[\d]+|\s*))?\s*\}" />
		</xsd:restriction>
	</xsd:simpleType>
	<xsd:simpleType name="r1_array2d">
		<xsd:restriction base="xsd:string">
			<xsd:pattern value=".*[\[\]`$].*|\{\s*(\{\s*((\s*([+-]?[\d]*([\d]\.?|\.[\d])[\d]*([eE][-+]?[\d]+|\s*),\s*){2}[+-]?[\d]*([\d]\.?|\.[\d])[\d]*([eE][-+]?[\d]+|\s*),\s*)*\s*([+-]?[\d]*([\d]\.?|\.[\d])[\d]*([eE][-+]?[\d]+|\s*),\s*){2}[+-]?[\d]*([\d]\.?|\.[\d])[\d]*([eE][-+]?[\d]+|\s*))?\s*\},\s*)*\{\s*((\s*([+-]?[\d]*([\d]\.?|\.[\d])[\d]*([eE][-+]?[\d]+|\s*),\s*){2}[+-]?[\d]*([\d]\.?|\.[\d])[\d]*([eE][-+]?[\d]+|\s*),\s*)*\s*([+-]?[\d]*([\d]\.?|\.[\d])[\d]*([eE][-+]?[\d]+|\s*),\s*){2}[+-]?[\d]*([\d]\.?|\.[\d])[\d]*([eE][-+]?[\d]+|\s*))?\s*\}\s*\}" />
		</xsd:restriction>
	</xsd:simpleType>
	<xsd:simpleType name="real32">
		<xsd:restriction base="xsd:string">
			<xsd:pattern value=".*[\[\]`$].*|[+-]?[\d]*([\d]\.?|\.[\d])[\d]*([eE][-+]?[\d]+|\s*)" />
		</xsd:restriction>
	</xsd:simpleType>
	<xsd:simpleType name="real32_array">
		<xsd:restriction base="xsd:string">
			<xsd:pattern value=".*[\[\]`$].*|\{\s*(([+-]?[\d]*([\d]\.?|\.[\d])[\d]*([eE][-+]?[\d]+|\s*),\s*)*[+-]?[\d]*([\d]\.?|\.[\d])[\d]*([eE][-+]?[\d]+|\s*))?\s*\}" />
		</xsd:restriction>
	</xsd:simpleType>
	<xsd:simpleType name="real32_array2d">
		<xsd:restriction base="xsd:string">
			<xsd:pattern value=".*[\[\]`$].*|\{\s*(\{\s*(([+-]?[\d]*([\d]\.?|\.[\d])[\d]*([eE][-+]?[\d]+|\s*),\s*)*[+-]?[\d]*([\d]\.?|\.[\d])[\d]*([eE][-+]?[\d]+|\s*))?\s*\},\s*)*\{\s*(([+-]?[\d]*([\d]\.?|\.[\d])[\d]*([eE][-+]?[\d]+|\s*),\s*)*[+-]?[\d]*([\d]\.?|\.[\d])[\d]*([eE][-+]?[\d]+|\s*))?\s*\}\s*\}" />
		</xsd:restriction>
	</xsd:simpleType>
	<xsd:simpleType name="real32_array3d">
		<xsd:restriction base="xsd:string">
			<xsd:pattern value=".*[\[\]`$].*|\{\s*(\{\s*(\{\s*(([+-]?[\d]*([\d]\.?|\.[\d])[\d]*([eE][-+]?[\d]+|\s*),\s*)*[+-]?[\d]*([\d]\.?|\.[\d])[\d]*([eE][-+]?[\d]+|\s*))?\s*\},\s*)*\{\s*(([+-]?[\d]*([\d]\.?|\.[\d])[\d]*([eE][-+]?[\d]+|\s*),\s*)*[+-]?[\d]*([\d]\.?|\.[\d])[\d]*([eE][-+]?[\d]+|\s*))?\s*\}\s*\},\s*)*\{\s*(\{\s*(([+-]?[\d]*([\d]\.?|\.[\d])[\d]*([eE][-+]?[\d]+|\s*),\s*)*[+-]?[\d]*([\d]\.?|\.[\d])[\d]*([eE][-+]?[\d]+|\s*))?\s*\},\s*)*\{\s*(([+-]?[\d]*([\d]\.?|\.[\d])[\d]*([eE][-+]?[\d]+|\s*),\s*)*[+-]?[\d]*([\d]\.?|\.[\d])[\d]*([eE][-+]?[\d]+|\s*))?\s*\}\s*\}\s*\}" />
		</xsd:restriction>
	</xsd:simpleType>
	<xsd:simpleType name="real64">
		<xsd:restriction base="xsd:string">
			<xsd:pattern value=".*[\[\]`$].*|[+-]?[\d]*([\d]\.?|\.[\d])[\d]*([eE][-+]?[\d]+|\s*)" />
		</xsd:restriction>
	</xsd:simpleType>
	<xsd:simpleType name="real64_array">
		<xsd:restriction base="xsd:string">
			<xsd:pattern value=".*[\[\]`$].*|\{\s*(([+-]?[\d]*([\d]\.?|\.[\d])[\d]*([eE][-+]?[\d]+|\s*),\s*)*[+-]?[\d]*([\d]\.?|\.[\d])[\d]*([eE][-+]?[\d]+|\s*))?\s*\}" />
		</xsd:restriction>
	</xsd:simpleType>
	<xsd:simpleType name="real64_array2d">
		<xsd:restriction base="xsd:string">
			<xsd:pattern value=".*[\[\]`$].*|\{\s*(\{\s*(([+-]?[\d]*([\d]\.?|\.[\d])[\d]*([eE][-+]?[\d]+|\s*),\s*)*[+-]?[\d]*([\d]\.?|\.[\d])[\d]*([eE][-+]?[\d]+|\s*))?\s*\},\s*)*\{\s*(([+-]?[\d]*([\d]\.?|\.[\d])[\d]*([eE][-+]?[\d]+|\s*),\s*)*[+-]?[\d]*([\d]\.?|\.[\d])[\d]*([eE][-+]?[\d]+|\s*))?\s*\}\s*\}" />
		</xsd:restriction>
	</xsd:simpleType>
	<xsd:simpleType name="real64_array3d">
		<xsd:restriction base="xsd:string">
			<xsd:pattern value=".*[\[\]`$].*|\{\s*(\{\s*(\{\s*(([+-]?[\d]*([\d]\.?|\.[\d])[\d]*([eE][-+]?[\d]+|\s*),\s*)*[+-]?[\d]*([\d]\.?|\.[\d])[\d]*([eE][-+]?[\d]+|\s*))?\s*\},\s*)*\{\s*(([+-]?[\d]*([\d]\.?|\.[\d])[\d]*([eE][-+]?[\d]+|\s*),\s*)*[+-]?[\d]*([\d]\.?|\.[\d])[\d]*([eE][-+]?[\d]+|\s*))?\s*\}\s*\},\s*)*\{\s*(\{\s*(([+-]?[\d]*([\d]\.?|\.[\d])[\d]*([eE][-+]?[\d]+|\s*),\s*)*[+-]?[\d]*([\d]\.?|\.[\d])[\d]*([eE][-+]?[\d]+|\s*))?\s*\},\s*)*\{\s*(([+-]?[\d]*([\d]\.?|\.[\d])[\d]*([eE][-+]?[\d]+|\s*),\s*)*[+-]?[\d]*([\d]\.?|\.[\d])[\d]*([eE][-+]?[\d]+|\s*))?\s*\}\s*\}\s*\}" />
		</xsd:restriction>
	</xsd:simpleType>
	<xsd:simpleType name="string">
		<xsd:restriction base="xsd:string">
			<xsd:pattern value=".*[\[\]`$].*|[^,\{\}]*" />
		</xsd:restriction>
	</xsd:simpleType>
	<xsd:simpleType name="string_array">
		<xsd:restriction base="xsd:string">
			<xsd:pattern value=".*[\[\]`$].*|\{\s*(([^,\{\}]*,\s*)*[^,\{\}]*)?\s*\}" />
		</xsd:restriction>
	</xsd:simpleType>
	<xsd:element name="Problem" type="ProblemType" />
	<xsd:complexType name="ProblemType">
		<xsd:choice minOccurs="0" maxOccurs="unbounded">
			<xsd:element name="Events" type="EventsType" minOccurs="1" maxOccurs="1" />
			<xsd:element name="FieldSpecifications" type="FieldSpecificationsType" maxOccurs="1" />
			<xsd:element name="Functions" type="FunctionsType" maxOccurs="1" />
			<xsd:element name="Geometry" type="GeometryType" maxOccurs="1" />
			<xsd:element name="Mesh" type="MeshType" minOccurs="1" maxOccurs="1" />
			<xsd:element name="NumericalMethods" type="NumericalMethodsType" maxOccurs="1" />
			<xsd:element name="Outputs" type="OutputsType" minOccurs="1" maxOccurs="1" />
			<xsd:element name="Solvers" type="SolversType" minOccurs="1" maxOccurs="1" />
			<xsd:element name="Tasks" type="TasksType" maxOccurs="1" />
			<xsd:element name="Constitutive" type="ConstitutiveType" maxOccurs="1" />
			<xsd:element name="ElementRegions" type="ElementRegionsType" maxOccurs="1" />
			<xsd:element name="Included" type="IncludedType" maxOccurs="1" />
			<xsd:element name="Parameters" type="ParametersType" maxOccurs="1" />
			<xsd:element name="Benchmarks" type="BenchmarksType" maxOccurs="1" />
		</xsd:choice>
	</xsd:complexType>
	<xsd:complexType name="EventsType">
		<xsd:choice minOccurs="0" maxOccurs="unbounded">
			<xsd:element name="HaltEvent" type="HaltEventType" />
			<xsd:element name="PeriodicEvent" type="PeriodicEventType" />
			<xsd:element name="SoloEvent" type="SoloEventType" />
		</xsd:choice>
		<!--logLevel => Log level-->
		<xsd:attribute name="logLevel" type="integer" default="0" />
		<!--maxCycle => Maximum simulation cycle for the global event loop.-->
		<xsd:attribute name="maxCycle" type="integer" default="2147483647" />
		<!--maxTime => Maximum simulation time for the global event loop.-->
		<xsd:attribute name="maxTime" type="real64" default="1.79769e+308" />
	</xsd:complexType>
	<xsd:complexType name="HaltEventType">
		<xsd:choice minOccurs="0" maxOccurs="unbounded">
			<xsd:element name="HaltEvent" type="HaltEventType" />
			<xsd:element name="PeriodicEvent" type="PeriodicEventType" />
			<xsd:element name="SoloEvent" type="SoloEventType" />
		</xsd:choice>
		<!--beginTime => Start time of this event.-->
		<xsd:attribute name="beginTime" type="real64" default="0" />
		<!--endTime => End time of this event.-->
		<xsd:attribute name="endTime" type="real64" default="1e+100" />
		<!--finalDtStretch => Allow the final dt request for this event to grow by this percentage to match the endTime exactly.-->
		<xsd:attribute name="finalDtStretch" type="real64" default="0.001" />
		<!--forceDt => While active, this event will request this timestep value (ignoring any children/targets requests).-->
		<xsd:attribute name="forceDt" type="real64" default="-1" />
		<!--logLevel => Log level-->
		<xsd:attribute name="logLevel" type="integer" default="0" />
		<!--maxEventDt => While active, this event will request a timestep <= this value (depending upon any child/target requests).-->
		<xsd:attribute name="maxEventDt" type="real64" default="-1" />
		<!--maxRuntime => The maximum allowable runtime for the job.-->
		<xsd:attribute name="maxRuntime" type="real64" use="required" />
		<!--target => Name of the object to be executed when the event criteria are met.-->
		<xsd:attribute name="target" type="string" default="" />
		<!--targetExactStartStop => If this option is set, the event will reduce its timestep requests to match any specified beginTime/endTimes exactly.-->
		<xsd:attribute name="targetExactStartStop" type="integer" default="1" />
		<!--name => A name is required for any non-unique nodes-->
		<xsd:attribute name="name" type="string" use="required" />
	</xsd:complexType>
	<xsd:complexType name="PeriodicEventType">
		<xsd:choice minOccurs="0" maxOccurs="unbounded">
			<xsd:element name="HaltEvent" type="HaltEventType" />
			<xsd:element name="PeriodicEvent" type="PeriodicEventType" />
			<xsd:element name="SoloEvent" type="SoloEventType" />
		</xsd:choice>
		<!--beginTime => Start time of this event.-->
		<xsd:attribute name="beginTime" type="real64" default="0" />
		<!--cycleFrequency => Event application frequency (cycle, default)-->
		<xsd:attribute name="cycleFrequency" type="integer" default="1" />
		<!--endTime => End time of this event.-->
		<xsd:attribute name="endTime" type="real64" default="1e+100" />
		<!--finalDtStretch => Allow the final dt request for this event to grow by this percentage to match the endTime exactly.-->
		<xsd:attribute name="finalDtStretch" type="real64" default="0.001" />
		<!--forceDt => While active, this event will request this timestep value (ignoring any children/targets requests).-->
		<xsd:attribute name="forceDt" type="real64" default="-1" />
		<!--function => Name of an optional function to evaluate when the time/cycle criteria are met.If the result is greater than the specified eventThreshold, the function will continue to execute.-->
		<xsd:attribute name="function" type="string" default="" />
		<!--logLevel => Log level-->
		<xsd:attribute name="logLevel" type="integer" default="0" />
		<!--maxEventDt => While active, this event will request a timestep <= this value (depending upon any child/target requests).-->
		<xsd:attribute name="maxEventDt" type="real64" default="-1" />
		<!--object => If the optional function requires an object as an input, specify its path here.-->
		<xsd:attribute name="object" type="string" default="" />
		<!--set => If the optional function is applied to an object, specify the setname to evaluate (default = everything).-->
		<xsd:attribute name="set" type="string" default="" />
		<!--stat => If the optional function is applied to an object, specify the statistic to compare to the eventThreshold.The current options include: min, avg, and max.-->
		<xsd:attribute name="stat" type="integer" default="0" />
		<!--target => Name of the object to be executed when the event criteria are met.-->
		<xsd:attribute name="target" type="string" default="" />
		<!--targetExactStartStop => If this option is set, the event will reduce its timestep requests to match any specified beginTime/endTimes exactly.-->
		<xsd:attribute name="targetExactStartStop" type="integer" default="1" />
		<!--targetExactTimestep => If this option is set, the event will reduce its timestep requests to match the specified timeFrequency perfectly: dt_request = min(dt_request, t_last + time_frequency - time)).-->
		<xsd:attribute name="targetExactTimestep" type="integer" default="1" />
		<!--threshold => If the optional function is used, the event will execute if the value returned by the function exceeds this threshold.-->
		<xsd:attribute name="threshold" type="real64" default="0" />
		<!--timeFrequency => Event application frequency (time).  Note: if this value is specified, it will override any cycle-based behavior.-->
		<xsd:attribute name="timeFrequency" type="real64" default="-1" />
		<!--name => A name is required for any non-unique nodes-->
		<xsd:attribute name="name" type="string" use="required" />
	</xsd:complexType>
	<xsd:complexType name="SoloEventType">
		<xsd:choice minOccurs="0" maxOccurs="unbounded">
			<xsd:element name="HaltEvent" type="HaltEventType" />
			<xsd:element name="PeriodicEvent" type="PeriodicEventType" />
			<xsd:element name="SoloEvent" type="SoloEventType" />
		</xsd:choice>
		<!--beginTime => Start time of this event.-->
		<xsd:attribute name="beginTime" type="real64" default="0" />
		<!--endTime => End time of this event.-->
		<xsd:attribute name="endTime" type="real64" default="1e+100" />
		<!--finalDtStretch => Allow the final dt request for this event to grow by this percentage to match the endTime exactly.-->
		<xsd:attribute name="finalDtStretch" type="real64" default="0.001" />
		<!--forceDt => While active, this event will request this timestep value (ignoring any children/targets requests).-->
		<xsd:attribute name="forceDt" type="real64" default="-1" />
		<!--logLevel => Log level-->
		<xsd:attribute name="logLevel" type="integer" default="0" />
		<!--maxEventDt => While active, this event will request a timestep <= this value (depending upon any child/target requests).-->
		<xsd:attribute name="maxEventDt" type="real64" default="-1" />
		<!--target => Name of the object to be executed when the event criteria are met.-->
		<xsd:attribute name="target" type="string" default="" />
		<!--targetCycle => Targeted cycle to execute the event.-->
		<xsd:attribute name="targetCycle" type="integer" default="-1" />
		<!--targetExactStartStop => If this option is set, the event will reduce its timestep requests to match any specified beginTime/endTimes exactly.-->
		<xsd:attribute name="targetExactStartStop" type="integer" default="1" />
		<!--targetExactTimestep => If this option is set, the event will reduce its timestep requests to match the specified execution time exactly: dt_request = min(dt_request, t_target - time)).-->
		<xsd:attribute name="targetExactTimestep" type="integer" default="1" />
		<!--targetTime => Targeted time to execute the event.-->
		<xsd:attribute name="targetTime" type="real64" default="-1" />
		<!--name => A name is required for any non-unique nodes-->
		<xsd:attribute name="name" type="string" use="required" />
	</xsd:complexType>
	<xsd:complexType name="FieldSpecificationsType">
		<xsd:choice minOccurs="0" maxOccurs="unbounded">
			<xsd:element name="Dirichlet" type="DirichletType" />
			<xsd:element name="FieldSpecification" type="FieldSpecificationType" />
			<xsd:element name="SourceFlux" type="SourceFluxType" />
		</xsd:choice>
	</xsd:complexType>
	<xsd:complexType name="DirichletType">
		<!--bcApplicationTableName => Name of table that specifies the on/off application of the bc.-->
		<xsd:attribute name="bcApplicationTableName" type="string" default="" />
		<!--beginTime => time at which BC will start being applied.-->
		<xsd:attribute name="beginTime" type="real64" default="-1e+99" />
		<!--component => Component of field (if tensor) to apply boundary condition to-->
		<xsd:attribute name="component" type="integer" default="0" />
		<!--direction => Direction to apply boundary condition to-->
		<xsd:attribute name="direction" type="R1Tensor" default="0,0,0" />
		<!--endTime => time at which bc will stop being applied-->
		<xsd:attribute name="endTime" type="real64" default="1e+99" />
		<!--fieldName => Name of field that boundary condition is applied to.-->
		<xsd:attribute name="fieldName" type="string" default="" />
		<!--functionName => Name of function that specifies variation of the BC-->
		<xsd:attribute name="functionName" type="string" default="" />
		<!--initialCondition => BC is applied as an initial condition.-->
		<xsd:attribute name="initialCondition" type="integer" default="0" />
		<!--objectPath => Path to the target field-->
		<xsd:attribute name="objectPath" type="string" default="" />
		<!--scale => Scale factor for value of BC.-->
		<xsd:attribute name="scale" type="real64" default="0" />
		<!--setNames => Name of sets that boundary condition is applied to.-->
		<xsd:attribute name="setNames" type="string_array" use="required" />
		<!--name => A name is required for any non-unique nodes-->
		<xsd:attribute name="name" type="string" use="required" />
	</xsd:complexType>
	<xsd:complexType name="FieldSpecificationType">
		<!--bcApplicationTableName => Name of table that specifies the on/off application of the bc.-->
		<xsd:attribute name="bcApplicationTableName" type="string" default="" />
		<!--beginTime => time at which BC will start being applied.-->
		<xsd:attribute name="beginTime" type="real64" default="-1e+99" />
		<!--component => Component of field (if tensor) to apply boundary condition to-->
		<xsd:attribute name="component" type="integer" default="0" />
		<!--direction => Direction to apply boundary condition to-->
		<xsd:attribute name="direction" type="R1Tensor" default="0,0,0" />
		<!--endTime => time at which bc will stop being applied-->
		<xsd:attribute name="endTime" type="real64" default="1e+99" />
		<!--fieldName => Name of field that boundary condition is applied to.-->
		<xsd:attribute name="fieldName" type="string" default="" />
		<!--functionName => Name of function that specifies variation of the BC-->
		<xsd:attribute name="functionName" type="string" default="" />
		<!--initialCondition => BC is applied as an initial condition.-->
		<xsd:attribute name="initialCondition" type="integer" default="0" />
		<!--objectPath => Path to the target field-->
		<xsd:attribute name="objectPath" type="string" default="" />
		<!--scale => Scale factor for value of BC.-->
		<xsd:attribute name="scale" type="real64" default="0" />
		<!--setNames => Name of sets that boundary condition is applied to.-->
		<xsd:attribute name="setNames" type="string_array" use="required" />
		<!--name => A name is required for any non-unique nodes-->
		<xsd:attribute name="name" type="string" use="required" />
	</xsd:complexType>
	<xsd:complexType name="SourceFluxType">
		<!--bcApplicationTableName => Name of table that specifies the on/off application of the bc.-->
		<xsd:attribute name="bcApplicationTableName" type="string" default="" />
		<!--beginTime => time at which BC will start being applied.-->
		<xsd:attribute name="beginTime" type="real64" default="-1e+99" />
		<!--component => Component of field (if tensor) to apply boundary condition to-->
		<xsd:attribute name="component" type="integer" default="0" />
		<!--direction => Direction to apply boundary condition to-->
		<xsd:attribute name="direction" type="R1Tensor" default="0,0,0" />
		<!--endTime => time at which bc will stop being applied-->
		<xsd:attribute name="endTime" type="real64" default="1e+99" />
		<!--fieldName => Name of field that boundary condition is applied to.-->
		<xsd:attribute name="fieldName" type="string" default="" />
		<!--functionName => Name of function that specifies variation of the BC-->
		<xsd:attribute name="functionName" type="string" default="" />
		<!--initialCondition => BC is applied as an initial condition.-->
		<xsd:attribute name="initialCondition" type="integer" default="0" />
		<!--objectPath => Path to the target field-->
		<xsd:attribute name="objectPath" type="string" default="" />
		<!--scale => Scale factor for value of BC.-->
		<xsd:attribute name="scale" type="real64" default="0" />
		<!--setNames => Name of sets that boundary condition is applied to.-->
		<xsd:attribute name="setNames" type="string_array" use="required" />
		<!--name => A name is required for any non-unique nodes-->
		<xsd:attribute name="name" type="string" use="required" />
	</xsd:complexType>
	<xsd:complexType name="FunctionsType">
		<xsd:choice minOccurs="0" maxOccurs="unbounded">
			<xsd:element name="CompositeFunction" type="CompositeFunctionType" />
			<xsd:element name="SymbolicFunction" type="SymbolicFunctionType" />
			<xsd:element name="TableFunction" type="TableFunctionType" />
		</xsd:choice>
	</xsd:complexType>
	<xsd:complexType name="CompositeFunctionType">
		<!--expression => Composite math expression-->
		<xsd:attribute name="expression" type="string" default="" />
		<!--functionNames => List of source functions. The order must match the variableNames argument.-->
		<xsd:attribute name="functionNames" type="string_array" default="{}" />
		<!--inputVarNames => Name of fields are input to function.-->
		<xsd:attribute name="inputVarNames" type="string_array" default="{}" />
		<!--variableNames => List of variables in expression-->
		<xsd:attribute name="variableNames" type="string_array" default="{}" />
		<!--name => A name is required for any non-unique nodes-->
		<xsd:attribute name="name" type="string" use="required" />
	</xsd:complexType>
	<xsd:complexType name="SymbolicFunctionType">
		<!--expression => Symbolic math expression-->
		<xsd:attribute name="expression" type="string" use="required" />
		<!--inputVarNames => Name of fields are input to function.-->
		<xsd:attribute name="inputVarNames" type="string_array" default="{}" />
		<!--variableNames => List of variables in expression.  The order must match the evaluate argument-->
		<xsd:attribute name="variableNames" type="string_array" use="required" />
		<!--name => A name is required for any non-unique nodes-->
		<xsd:attribute name="name" type="string" use="required" />
	</xsd:complexType>
	<xsd:complexType name="TableFunctionType">
		<!--coordinateFiles => List of coordinate file names for ND Table-->
		<xsd:attribute name="coordinateFiles" type="path_array" default="{}" />
		<!--coordinates => Coordinates inputs for 1D tables-->
		<xsd:attribute name="coordinates" type="real64_array" default="{0}" />
		<!--inputVarNames => Name of fields are input to function.-->
		<xsd:attribute name="inputVarNames" type="string_array" default="{}" />
		<!--interpolation => Interpolation method. Valid options:
* linear
* nearest
* upper
* lower-->
		<xsd:attribute name="interpolation" type="geosx_TableFunction_InterpolationType" default="linear" />
		<!--values => Values for 1D tables-->
		<xsd:attribute name="values" type="real64_array" default="{0}" />
		<!--voxelFile => Voxel file name for ND Table-->
		<xsd:attribute name="voxelFile" type="path" default="" />
		<!--name => A name is required for any non-unique nodes-->
		<xsd:attribute name="name" type="string" use="required" />
	</xsd:complexType>
	<xsd:simpleType name="geosx_TableFunction_InterpolationType">
		<xsd:restriction base="xsd:string">
			<xsd:pattern value=".*[\[\]`$].*|linear|nearest|upper|lower" />
		</xsd:restriction>
	</xsd:simpleType>
	<xsd:complexType name="GeometryType">
		<xsd:choice minOccurs="0" maxOccurs="unbounded">
			<xsd:element name="BoundedPlane" type="BoundedPlaneType" />
			<xsd:element name="Box" type="BoxType" />
			<xsd:element name="Cylinder" type="CylinderType" />
			<xsd:element name="ThickPlane" type="ThickPlaneType" />
		</xsd:choice>
	</xsd:complexType>
	<xsd:complexType name="BoundedPlaneType">
		<!--dimensions => Length and width of the bounded plane-->
		<xsd:attribute name="dimensions" type="real64_array" use="required" />
		<!--lengthVector => Tangent vector defining the orthonormal basis along with the normal.-->
		<xsd:attribute name="lengthVector" type="R1Tensor" use="required" />
		<!--normal => Normal (n_x,n_y,n_z) to the plane (will be normalized automatically)-->
		<xsd:attribute name="normal" type="R1Tensor" use="required" />
		<!--origin => Origin point (x,y,z) of the plane (basically, any point on the plane)-->
		<xsd:attribute name="origin" type="R1Tensor" use="required" />
		<!--widthVector => Tangent vector defining the orthonormal basis along with the normal.-->
		<xsd:attribute name="widthVector" type="R1Tensor" use="required" />
		<!--name => A name is required for any non-unique nodes-->
		<xsd:attribute name="name" type="string" use="required" />
	</xsd:complexType>
	<xsd:complexType name="BoxType">
		<!--strike => The strike angle of the box-->
		<xsd:attribute name="strike" type="real64" default="-90" />
		<!--xMax => Maximum (x,y,z) coordinates of the box-->
		<xsd:attribute name="xMax" type="R1Tensor" use="required" />
		<!--xMin => Minimum (x,y,z) coordinates of the box-->
		<xsd:attribute name="xMin" type="R1Tensor" use="required" />
		<!--name => A name is required for any non-unique nodes-->
		<xsd:attribute name="name" type="string" use="required" />
	</xsd:complexType>
	<xsd:complexType name="CylinderType">
		<!--point1 => Center point of one (upper or lower) face of the cylinder-->
		<xsd:attribute name="point1" type="R1Tensor" use="required" />
		<!--point2 => Center point of the other face of the cylinder-->
		<xsd:attribute name="point2" type="R1Tensor" use="required" />
		<!--radius => Radius of the cylinder-->
		<xsd:attribute name="radius" type="real64" use="required" />
		<!--name => A name is required for any non-unique nodes-->
		<xsd:attribute name="name" type="string" use="required" />
	</xsd:complexType>
	<xsd:complexType name="ThickPlaneType">
		<!--normal => Normal (n_x,n_y,n_z) to the plane (will be normalized automatically)-->
		<xsd:attribute name="normal" type="R1Tensor" use="required" />
		<!--origin => Origin point (x,y,z) of the plane (basically, any point on the plane)-->
		<xsd:attribute name="origin" type="R1Tensor" use="required" />
		<!--thickness => The total thickness of the plane (with half to each side)-->
		<xsd:attribute name="thickness" type="real64" use="required" />
		<!--name => A name is required for any non-unique nodes-->
		<xsd:attribute name="name" type="string" use="required" />
	</xsd:complexType>
	<xsd:complexType name="MeshType">
		<xsd:choice minOccurs="0" maxOccurs="unbounded">
			<xsd:element name="InternalMesh" type="InternalMeshType" />
			<xsd:element name="InternalWell" type="InternalWellType" />
			<xsd:element name="PAMELAMeshGenerator" type="PAMELAMeshGeneratorType" />
		</xsd:choice>
	</xsd:complexType>
	<xsd:complexType name="InternalMeshType">
		<!--cellBlockNames => names of each mesh block-->
		<xsd:attribute name="cellBlockNames" type="string_array" use="required" />
		<!--elementTypes => element types of each mesh block-->
		<xsd:attribute name="elementTypes" type="string_array" use="required" />
		<!--nx => number of elements in the x-direction within each mesh block-->
		<xsd:attribute name="nx" type="integer_array" use="required" />
		<!--ny => number of elements in the y-direction within each mesh block-->
		<xsd:attribute name="ny" type="integer_array" use="required" />
		<!--nz => number of elements in the z-direction within each mesh block-->
		<xsd:attribute name="nz" type="integer_array" use="required" />
		<!--trianglePattern => pattern by which to decompose the hex mesh into prisms (more explanation required)-->
		<xsd:attribute name="trianglePattern" type="integer" default="0" />
		<!--xBias => bias of element sizes in the x-direction within each mesh block (dx_left=(1+b)*L/N, dx_right=(1-b)*L/N)-->
		<xsd:attribute name="xBias" type="real64_array" default="{1}" />
		<!--xCoords => x-coordinates of each mesh block vertex-->
		<xsd:attribute name="xCoords" type="real64_array" use="required" />
		<!--yBias => bias of element sizes in the y-direction within each mesh block (dy_left=(1+b)*L/N, dx_right=(1-b)*L/N)-->
		<xsd:attribute name="yBias" type="real64_array" default="{1}" />
		<!--yCoords => y-coordinates of each mesh block vertex-->
		<xsd:attribute name="yCoords" type="real64_array" use="required" />
		<!--zBias => bias of element sizes in the z-direction within each mesh block (dz_left=(1+b)*L/N, dz_right=(1-b)*L/N)-->
		<xsd:attribute name="zBias" type="real64_array" default="{1}" />
		<!--zCoords => z-coordinates of each mesh block vertex-->
		<xsd:attribute name="zCoords" type="real64_array" use="required" />
		<!--name => A name is required for any non-unique nodes-->
		<xsd:attribute name="name" type="string" use="required" />
	</xsd:complexType>
	<xsd:complexType name="InternalWellType">
		<xsd:choice minOccurs="0" maxOccurs="unbounded">
			<xsd:element name="Perforation" type="PerforationType" />
		</xsd:choice>
		<!--meshName => Name of the reservoir mesh associated with this well-->
		<xsd:attribute name="meshName" type="string" use="required" />
		<!--numElementsPerSegment => Number of well elements per polyline segment-->
		<xsd:attribute name="numElementsPerSegment" type="integer" use="required" />
		<!--polylineNodeCoords => Physical coordinates of the well polyline nodes-->
		<xsd:attribute name="polylineNodeCoords" type="real64_array2d" use="required" />
		<!--polylineSegmentConn => Connectivity of the polyline segments-->
		<xsd:attribute name="polylineSegmentConn" type="globalIndex_array2d" use="required" />
		<!--radius => Radius of the well-->
		<xsd:attribute name="radius" type="real64" use="required" />
		<!--wellControlsName => Name of the set of constraints associated with this well-->
		<xsd:attribute name="wellControlsName" type="string" use="required" />
		<!--wellRegionName => Name of the well element region-->
		<xsd:attribute name="wellRegionName" type="string" use="required" />
		<!--name => A name is required for any non-unique nodes-->
		<xsd:attribute name="name" type="string" use="required" />
	</xsd:complexType>
	<xsd:complexType name="PerforationType">
		<!--distanceFromHead => Linear distance from well head to the perforation-->
		<xsd:attribute name="distanceFromHead" type="real64" use="required" />
		<!--transmissibility => Perforation transmissibility-->
		<xsd:attribute name="transmissibility" type="real64" default="-1" />
		<!--name => A name is required for any non-unique nodes-->
		<xsd:attribute name="name" type="string" use="required" />
	</xsd:complexType>
	<xsd:complexType name="PAMELAMeshGeneratorType">
		<!--fieldNamesInGEOSX => Name of the fields within GEOSX-->
		<xsd:attribute name="fieldNamesInGEOSX" type="string_array" default="{}" />
		<!--fieldsToImport => Fields to be imported from the external mesh file-->
		<xsd:attribute name="fieldsToImport" type="string_array" default="{}" />
		<!--file => path to the mesh file-->
		<xsd:attribute name="file" type="path" use="required" />
		<!--reverseZ => 0 : Z coordinate is upward, 1 : Z coordinate is downward-->
		<xsd:attribute name="reverseZ" type="integer" default="0" />
		<!--scale => Scale the coordinates of the vertices-->
		<xsd:attribute name="scale" type="real64" default="1" />
		<!--name => A name is required for any non-unique nodes-->
		<xsd:attribute name="name" type="string" use="required" />
	</xsd:complexType>
	<xsd:complexType name="NumericalMethodsType">
		<xsd:choice minOccurs="0" maxOccurs="unbounded">
			<xsd:element name="FiniteElements" type="FiniteElementsType" maxOccurs="1" />
			<xsd:element name="FiniteVolume" type="FiniteVolumeType" maxOccurs="1" />
		</xsd:choice>
	</xsd:complexType>
	<xsd:complexType name="FiniteElementsType">
		<xsd:choice minOccurs="0" maxOccurs="unbounded">
			<xsd:element name="FiniteElementSpace" type="FiniteElementSpaceType" />
			<xsd:element name="LinearSolverParameters" type="LinearSolverParametersType" maxOccurs="1" />
			<xsd:element name="NonlinearSolverParameters" type="NonlinearSolverParametersType" maxOccurs="1" />
		</xsd:choice>
	</xsd:complexType>
	<xsd:complexType name="FiniteElementSpaceType">
		<!--formulation => Specifier to indicate any specialized formuations. For instance, one of the many enhanced assumed strain methods of the Hexahedron parent shape would be indicated here-->
		<xsd:attribute name="formulation" type="string" default="default" />
		<!--order => The order of the finite element basis.-->
		<xsd:attribute name="order" type="integer" use="required" />
		<!--name => A name is required for any non-unique nodes-->
		<xsd:attribute name="name" type="string" use="required" />
	</xsd:complexType>
	<xsd:complexType name="LinearSolverParametersType">
		<!--amgCoarseSolver => AMG coarsest level solver/smoother type
Available options are: jacobi, gaussSeidel, blockGaussSeidel, chebyshev, direct-->
		<xsd:attribute name="amgCoarseSolver" type="string" default="direct" />
		<!--amgNullSpaceType => AMG near null space approximation-->
		<xsd:attribute name="amgNullSpaceType" type="string" default="constantModes" />
		<!--amgNumSweeps => AMG smoother sweeps-->
		<xsd:attribute name="amgNumSweeps" type="integer" default="2" />
		<!--amgSmootherType => AMG smoother type
Available options are: jacobi, blockJacobi, gaussSeidel, blockGaussSeidel, chebyshev, icc, ilu, ilut-->
		<xsd:attribute name="amgSmootherType" type="string" default="gaussSeidel" />
		<!--amgThreshold => AMG strength-of-connection threshold-->
		<xsd:attribute name="amgThreshold" type="real64" default="0" />
<<<<<<< HEAD
		<!--dofsPerNode => Dofs per node (or support location) for non-scalar problems-->
		<xsd:attribute name="dofsPerNode" type="integer" default="1" />
=======
		<!--directCheckResTol => Tolerance used to check a direct solver solution-->
		<xsd:attribute name="directCheckResTol" type="real64" default="1e-12" />
		<!--directColPerm => How to permute the columns. Available options are:
* none
* MMD_AtplusA
* MMD_AtA
* colAMD
* metis
* parmetis-->
		<xsd:attribute name="directColPerm" type="geosx_LinearSolverParameters_Direct_ColPerm" default="metis" />
		<!--directEquil => Whether to scale the rows and columns of the matrix-->
		<xsd:attribute name="directEquil" type="integer" default="1" />
		<!--directIterRef => Whether to perform iterative refinement-->
		<xsd:attribute name="directIterRef" type="integer" default="1" />
		<!--directParallel => Whether to use a parallel solver (instead of a serial one)-->
		<xsd:attribute name="directParallel" type="integer" default="1" />
		<!--directReplTinyPivot => Whether to replace tiny pivots by sqrt(epsilon)*norm(A)-->
		<xsd:attribute name="directReplTinyPivot" type="integer" default="1" />
		<!--directRowPerm => How to permute the rows. Available options are:
* none
* mc64-->
		<xsd:attribute name="directRowPerm" type="geosx_LinearSolverParameters_Direct_RowPerm" default="mc64" />
>>>>>>> 6d2f8ffa
		<!--iluFill => ILU(K) fill factor-->
		<xsd:attribute name="iluFill" type="integer" default="0" />
		<!--iluThreshold => ILU(T) threshold factor-->
		<xsd:attribute name="iluThreshold" type="real64" default="0" />
		<!--krylovAdaptiveTol => Use Eisenstat-Walker adaptive linear tolerance-->
		<xsd:attribute name="krylovAdaptiveTol" type="integer" default="0" />
		<!--krylovMaxIter => Maximum iterations allowed for an iterative solver-->
		<xsd:attribute name="krylovMaxIter" type="integer" default="200" />
		<!--krylovMaxRestart => Maximum iterations before restart (GMRES only)-->
		<xsd:attribute name="krylovMaxRestart" type="integer" default="200" />
		<!--krylovTol => Relative convergence tolerance of the iterative method
If the method converges, the iterative solution :math:`\mathsf{x}_k` is such that
the relative residual norm satisfies:
:math:`\left\lVert \mathsf{b} - \mathsf{A} \mathsf{x}_k \right\rVert_2` < ``krylovTol`` * :math:`\left\lVert\mathsf{b}\right\rVert_2`-->
		<xsd:attribute name="krylovTol" type="real64" default="1e-06" />
		<!--krylovWeakestTol => Weakest-allowed tolerance for adaptive method-->
		<xsd:attribute name="krylovWeakestTol" type="real64" default="0.001" />
		<!--logLevel => Log level-->
		<xsd:attribute name="logLevel" type="integer" default="0" />
		<!--preconditionerType => Preconditioner type. Available options are:
* none
* jacobi
* gs
* sgs
* iluk
* ilut
* icc
* ict
* amg
* mgr
* block-->
		<xsd:attribute name="preconditionerType" type="geosx_LinearSolverParameters_PreconditionerType" default="iluk" />
		<!--solverType => Linear solver type. Available options are:
* direct
* cg
* gmres
* fgmres
* bicgstab
* preconditioner-->
		<xsd:attribute name="solverType" type="geosx_LinearSolverParameters_SolverType" default="direct" />
		<!--stopIfError => Whether to stop the simulation if the linear solver reports an error-->
		<xsd:attribute name="stopIfError" type="integer" default="1" />
	</xsd:complexType>
	<xsd:simpleType name="geosx_LinearSolverParameters_Direct_ColPerm">
		<xsd:restriction base="xsd:string">
			<xsd:pattern value=".*[\[\]`$].*|none|MMD_AtplusA|MMD_AtA|colAMD|metis|parmetis" />
		</xsd:restriction>
	</xsd:simpleType>
	<xsd:simpleType name="geosx_LinearSolverParameters_Direct_RowPerm">
		<xsd:restriction base="xsd:string">
			<xsd:pattern value=".*[\[\]`$].*|none|mc64" />
		</xsd:restriction>
	</xsd:simpleType>
	<xsd:simpleType name="geosx_LinearSolverParameters_PreconditionerType">
		<xsd:restriction base="xsd:string">
			<xsd:pattern value=".*[\[\]`$].*|none|jacobi|gs|sgs|iluk|ilut|icc|ict|amg|mgr|block" />
		</xsd:restriction>
	</xsd:simpleType>
	<xsd:simpleType name="geosx_LinearSolverParameters_SolverType">
		<xsd:restriction base="xsd:string">
			<xsd:pattern value=".*[\[\]`$].*|direct|cg|gmres|fgmres|bicgstab|preconditioner" />
		</xsd:restriction>
	</xsd:simpleType>
	<xsd:complexType name="NonlinearSolverParametersType">
		<!--allowNonConverged => Allow non-converged solution to be accepted. (i.e. exit from the Newton loop without achieving the desired tolerance)-->
		<xsd:attribute name="allowNonConverged" type="integer" default="0" />
		<!--dtCutIterLimit => Fraction of the Max Newton iterations above which the solver asks for the time-step to be cut for the next dt.-->
		<xsd:attribute name="dtCutIterLimit" type="real64" default="0.7" />
		<!--dtIncIterLimit => Fraction of the Max Newton iterations below which the solver asks for the time-step to be doubled for the next dt.-->
		<xsd:attribute name="dtIncIterLimit" type="real64" default="0.4" />
		<!--lineSearchAction => How the line search is to be used. Options are: 
 * None    - Do not use line search.
* Attempt - Use line search. Allow exit from line search without achieving smaller residual than starting residual.
* Require - Use line search. If smaller residual than starting resdual is not achieved, cut time step.-->
		<xsd:attribute name="lineSearchAction" type="geosx_NonlinearSolverParameters_LineSearchAction" default="Attempt" />
		<!--lineSearchCutFactor => Line search cut factor. For instance, a value of 0.5 will result in the effective application of the last solution by a factor of (0.5, 0.25, 0.125, ...)-->
		<xsd:attribute name="lineSearchCutFactor" type="real64" default="0.5" />
		<!--lineSearchMaxCuts => Maximum number of line search cuts.-->
		<xsd:attribute name="lineSearchMaxCuts" type="integer" default="4" />
		<!--logLevel => Log level-->
		<xsd:attribute name="logLevel" type="integer" default="0" />
		<!--maxSubSteps => Maximum number of time sub-steps allowed for the solver-->
		<xsd:attribute name="maxSubSteps" type="integer" default="10" />
		<!--maxTimeStepCuts => Max number of time step cuts-->
		<xsd:attribute name="maxTimeStepCuts" type="integer" default="2" />
		<!--newtonMaxIter => Maximum number of iterations that are allowed in a Newton loop.-->
		<xsd:attribute name="newtonMaxIter" type="integer" default="5" />
		<!--newtonMinIter => Minimum number of iterations that are required before exiting the Newton loop.-->
		<xsd:attribute name="newtonMinIter" type="integer" default="1" />
		<!--newtonTol => The required tolerance in order to exit the Newton iteration loop.-->
		<xsd:attribute name="newtonTol" type="real64" default="1e-06" />
		<!--timestepCutFactor => Factor by which the time step will be cut if a timestep cut is required.-->
		<xsd:attribute name="timestepCutFactor" type="real64" default="0.5" />
	</xsd:complexType>
	<xsd:simpleType name="geosx_NonlinearSolverParameters_LineSearchAction">
		<xsd:restriction base="xsd:string">
			<xsd:pattern value=".*[\[\]`$].*|None|Attempt|Require" />
		</xsd:restriction>
	</xsd:simpleType>
	<xsd:complexType name="FiniteVolumeType">
		<xsd:choice minOccurs="0" maxOccurs="unbounded">
			<xsd:element name="TwoPointFluxApproximation" type="TwoPointFluxApproximationType" />
		</xsd:choice>
	</xsd:complexType>
	<xsd:complexType name="TwoPointFluxApproximationType">
		<!--areaRelTol => Relative tolerance for area calculations.-->
		<xsd:attribute name="areaRelTol" type="real64" default="1e-08" />
		<!--coefficientName => Name of coefficient field-->
		<xsd:attribute name="coefficientName" type="string" use="required" />
		<!--fieldName => Name of primary solution field-->
		<xsd:attribute name="fieldName" type="string" use="required" />
		<!--targetRegions => List of regions to build the stencil for-->
		<xsd:attribute name="targetRegions" type="string_array" default="{}" />
		<!--name => A name is required for any non-unique nodes-->
		<xsd:attribute name="name" type="string" use="required" />
	</xsd:complexType>
	<xsd:complexType name="OutputsType">
		<xsd:choice minOccurs="0" maxOccurs="unbounded">
			<xsd:element name="Blueprint" type="BlueprintType" />
			<xsd:element name="ChomboIO" type="ChomboIOType" />
			<xsd:element name="Restart" type="RestartType" />
			<xsd:element name="Silo" type="SiloType" />
			<xsd:element name="TimeHistory" type="TimeHistoryType" />
			<xsd:element name="VTK" type="VTKType" />
		</xsd:choice>
	</xsd:complexType>
	<xsd:complexType name="BlueprintType">
		<!--childDirectory => Child directory path-->
		<xsd:attribute name="childDirectory" type="string" default="" />
		<!--outputFullQuadratureData => If true writes out data associated with every quadrature point.-->
		<xsd:attribute name="outputFullQuadratureData" type="integer" default="0" />
		<!--parallelThreads => Number of plot files.-->
		<xsd:attribute name="parallelThreads" type="integer" default="1" />
		<!--plotLevel => Determines which fields to write.-->
		<xsd:attribute name="plotLevel" type="geosx_dataRepository_PlotLevel" default="1" />
		<!--name => A name is required for any non-unique nodes-->
		<xsd:attribute name="name" type="string" use="required" />
	</xsd:complexType>
	<xsd:complexType name="ChomboIOType">
		<!--beginCycle => Cycle at which the coupling will commence.-->
		<xsd:attribute name="beginCycle" type="real64" use="required" />
		<!--childDirectory => Child directory path-->
		<xsd:attribute name="childDirectory" type="string" default="" />
		<!--inputPath => Path at which the chombo to geosx file will be written.-->
		<xsd:attribute name="inputPath" type="string" default="/INVALID_INPUT_PATH" />
		<!--outputPath => Path at which the geosx to chombo file will be written.-->
		<xsd:attribute name="outputPath" type="string" use="required" />
		<!--parallelThreads => Number of plot files.-->
		<xsd:attribute name="parallelThreads" type="integer" default="1" />
		<!--useChomboPressures => True iff geosx should use the pressures chombo writes out.-->
		<xsd:attribute name="useChomboPressures" type="integer" default="0" />
		<!--waitForInput => True iff geosx should wait for chombo to write out a file. When true the inputPath must be set.-->
		<xsd:attribute name="waitForInput" type="integer" use="required" />
		<!--name => A name is required for any non-unique nodes-->
		<xsd:attribute name="name" type="string" use="required" />
	</xsd:complexType>
	<xsd:complexType name="RestartType">
		<!--childDirectory => Child directory path-->
		<xsd:attribute name="childDirectory" type="string" default="" />
		<!--parallelThreads => Number of plot files.-->
		<xsd:attribute name="parallelThreads" type="integer" default="1" />
		<!--name => A name is required for any non-unique nodes-->
		<xsd:attribute name="name" type="string" use="required" />
	</xsd:complexType>
	<xsd:complexType name="SiloType">
		<!--childDirectory => Child directory path-->
		<xsd:attribute name="childDirectory" type="string" default="" />
		<!--parallelThreads => Number of plot files.-->
		<xsd:attribute name="parallelThreads" type="integer" default="1" />
		<!--plotFileRoot => (no description available)-->
		<xsd:attribute name="plotFileRoot" type="string" default="plot" />
		<!--plotLevel => (no description available)-->
		<xsd:attribute name="plotLevel" type="integer" default="1" />
		<!--writeCellElementMesh => (no description available)-->
		<xsd:attribute name="writeCellElementMesh" type="integer" default="1" />
		<!--writeEdgeMesh => (no description available)-->
		<xsd:attribute name="writeEdgeMesh" type="integer" default="0" />
		<!--writeFEMFaces => (no description available)-->
		<xsd:attribute name="writeFEMFaces" type="integer" default="0" />
		<!--writeFaceElementMesh => (no description available)-->
		<xsd:attribute name="writeFaceElementMesh" type="integer" default="1" />
		<!--name => A name is required for any non-unique nodes-->
		<xsd:attribute name="name" type="string" use="required" />
	</xsd:complexType>
	<xsd:complexType name="TimeHistoryType">
		<!--childDirectory => Child directory path-->
		<xsd:attribute name="childDirectory" type="string" default="" />
		<!--filename => The filename to which to write time history output.-->
		<xsd:attribute name="filename" type="string" default="TimeHistory" />
		<!--format => The output file format for time history output.-->
		<xsd:attribute name="format" type="string" default="hdf" />
		<!--parallelThreads => Number of plot files.-->
		<xsd:attribute name="parallelThreads" type="integer" default="1" />
		<!--sources => A list of collectors from which to collect and output time history information.-->
		<xsd:attribute name="sources" type="string_array" use="required" />
		<!--name => A name is required for any non-unique nodes-->
		<xsd:attribute name="name" type="string" use="required" />
	</xsd:complexType>
	<xsd:complexType name="VTKType">
		<!--childDirectory => Child directory path-->
		<xsd:attribute name="childDirectory" type="string" default="" />
		<!--parallelThreads => Number of plot files.-->
		<xsd:attribute name="parallelThreads" type="integer" default="1" />
		<!--plotFileRoot => (no description available)-->
		<xsd:attribute name="plotFileRoot" type="string" default="" />
		<!--plotLevel => (no description available)-->
		<xsd:attribute name="plotLevel" type="integer" default="1" />
		<!--writeBinaryData => Output the data in binary format-->
		<xsd:attribute name="writeBinaryData" type="integer" default="1" />
		<!--writeFEMFaces => (no description available)-->
		<xsd:attribute name="writeFEMFaces" type="integer" default="0" />
		<!--name => A name is required for any non-unique nodes-->
		<xsd:attribute name="name" type="string" use="required" />
	</xsd:complexType>
	<xsd:complexType name="SolversType">
		<xsd:choice minOccurs="0" maxOccurs="unbounded">
			<xsd:element name="CompositionalMultiphaseFlow" type="CompositionalMultiphaseFlowType" />
			<xsd:element name="CompositionalMultiphaseReservoir" type="CompositionalMultiphaseReservoirType" />
			<xsd:element name="CompositionalMultiphaseWell" type="CompositionalMultiphaseWellType" />
			<xsd:element name="EmbeddedSurfaceGenerator" type="EmbeddedSurfaceGeneratorType" />
			<xsd:element name="FlowProppantTransport" type="FlowProppantTransportType" />
			<xsd:element name="Hydrofracture" type="HydrofractureType" />
			<xsd:element name="LagrangianContact" type="LagrangianContactType" />
			<xsd:element name="LaplaceFEM" type="LaplaceFEMType" />
			<xsd:element name="PhaseFieldDamageFEM" type="PhaseFieldDamageFEMType" />
			<xsd:element name="PhaseFieldFracture" type="PhaseFieldFractureType" />
			<xsd:element name="Poroelastic" type="PoroelasticType" />
			<xsd:element name="ProppantTransport" type="ProppantTransportType" />
			<xsd:element name="SinglePhaseFVM" type="SinglePhaseFVMType" />
			<xsd:element name="SinglePhaseHybridFVM" type="SinglePhaseHybridFVMType" />
			<xsd:element name="SinglePhaseProppantFVM" type="SinglePhaseProppantFVMType" />
			<xsd:element name="SinglePhaseReservoir" type="SinglePhaseReservoirType" />
			<xsd:element name="SinglePhaseWell" type="SinglePhaseWellType" />
			<xsd:element name="SolidMechanicsEmbeddedFractures" type="SolidMechanicsEmbeddedFracturesType" />
			<xsd:element name="SolidMechanicsLagrangianSSLE" type="SolidMechanicsLagrangianSSLEType" />
			<xsd:element name="SolidMechanics_LagrangianFEM" type="SolidMechanics_LagrangianFEMType" />
			<xsd:element name="SurfaceGenerator" type="SurfaceGeneratorType" />
		</xsd:choice>
		<!--gravityVector => Gravity vector used in the physics solvers-->
		<xsd:attribute name="gravityVector" type="R1Tensor" default="0,0,-9.81" />
	</xsd:complexType>
	<xsd:complexType name="CompositionalMultiphaseFlowType">
		<xsd:choice minOccurs="0" maxOccurs="unbounded">
			<xsd:element name="LinearSolverParameters" type="LinearSolverParametersType" maxOccurs="1" />
			<xsd:element name="NonlinearSolverParameters" type="NonlinearSolverParametersType" maxOccurs="1" />
		</xsd:choice>
		<!--allowLocalCompDensityChopping => Flag indicating whether local (cell-wise) chopping of negative compositions is allowed-->
		<xsd:attribute name="allowLocalCompDensityChopping" type="integer" default="1" />
		<!--capPressureNames => Name of the capillary pressure constitutive model to use-->
		<xsd:attribute name="capPressureNames" type="string_array" default="{}" />
		<!--cflFactor => Factor to apply to the `CFL condition <http://en.wikipedia.org/wiki/Courant-Friedrichs-Lewy_condition>`_ when calculating the maximum allowable time step. Values should be in the interval (0,1] -->
		<xsd:attribute name="cflFactor" type="real64" default="0.5" />
		<!--discretization => Name of discretization object to use for this solver.-->
		<xsd:attribute name="discretization" type="string" use="required" />
		<!--fluidNames => Names of fluid constitutive models for each region.-->
		<xsd:attribute name="fluidNames" type="string_array" use="required" />
		<!--initialDt => Initial time-step value required by the solver to the event manager.-->
		<xsd:attribute name="initialDt" type="real64" default="1e+99" />
		<!--inputFluxEstimate => Initial estimate of the input flux used only for residual scaling. This should be essentially equivalent to the input flux * dt.-->
		<xsd:attribute name="inputFluxEstimate" type="real64" default="1" />
		<!--logLevel => Log level-->
		<xsd:attribute name="logLevel" type="integer" default="0" />
		<!--maxCompFractionChange => Maximum (absolute) change in a component fraction between two Newton iterations-->
		<xsd:attribute name="maxCompFractionChange" type="real64" default="1" />
		<!--meanPermCoeff => Coefficient to move between harmonic mean (1.0) and arithmetic mean (0.0) for the calculation of permeability between elements.-->
		<xsd:attribute name="meanPermCoeff" type="real64" default="1" />
		<!--relPermNames => Name of the relative permeability constitutive model to use-->
		<xsd:attribute name="relPermNames" type="string_array" use="required" />
		<!--solidNames => Names of solid constitutive models for each region.-->
		<xsd:attribute name="solidNames" type="string_array" use="required" />
		<!--targetRegions => Allowable regions that the solver may be applied to. Note that this does not indicate that the solver will be applied to these regions, only that allocation will occur such that the solver may be applied to these regions. The decision about what regions this solver will beapplied to rests in the EventManager.-->
		<xsd:attribute name="targetRegions" type="string_array" use="required" />
		<!--temperature => Temperature-->
		<xsd:attribute name="temperature" type="real64" use="required" />
		<!--useMass => Use mass formulation instead of molar-->
		<xsd:attribute name="useMass" type="integer" default="0" />
		<!--name => A name is required for any non-unique nodes-->
		<xsd:attribute name="name" type="string" use="required" />
	</xsd:complexType>
	<xsd:complexType name="CompositionalMultiphaseReservoirType">
		<xsd:choice minOccurs="0" maxOccurs="unbounded">
			<xsd:element name="LinearSolverParameters" type="LinearSolverParametersType" maxOccurs="1" />
			<xsd:element name="NonlinearSolverParameters" type="NonlinearSolverParametersType" maxOccurs="1" />
		</xsd:choice>
		<!--cflFactor => Factor to apply to the `CFL condition <http://en.wikipedia.org/wiki/Courant-Friedrichs-Lewy_condition>`_ when calculating the maximum allowable time step. Values should be in the interval (0,1] -->
		<xsd:attribute name="cflFactor" type="real64" default="0.5" />
		<!--flowSolverName => Name of the flow solver to use in the reservoir-well system solver-->
		<xsd:attribute name="flowSolverName" type="string" use="required" />
		<!--initialDt => Initial time-step value required by the solver to the event manager.-->
		<xsd:attribute name="initialDt" type="real64" default="1e+99" />
		<!--logLevel => Log level-->
		<xsd:attribute name="logLevel" type="integer" default="0" />
		<!--targetRegions => Allowable regions that the solver may be applied to. Note that this does not indicate that the solver will be applied to these regions, only that allocation will occur such that the solver may be applied to these regions. The decision about what regions this solver will beapplied to rests in the EventManager.-->
		<xsd:attribute name="targetRegions" type="string_array" use="required" />
		<!--wellSolverName => Name of the well solver to use in the reservoir-well system solver-->
		<xsd:attribute name="wellSolverName" type="string" use="required" />
		<!--name => A name is required for any non-unique nodes-->
		<xsd:attribute name="name" type="string" use="required" />
	</xsd:complexType>
	<xsd:complexType name="CompositionalMultiphaseWellType">
		<xsd:choice minOccurs="0" maxOccurs="unbounded">
			<xsd:element name="LinearSolverParameters" type="LinearSolverParametersType" maxOccurs="1" />
			<xsd:element name="NonlinearSolverParameters" type="NonlinearSolverParametersType" maxOccurs="1" />
			<xsd:element name="WellControls" type="WellControlsType" />
		</xsd:choice>
		<!--allowLocalCompDensityChopping => Flag indicating whether local (cell-wise) chopping of negative compositions is allowed-->
		<xsd:attribute name="allowLocalCompDensityChopping" type="integer" default="1" />
		<!--cflFactor => Factor to apply to the `CFL condition <http://en.wikipedia.org/wiki/Courant-Friedrichs-Lewy_condition>`_ when calculating the maximum allowable time step. Values should be in the interval (0,1] -->
		<xsd:attribute name="cflFactor" type="real64" default="0.5" />
		<!--fluidNames => Name of fluid constitutive object to use for this solver.-->
		<xsd:attribute name="fluidNames" type="string_array" use="required" />
		<!--initialDt => Initial time-step value required by the solver to the event manager.-->
		<xsd:attribute name="initialDt" type="real64" default="1e+99" />
		<!--logLevel => Log level-->
		<xsd:attribute name="logLevel" type="integer" default="0" />
		<!--maxCompFractionChange => Maximum (absolute) change in a component fraction between two Newton iterations-->
		<xsd:attribute name="maxCompFractionChange" type="real64" default="1" />
		<!--relPermNames => Names of relative permeability constitutive models to use-->
		<xsd:attribute name="relPermNames" type="string_array" use="required" />
		<!--targetRegions => Allowable regions that the solver may be applied to. Note that this does not indicate that the solver will be applied to these regions, only that allocation will occur such that the solver may be applied to these regions. The decision about what regions this solver will beapplied to rests in the EventManager.-->
		<xsd:attribute name="targetRegions" type="string_array" use="required" />
		<!--useMass => Use mass formulation instead of molar-->
		<xsd:attribute name="useMass" type="integer" default="0" />
		<!--wellTemperature => Temperature-->
		<xsd:attribute name="wellTemperature" type="real64" use="required" />
		<!--name => A name is required for any non-unique nodes-->
		<xsd:attribute name="name" type="string" use="required" />
	</xsd:complexType>
	<xsd:complexType name="WellControlsType">
		<!--control => Well control. Valid options:
* BHP
* gasRate
* oilRate
* waterRate
* liquidRate-->
		<xsd:attribute name="control" type="geosx_WellControls_Control" use="required" />
		<!--injectionStream => Global component densities for the injection stream-->
		<xsd:attribute name="injectionStream" type="real64_array" default="{-1}" />
		<!--targetBHP => Target bottom-hole pressure-->
		<xsd:attribute name="targetBHP" type="real64" use="required" />
		<!--targetRate => Target rate-->
		<xsd:attribute name="targetRate" type="real64" use="required" />
		<!--type => Well type. Valid options:
* producer
* injector-->
		<xsd:attribute name="type" type="geosx_WellControls_Type" use="required" />
		<!--name => A name is required for any non-unique nodes-->
		<xsd:attribute name="name" type="string" use="required" />
	</xsd:complexType>
	<xsd:simpleType name="geosx_WellControls_Control">
		<xsd:restriction base="xsd:string">
			<xsd:pattern value=".*[\[\]`$].*|BHP|gasRate|oilRate|waterRate|liquidRate" />
		</xsd:restriction>
	</xsd:simpleType>
	<xsd:simpleType name="geosx_WellControls_Type">
		<xsd:restriction base="xsd:string">
			<xsd:pattern value=".*[\[\]`$].*|producer|injector" />
		</xsd:restriction>
	</xsd:simpleType>
	<xsd:complexType name="EmbeddedSurfaceGeneratorType">
		<xsd:choice minOccurs="0" maxOccurs="unbounded">
			<xsd:element name="LinearSolverParameters" type="LinearSolverParametersType" maxOccurs="1" />
			<xsd:element name="NonlinearSolverParameters" type="NonlinearSolverParametersType" maxOccurs="1" />
		</xsd:choice>
		<!--cflFactor => Factor to apply to the `CFL condition <http://en.wikipedia.org/wiki/Courant-Friedrichs-Lewy_condition>`_ when calculating the maximum allowable time step. Values should be in the interval (0,1] -->
		<xsd:attribute name="cflFactor" type="real64" default="0.5" />
		<!--fractureRegion => (no description available)-->
		<xsd:attribute name="fractureRegion" type="string" default="FractureRegion" />
		<!--initialDt => Initial time-step value required by the solver to the event manager.-->
		<xsd:attribute name="initialDt" type="real64" default="1e+99" />
		<!--logLevel => Log level-->
		<xsd:attribute name="logLevel" type="integer" default="0" />
		<!--solidMaterialNames => Name of the solid material used in solid mechanic solver-->
		<xsd:attribute name="solidMaterialNames" type="string_array" use="required" />
		<!--targetRegions => Allowable regions that the solver may be applied to. Note that this does not indicate that the solver will be applied to these regions, only that allocation will occur such that the solver may be applied to these regions. The decision about what regions this solver will beapplied to rests in the EventManager.-->
		<xsd:attribute name="targetRegions" type="string_array" use="required" />
		<!--name => A name is required for any non-unique nodes-->
		<xsd:attribute name="name" type="string" use="required" />
	</xsd:complexType>
	<xsd:complexType name="FlowProppantTransportType">
		<xsd:choice minOccurs="0" maxOccurs="unbounded">
			<xsd:element name="LinearSolverParameters" type="LinearSolverParametersType" maxOccurs="1" />
			<xsd:element name="NonlinearSolverParameters" type="NonlinearSolverParametersType" maxOccurs="1" />
		</xsd:choice>
		<!--cflFactor => Factor to apply to the `CFL condition <http://en.wikipedia.org/wiki/Courant-Friedrichs-Lewy_condition>`_ when calculating the maximum allowable time step. Values should be in the interval (0,1] -->
		<xsd:attribute name="cflFactor" type="real64" default="0.5" />
		<!--flowSolverName => Name of the flow solver to use in the flowProppantTransport solver-->
		<xsd:attribute name="flowSolverName" type="string" use="required" />
		<!--initialDt => Initial time-step value required by the solver to the event manager.-->
		<xsd:attribute name="initialDt" type="real64" default="1e+99" />
		<!--logLevel => Log level-->
		<xsd:attribute name="logLevel" type="integer" default="0" />
		<!--proppantSolverName => Name of the proppant transport solver to use in the flowProppantTransport solver-->
		<xsd:attribute name="proppantSolverName" type="string" use="required" />
		<!--targetRegions => Allowable regions that the solver may be applied to. Note that this does not indicate that the solver will be applied to these regions, only that allocation will occur such that the solver may be applied to these regions. The decision about what regions this solver will beapplied to rests in the EventManager.-->
		<xsd:attribute name="targetRegions" type="string_array" use="required" />
		<!--name => A name is required for any non-unique nodes-->
		<xsd:attribute name="name" type="string" use="required" />
	</xsd:complexType>
	<xsd:complexType name="HydrofractureType">
		<xsd:choice minOccurs="0" maxOccurs="unbounded">
			<xsd:element name="LinearSolverParameters" type="LinearSolverParametersType" maxOccurs="1" />
			<xsd:element name="NonlinearSolverParameters" type="NonlinearSolverParametersType" maxOccurs="1" />
		</xsd:choice>
		<!--cflFactor => Factor to apply to the `CFL condition <http://en.wikipedia.org/wiki/Courant-Friedrichs-Lewy_condition>`_ when calculating the maximum allowable time step. Values should be in the interval (0,1] -->
		<xsd:attribute name="cflFactor" type="real64" default="0.5" />
		<!--contactRelationName => Name of contact relation to enforce constraints on fracture boundary.-->
		<xsd:attribute name="contactRelationName" type="string" use="required" />
		<!--couplingTypeOption => Coupling method. Valid options:
* FIM
* SIM_FixedStress-->
		<xsd:attribute name="couplingTypeOption" type="geosx_HydrofractureSolver_CouplingTypeOption" use="required" />
		<!--discretization => Name of discretization object (defined in the :ref:`NumericalMethodsManager`) to use for this solver. For instance, if this is a Finite Element Solver, the name of a :ref:`FiniteElement` should be specified. If this is a Finite Volume Method, the name of a :ref:`FiniteVolume` discretization should be specified.-->
		<xsd:attribute name="discretization" type="string" use="required" />
		<!--fluidSolverName => Name of the fluid mechanics solver to use in the poroelastic solver-->
		<xsd:attribute name="fluidSolverName" type="string" use="required" />
		<!--initialDt => Initial time-step value required by the solver to the event manager.-->
		<xsd:attribute name="initialDt" type="real64" default="1e+99" />
		<!--logLevel => Log level-->
		<xsd:attribute name="logLevel" type="integer" default="0" />
		<!--maxNumResolves => Value to indicate how many resolves may be executed to perform surface generation after the execution of flow and mechanics solver. -->
		<xsd:attribute name="maxNumResolves" type="integer" default="10" />
		<!--solidSolverName => Name of the solid mechanics solver to use in the poroelastic solver-->
		<xsd:attribute name="solidSolverName" type="string" use="required" />
		<!--targetRegions => Allowable regions that the solver may be applied to. Note that this does not indicate that the solver will be applied to these regions, only that allocation will occur such that the solver may be applied to these regions. The decision about what regions this solver will beapplied to rests in the EventManager.-->
		<xsd:attribute name="targetRegions" type="string_array" use="required" />
		<!--name => A name is required for any non-unique nodes-->
		<xsd:attribute name="name" type="string" use="required" />
	</xsd:complexType>
	<xsd:simpleType name="geosx_HydrofractureSolver_CouplingTypeOption">
		<xsd:restriction base="xsd:string">
			<xsd:pattern value=".*[\[\]`$].*|FIM|SIM_FixedStress" />
		</xsd:restriction>
	</xsd:simpleType>
	<xsd:complexType name="LagrangianContactType">
		<xsd:choice minOccurs="0" maxOccurs="unbounded">
			<xsd:element name="LinearSolverParameters" type="LinearSolverParametersType" maxOccurs="1" />
			<xsd:element name="NonlinearSolverParameters" type="NonlinearSolverParametersType" maxOccurs="1" />
		</xsd:choice>
		<!--activeSetMaxIter => Maximum number of iteration for the active set strategy in the lagrangian contact solver-->
		<xsd:attribute name="activeSetMaxIter" type="integer" default="10" />
		<!--cflFactor => Factor to apply to the `CFL condition <http://en.wikipedia.org/wiki/Courant-Friedrichs-Lewy_condition>`_ when calculating the maximum allowable time step. Values should be in the interval (0,1] -->
		<xsd:attribute name="cflFactor" type="real64" default="0.5" />
		<!--contactRelationName => Name of the constitutive law used for fracture elements-->
		<xsd:attribute name="contactRelationName" type="string" use="required" />
		<!--initialDt => Initial time-step value required by the solver to the event manager.-->
		<xsd:attribute name="initialDt" type="real64" default="1e+99" />
		<!--logLevel => Log level-->
		<xsd:attribute name="logLevel" type="integer" default="0" />
		<!--solidSolverName => Name of the solid mechanics solver to use in the lagrangian contact solver-->
		<xsd:attribute name="solidSolverName" type="string" use="required" />
		<!--stabilizationName => Name of the stabilization to use in the lagrangian contact solver-->
		<xsd:attribute name="stabilizationName" type="string" use="required" />
		<!--targetRegions => Allowable regions that the solver may be applied to. Note that this does not indicate that the solver will be applied to these regions, only that allocation will occur such that the solver may be applied to these regions. The decision about what regions this solver will beapplied to rests in the EventManager.-->
		<xsd:attribute name="targetRegions" type="string_array" use="required" />
		<!--name => A name is required for any non-unique nodes-->
		<xsd:attribute name="name" type="string" use="required" />
	</xsd:complexType>
	<xsd:complexType name="LaplaceFEMType">
		<xsd:choice minOccurs="0" maxOccurs="unbounded">
			<xsd:element name="LinearSolverParameters" type="LinearSolverParametersType" maxOccurs="1" />
			<xsd:element name="NonlinearSolverParameters" type="NonlinearSolverParametersType" maxOccurs="1" />
		</xsd:choice>
		<!--cflFactor => Factor to apply to the `CFL condition <http://en.wikipedia.org/wiki/Courant-Friedrichs-Lewy_condition>`_ when calculating the maximum allowable time step. Values should be in the interval (0,1] -->
		<xsd:attribute name="cflFactor" type="real64" default="0.5" />
		<!--discretization => Name of discretization object (defined in the :ref:`NumericalMethodsManager`) to use for this solver. For instance, if this is a Finite Element Solver, the name of a :ref:`FiniteElement` should be specified. If this is a Finite Volume Method, the name of a :ref:`FiniteVolume` discretization should be specified.-->
		<xsd:attribute name="discretization" type="string" use="required" />
		<!--fieldName => Name of field variable-->
		<xsd:attribute name="fieldName" type="string" use="required" />
		<!--initialDt => Initial time-step value required by the solver to the event manager.-->
		<xsd:attribute name="initialDt" type="real64" default="1e+99" />
		<!--logLevel => Log level-->
		<xsd:attribute name="logLevel" type="integer" default="0" />
		<!--targetRegions => Allowable regions that the solver may be applied to. Note that this does not indicate that the solver will be applied to these regions, only that allocation will occur such that the solver may be applied to these regions. The decision about what regions this solver will beapplied to rests in the EventManager.-->
		<xsd:attribute name="targetRegions" type="string_array" use="required" />
		<!--timeIntegrationOption => Time integration method. Options are:
* SteadyState
* ImplicitTransient
* ExplicitTransient-->
		<xsd:attribute name="timeIntegrationOption" type="geosx_LaplaceFEM_TimeIntegrationOption" use="required" />
		<!--name => A name is required for any non-unique nodes-->
		<xsd:attribute name="name" type="string" use="required" />
	</xsd:complexType>
	<xsd:simpleType name="geosx_LaplaceFEM_TimeIntegrationOption">
		<xsd:restriction base="xsd:string">
			<xsd:pattern value=".*[\[\]`$].*|SteadyState|ImplicitTransient|ExplicitTransient" />
		</xsd:restriction>
	</xsd:simpleType>
	<xsd:complexType name="PhaseFieldDamageFEMType">
		<xsd:choice minOccurs="0" maxOccurs="unbounded">
			<xsd:element name="LinearSolverParameters" type="LinearSolverParametersType" maxOccurs="1" />
			<xsd:element name="NonlinearSolverParameters" type="NonlinearSolverParametersType" maxOccurs="1" />
		</xsd:choice>
		<!--cflFactor => Factor to apply to the `CFL condition <http://en.wikipedia.org/wiki/Courant-Friedrichs-Lewy_condition>`_ when calculating the maximum allowable time step. Values should be in the interval (0,1] -->
		<xsd:attribute name="cflFactor" type="real64" default="0.5" />
		<!--criticalFractureEnergy => critical fracture energy-->
		<xsd:attribute name="criticalFractureEnergy" type="real64" use="required" />
		<!--discretization => Name of discretization object (defined in the :ref:`NumericalMethodsManager`) to use for this solver. For instance, if this is a Finite Element Solver, the name of a :ref:`FiniteElement` should be specified. If this is a Finite Volume Method, the name of a :ref:`FiniteVolume` discretization should be specified.-->
		<xsd:attribute name="discretization" type="string" use="required" />
		<!--fieldName => name of field variable-->
		<xsd:attribute name="fieldName" type="string" use="required" />
		<!--initialDt => Initial time-step value required by the solver to the event manager.-->
		<xsd:attribute name="initialDt" type="real64" default="1e+99" />
		<!--lengthScale => lenght scale l in the phase-field equation-->
		<xsd:attribute name="lengthScale" type="real64" use="required" />
		<!--localDissipation => Type of local dissipation function. Can be Linear or Quadratic-->
		<xsd:attribute name="localDissipation" type="string" use="required" />
		<!--logLevel => Log level-->
		<xsd:attribute name="logLevel" type="integer" default="0" />
		<!--solidMaterialNames => name of solid constitutive model-->
		<xsd:attribute name="solidMaterialNames" type="string_array" use="required" />
		<!--targetRegions => Allowable regions that the solver may be applied to. Note that this does not indicate that the solver will be applied to these regions, only that allocation will occur such that the solver may be applied to these regions. The decision about what regions this solver will beapplied to rests in the EventManager.-->
		<xsd:attribute name="targetRegions" type="string_array" use="required" />
		<!--timeIntegrationOption => option for default time integration method-->
		<xsd:attribute name="timeIntegrationOption" type="string" use="required" />
		<!--name => A name is required for any non-unique nodes-->
		<xsd:attribute name="name" type="string" use="required" />
	</xsd:complexType>
	<xsd:complexType name="PhaseFieldFractureType">
		<xsd:choice minOccurs="0" maxOccurs="unbounded">
			<xsd:element name="LinearSolverParameters" type="LinearSolverParametersType" maxOccurs="1" />
			<xsd:element name="NonlinearSolverParameters" type="NonlinearSolverParametersType" maxOccurs="1" />
		</xsd:choice>
		<!--cflFactor => Factor to apply to the `CFL condition <http://en.wikipedia.org/wiki/Courant-Friedrichs-Lewy_condition>`_ when calculating the maximum allowable time step. Values should be in the interval (0,1] -->
		<xsd:attribute name="cflFactor" type="real64" default="0.5" />
		<!--couplingTypeOption => Coupling option. Valid options:
* FixedStress
* TightlyCoupled-->
		<xsd:attribute name="couplingTypeOption" type="geosx_PhaseFieldFractureSolver_CouplingTypeOption" use="required" />
		<!--damageSolverName => Name of the damage mechanics solver to use in the PhaseFieldFracture solver-->
		<xsd:attribute name="damageSolverName" type="string" use="required" />
		<!--discretization => Name of discretization object (defined in the :ref:`NumericalMethodsManager`) to use for this solver. For instance, if this is a Finite Element Solver, the name of a :ref:`FiniteElement` should be specified. If this is a Finite Volume Method, the name of a :ref:`FiniteVolume` discretization should be specified.-->
		<xsd:attribute name="discretization" type="string" use="required" />
		<!--initialDt => Initial time-step value required by the solver to the event manager.-->
		<xsd:attribute name="initialDt" type="real64" default="1e+99" />
		<!--logLevel => Log level-->
		<xsd:attribute name="logLevel" type="integer" default="0" />
		<!--solidSolverName => Name of the solid mechanics solver to use in the PhaseFieldFracture solver-->
		<xsd:attribute name="solidSolverName" type="string" use="required" />
		<!--subcycling => turn on subcycling on each load step-->
		<xsd:attribute name="subcycling" type="integer" use="required" />
		<!--targetRegions => Allowable regions that the solver may be applied to. Note that this does not indicate that the solver will be applied to these regions, only that allocation will occur such that the solver may be applied to these regions. The decision about what regions this solver will beapplied to rests in the EventManager.-->
		<xsd:attribute name="targetRegions" type="string_array" use="required" />
		<!--name => A name is required for any non-unique nodes-->
		<xsd:attribute name="name" type="string" use="required" />
	</xsd:complexType>
	<xsd:simpleType name="geosx_PhaseFieldFractureSolver_CouplingTypeOption">
		<xsd:restriction base="xsd:string">
			<xsd:pattern value=".*[\[\]`$].*|FixedStress|TightlyCoupled" />
		</xsd:restriction>
	</xsd:simpleType>
	<xsd:complexType name="PoroelasticType">
		<xsd:choice minOccurs="0" maxOccurs="unbounded">
			<xsd:element name="LinearSolverParameters" type="LinearSolverParametersType" maxOccurs="1" />
			<xsd:element name="NonlinearSolverParameters" type="NonlinearSolverParametersType" maxOccurs="1" />
		</xsd:choice>
		<!--cflFactor => Factor to apply to the `CFL condition <http://en.wikipedia.org/wiki/Courant-Friedrichs-Lewy_condition>`_ when calculating the maximum allowable time step. Values should be in the interval (0,1] -->
		<xsd:attribute name="cflFactor" type="real64" default="0.5" />
		<!--couplingTypeOption => Coupling method. Valid options:
* FIM
* SIM_FixedStress-->
		<xsd:attribute name="couplingTypeOption" type="geosx_PoroelasticSolver_CouplingTypeOption" use="required" />
		<!--discretization => Name of discretization object (defined in the :ref:`NumericalMethodsManager`) to use for this solver. For instance, if this is a Finite Element Solver, the name of a :ref:`FiniteElement` should be specified. If this is a Finite Volume Method, the name of a :ref:`FiniteVolume` discretization should be specified.-->
		<xsd:attribute name="discretization" type="string" use="required" />
		<!--fluidSolverName => Name of the fluid mechanics solver to use in the poroelastic solver-->
		<xsd:attribute name="fluidSolverName" type="string" use="required" />
		<!--initialDt => Initial time-step value required by the solver to the event manager.-->
		<xsd:attribute name="initialDt" type="real64" default="1e+99" />
		<!--logLevel => Log level-->
		<xsd:attribute name="logLevel" type="integer" default="0" />
		<!--solidSolverName => Name of the solid mechanics solver to use in the poroelastic solver-->
		<xsd:attribute name="solidSolverName" type="string" use="required" />
		<!--targetRegions => Allowable regions that the solver may be applied to. Note that this does not indicate that the solver will be applied to these regions, only that allocation will occur such that the solver may be applied to these regions. The decision about what regions this solver will beapplied to rests in the EventManager.-->
		<xsd:attribute name="targetRegions" type="string_array" use="required" />
		<!--name => A name is required for any non-unique nodes-->
		<xsd:attribute name="name" type="string" use="required" />
	</xsd:complexType>
	<xsd:simpleType name="geosx_PoroelasticSolver_CouplingTypeOption">
		<xsd:restriction base="xsd:string">
			<xsd:pattern value=".*[\[\]`$].*|FIM|SIM_FixedStress" />
		</xsd:restriction>
	</xsd:simpleType>
	<xsd:complexType name="ProppantTransportType">
		<xsd:choice minOccurs="0" maxOccurs="unbounded">
			<xsd:element name="LinearSolverParameters" type="LinearSolverParametersType" maxOccurs="1" />
			<xsd:element name="NonlinearSolverParameters" type="NonlinearSolverParametersType" maxOccurs="1" />
		</xsd:choice>
		<!--bridgingFactor => Bridging factor used for bridging/screen-out calculation-->
		<xsd:attribute name="bridgingFactor" type="real64" default="0" />
		<!--cflFactor => Factor to apply to the `CFL condition <http://en.wikipedia.org/wiki/Courant-Friedrichs-Lewy_condition>`_ when calculating the maximum allowable time step. Values should be in the interval (0,1] -->
		<xsd:attribute name="cflFactor" type="real64" default="0.5" />
		<!--criticalShieldsNumber => Critical Shields number-->
		<xsd:attribute name="criticalShieldsNumber" type="real64" default="0" />
		<!--discretization => Name of discretization object to use for this solver.-->
		<xsd:attribute name="discretization" type="string" use="required" />
		<!--fluidNames => Names of fluid constitutive models for each region.-->
		<xsd:attribute name="fluidNames" type="string_array" use="required" />
		<!--frictionCoefficient => Friction coefficient-->
		<xsd:attribute name="frictionCoefficient" type="real64" default="0.03" />
		<!--initialDt => Initial time-step value required by the solver to the event manager.-->
		<xsd:attribute name="initialDt" type="real64" default="1e+99" />
		<!--inputFluxEstimate => Initial estimate of the input flux used only for residual scaling. This should be essentially equivalent to the input flux * dt.-->
		<xsd:attribute name="inputFluxEstimate" type="real64" default="1" />
		<!--logLevel => Log level-->
		<xsd:attribute name="logLevel" type="integer" default="0" />
		<!--maxProppantConcentration => Maximum proppant concentration-->
		<xsd:attribute name="maxProppantConcentration" type="real64" default="0.6" />
		<!--meanPermCoeff => Coefficient to move between harmonic mean (1.0) and arithmetic mean (0.0) for the calculation of permeability between elements.-->
		<xsd:attribute name="meanPermCoeff" type="real64" default="1" />
		<!--proppantDensity => Proppant density-->
		<xsd:attribute name="proppantDensity" type="real64" default="2500" />
		<!--proppantDiameter => Proppant diameter-->
		<xsd:attribute name="proppantDiameter" type="real64" default="0.0004" />
		<!--proppantNames => Name of proppant constitutive object to use for this solver.-->
		<xsd:attribute name="proppantNames" type="string_array" use="required" />
		<!--solidNames => Names of solid constitutive models for each region.-->
		<xsd:attribute name="solidNames" type="string_array" use="required" />
		<!--targetRegions => Allowable regions that the solver may be applied to. Note that this does not indicate that the solver will be applied to these regions, only that allocation will occur such that the solver may be applied to these regions. The decision about what regions this solver will beapplied to rests in the EventManager.-->
		<xsd:attribute name="targetRegions" type="string_array" use="required" />
		<!--updateProppantPacking => Flag that enables/disables proppant-packing update-->
		<xsd:attribute name="updateProppantPacking" type="integer" default="0" />
		<!--name => A name is required for any non-unique nodes-->
		<xsd:attribute name="name" type="string" use="required" />
	</xsd:complexType>
	<xsd:complexType name="SinglePhaseFVMType">
		<xsd:choice minOccurs="0" maxOccurs="unbounded">
			<xsd:element name="LinearSolverParameters" type="LinearSolverParametersType" maxOccurs="1" />
			<xsd:element name="NonlinearSolverParameters" type="NonlinearSolverParametersType" maxOccurs="1" />
		</xsd:choice>
		<!--cflFactor => Factor to apply to the `CFL condition <http://en.wikipedia.org/wiki/Courant-Friedrichs-Lewy_condition>`_ when calculating the maximum allowable time step. Values should be in the interval (0,1] -->
		<xsd:attribute name="cflFactor" type="real64" default="0.5" />
		<!--discretization => Name of discretization object to use for this solver.-->
		<xsd:attribute name="discretization" type="string" use="required" />
		<!--fluidNames => Names of fluid constitutive models for each region.-->
		<xsd:attribute name="fluidNames" type="string_array" use="required" />
		<!--initialDt => Initial time-step value required by the solver to the event manager.-->
		<xsd:attribute name="initialDt" type="real64" default="1e+99" />
		<!--inputFluxEstimate => Initial estimate of the input flux used only for residual scaling. This should be essentially equivalent to the input flux * dt.-->
		<xsd:attribute name="inputFluxEstimate" type="real64" default="1" />
		<!--logLevel => Log level-->
		<xsd:attribute name="logLevel" type="integer" default="0" />
		<!--meanPermCoeff => Coefficient to move between harmonic mean (1.0) and arithmetic mean (0.0) for the calculation of permeability between elements.-->
		<xsd:attribute name="meanPermCoeff" type="real64" default="1" />
		<!--solidNames => Names of solid constitutive models for each region.-->
		<xsd:attribute name="solidNames" type="string_array" use="required" />
		<!--targetRegions => Allowable regions that the solver may be applied to. Note that this does not indicate that the solver will be applied to these regions, only that allocation will occur such that the solver may be applied to these regions. The decision about what regions this solver will beapplied to rests in the EventManager.-->
		<xsd:attribute name="targetRegions" type="string_array" use="required" />
		<!--name => A name is required for any non-unique nodes-->
		<xsd:attribute name="name" type="string" use="required" />
	</xsd:complexType>
	<xsd:complexType name="SinglePhaseHybridFVMType">
		<xsd:choice minOccurs="0" maxOccurs="unbounded">
			<xsd:element name="LinearSolverParameters" type="LinearSolverParametersType" maxOccurs="1" />
			<xsd:element name="NonlinearSolverParameters" type="NonlinearSolverParametersType" maxOccurs="1" />
		</xsd:choice>
		<!--cflFactor => Factor to apply to the `CFL condition <http://en.wikipedia.org/wiki/Courant-Friedrichs-Lewy_condition>`_ when calculating the maximum allowable time step. Values should be in the interval (0,1] -->
		<xsd:attribute name="cflFactor" type="real64" default="0.5" />
		<!--discretization => Name of discretization object to use for this solver.-->
		<xsd:attribute name="discretization" type="string" use="required" />
		<!--fluidNames => Names of fluid constitutive models for each region.-->
		<xsd:attribute name="fluidNames" type="string_array" use="required" />
		<!--initialDt => Initial time-step value required by the solver to the event manager.-->
		<xsd:attribute name="initialDt" type="real64" default="1e+99" />
		<!--inputFluxEstimate => Initial estimate of the input flux used only for residual scaling. This should be essentially equivalent to the input flux * dt.-->
		<xsd:attribute name="inputFluxEstimate" type="real64" default="1" />
		<!--logLevel => Log level-->
		<xsd:attribute name="logLevel" type="integer" default="0" />
		<!--meanPermCoeff => Coefficient to move between harmonic mean (1.0) and arithmetic mean (0.0) for the calculation of permeability between elements.-->
		<xsd:attribute name="meanPermCoeff" type="real64" default="1" />
		<!--solidNames => Names of solid constitutive models for each region.-->
		<xsd:attribute name="solidNames" type="string_array" use="required" />
		<!--targetRegions => Allowable regions that the solver may be applied to. Note that this does not indicate that the solver will be applied to these regions, only that allocation will occur such that the solver may be applied to these regions. The decision about what regions this solver will beapplied to rests in the EventManager.-->
		<xsd:attribute name="targetRegions" type="string_array" use="required" />
		<!--name => A name is required for any non-unique nodes-->
		<xsd:attribute name="name" type="string" use="required" />
	</xsd:complexType>
	<xsd:complexType name="SinglePhaseProppantFVMType">
		<xsd:choice minOccurs="0" maxOccurs="unbounded">
			<xsd:element name="LinearSolverParameters" type="LinearSolverParametersType" maxOccurs="1" />
			<xsd:element name="NonlinearSolverParameters" type="NonlinearSolverParametersType" maxOccurs="1" />
		</xsd:choice>
		<!--cflFactor => Factor to apply to the `CFL condition <http://en.wikipedia.org/wiki/Courant-Friedrichs-Lewy_condition>`_ when calculating the maximum allowable time step. Values should be in the interval (0,1] -->
		<xsd:attribute name="cflFactor" type="real64" default="0.5" />
		<!--discretization => Name of discretization object to use for this solver.-->
		<xsd:attribute name="discretization" type="string" use="required" />
		<!--fluidNames => Names of fluid constitutive models for each region.-->
		<xsd:attribute name="fluidNames" type="string_array" use="required" />
		<!--initialDt => Initial time-step value required by the solver to the event manager.-->
		<xsd:attribute name="initialDt" type="real64" default="1e+99" />
		<!--inputFluxEstimate => Initial estimate of the input flux used only for residual scaling. This should be essentially equivalent to the input flux * dt.-->
		<xsd:attribute name="inputFluxEstimate" type="real64" default="1" />
		<!--logLevel => Log level-->
		<xsd:attribute name="logLevel" type="integer" default="0" />
		<!--meanPermCoeff => Coefficient to move between harmonic mean (1.0) and arithmetic mean (0.0) for the calculation of permeability between elements.-->
		<xsd:attribute name="meanPermCoeff" type="real64" default="1" />
		<!--solidNames => Names of solid constitutive models for each region.-->
		<xsd:attribute name="solidNames" type="string_array" use="required" />
		<!--targetRegions => Allowable regions that the solver may be applied to. Note that this does not indicate that the solver will be applied to these regions, only that allocation will occur such that the solver may be applied to these regions. The decision about what regions this solver will beapplied to rests in the EventManager.-->
		<xsd:attribute name="targetRegions" type="string_array" use="required" />
		<!--name => A name is required for any non-unique nodes-->
		<xsd:attribute name="name" type="string" use="required" />
	</xsd:complexType>
	<xsd:complexType name="SinglePhaseReservoirType">
		<xsd:choice minOccurs="0" maxOccurs="unbounded">
			<xsd:element name="LinearSolverParameters" type="LinearSolverParametersType" maxOccurs="1" />
			<xsd:element name="NonlinearSolverParameters" type="NonlinearSolverParametersType" maxOccurs="1" />
		</xsd:choice>
		<!--cflFactor => Factor to apply to the `CFL condition <http://en.wikipedia.org/wiki/Courant-Friedrichs-Lewy_condition>`_ when calculating the maximum allowable time step. Values should be in the interval (0,1] -->
		<xsd:attribute name="cflFactor" type="real64" default="0.5" />
		<!--flowSolverName => Name of the flow solver to use in the reservoir-well system solver-->
		<xsd:attribute name="flowSolverName" type="string" use="required" />
		<!--initialDt => Initial time-step value required by the solver to the event manager.-->
		<xsd:attribute name="initialDt" type="real64" default="1e+99" />
		<!--logLevel => Log level-->
		<xsd:attribute name="logLevel" type="integer" default="0" />
		<!--targetRegions => Allowable regions that the solver may be applied to. Note that this does not indicate that the solver will be applied to these regions, only that allocation will occur such that the solver may be applied to these regions. The decision about what regions this solver will beapplied to rests in the EventManager.-->
		<xsd:attribute name="targetRegions" type="string_array" use="required" />
		<!--wellSolverName => Name of the well solver to use in the reservoir-well system solver-->
		<xsd:attribute name="wellSolverName" type="string" use="required" />
		<!--name => A name is required for any non-unique nodes-->
		<xsd:attribute name="name" type="string" use="required" />
	</xsd:complexType>
	<xsd:complexType name="SinglePhaseWellType">
		<xsd:choice minOccurs="0" maxOccurs="unbounded">
			<xsd:element name="LinearSolverParameters" type="LinearSolverParametersType" maxOccurs="1" />
			<xsd:element name="NonlinearSolverParameters" type="NonlinearSolverParametersType" maxOccurs="1" />
			<xsd:element name="WellControls" type="WellControlsType" />
		</xsd:choice>
		<!--cflFactor => Factor to apply to the `CFL condition <http://en.wikipedia.org/wiki/Courant-Friedrichs-Lewy_condition>`_ when calculating the maximum allowable time step. Values should be in the interval (0,1] -->
		<xsd:attribute name="cflFactor" type="real64" default="0.5" />
		<!--fluidNames => Name of fluid constitutive object to use for this solver.-->
		<xsd:attribute name="fluidNames" type="string_array" use="required" />
		<!--initialDt => Initial time-step value required by the solver to the event manager.-->
		<xsd:attribute name="initialDt" type="real64" default="1e+99" />
		<!--logLevel => Log level-->
		<xsd:attribute name="logLevel" type="integer" default="0" />
		<!--targetRegions => Allowable regions that the solver may be applied to. Note that this does not indicate that the solver will be applied to these regions, only that allocation will occur such that the solver may be applied to these regions. The decision about what regions this solver will beapplied to rests in the EventManager.-->
		<xsd:attribute name="targetRegions" type="string_array" use="required" />
		<!--name => A name is required for any non-unique nodes-->
		<xsd:attribute name="name" type="string" use="required" />
	</xsd:complexType>
	<xsd:complexType name="SolidMechanicsEmbeddedFracturesType">
		<xsd:choice minOccurs="0" maxOccurs="unbounded">
			<xsd:element name="LinearSolverParameters" type="LinearSolverParametersType" maxOccurs="1" />
			<xsd:element name="NonlinearSolverParameters" type="NonlinearSolverParametersType" maxOccurs="1" />
		</xsd:choice>
		<!--cflFactor => Factor to apply to the `CFL condition <http://en.wikipedia.org/wiki/Courant-Friedrichs-Lewy_condition>`_ when calculating the maximum allowable time step. Values should be in the interval (0,1] -->
		<xsd:attribute name="cflFactor" type="real64" default="0.5" />
		<!--contactRelationName => Name of contact relation to enforce constraints on fracture boundary.-->
		<xsd:attribute name="contactRelationName" type="string" use="required" />
		<!--initialDt => Initial time-step value required by the solver to the event manager.-->
		<xsd:attribute name="initialDt" type="real64" default="1e+99" />
		<!--logLevel => Log level-->
		<xsd:attribute name="logLevel" type="integer" default="0" />
		<!--solidSolverName => Name of the solid mechanics solver in the rock matrix-->
		<xsd:attribute name="solidSolverName" type="string" use="required" />
		<!--targetRegions => Allowable regions that the solver may be applied to. Note that this does not indicate that the solver will be applied to these regions, only that allocation will occur such that the solver may be applied to these regions. The decision about what regions this solver will beapplied to rests in the EventManager.-->
		<xsd:attribute name="targetRegions" type="string_array" use="required" />
		<!--name => A name is required for any non-unique nodes-->
		<xsd:attribute name="name" type="string" use="required" />
	</xsd:complexType>
	<xsd:complexType name="SolidMechanicsLagrangianSSLEType">
		<xsd:choice minOccurs="0" maxOccurs="unbounded">
			<xsd:element name="LinearSolverParameters" type="LinearSolverParametersType" maxOccurs="1" />
			<xsd:element name="NonlinearSolverParameters" type="NonlinearSolverParametersType" maxOccurs="1" />
		</xsd:choice>
		<!--cflFactor => Factor to apply to the `CFL condition <http://en.wikipedia.org/wiki/Courant-Friedrichs-Lewy_condition>`_ when calculating the maximum allowable time step. Values should be in the interval (0,1] -->
		<xsd:attribute name="cflFactor" type="real64" default="0.5" />
		<!--contactRelationName => Name of contact relation to enforce constraints on fracture boundary.-->
		<xsd:attribute name="contactRelationName" type="string" default="NOCONTACT" />
		<!--discretization => Name of discretization object (defined in the :ref:`NumericalMethodsManager`) to use for this solver. For instance, if this is a Finite Element Solver, the name of a :ref:`FiniteElement` should be specified. If this is a Finite Volume Method, the name of a :ref:`FiniteVolume` discretization should be specified.-->
		<xsd:attribute name="discretization" type="string" use="required" />
		<!--effectiveStress => Apply fluid pressure to produce effective stress when integrating stress.-->
		<xsd:attribute name="effectiveStress" type="integer" default="0" />
		<!--initialDt => Initial time-step value required by the solver to the event manager.-->
		<xsd:attribute name="initialDt" type="real64" default="1e+99" />
		<!--logLevel => Log level-->
		<xsd:attribute name="logLevel" type="integer" default="0" />
		<!--massDamping => Value of mass based damping coefficient. -->
		<xsd:attribute name="massDamping" type="real64" default="0" />
		<!--maxNumResolves => Value to indicate how many resolves may be executed after some other event is executed. For example, if a SurfaceGenerator is specified, it will be executed after the mechanics solve. However if a new surface is generated, then the mechanics solve must be executed again due to the change in topology.-->
		<xsd:attribute name="maxNumResolves" type="integer" default="10" />
		<!--newmarkBeta => Value of :math:`\beta` in the Newmark Method for Implicit Dynamic time integration option. This should be pow(newmarkGamma+0.5,2.0)/4.0 unless you know what you are doing.-->
		<xsd:attribute name="newmarkBeta" type="real64" default="0.25" />
		<!--newmarkGamma => Value of :math:`\gamma` in the Newmark Method for Implicit Dynamic time integration option-->
		<xsd:attribute name="newmarkGamma" type="real64" default="0.5" />
		<!--solidMaterialNames => The name of the material that should be used in the constitutive updates-->
		<xsd:attribute name="solidMaterialNames" type="string_array" use="required" />
		<!--stiffnessDamping => Value of stiffness based damping coefficient. -->
		<xsd:attribute name="stiffnessDamping" type="real64" default="0" />
		<!--strainTheory => Indicates whether or not to use `Infinitesimal Strain Theory <https://en.wikipedia.org/wiki/Infinitesimal_strain_theory>`_, or `Finite Strain Theory <https://en.wikipedia.org/wiki/Finite_strain_theory>`_. Valid Inputs are:
 0 - Infinitesimal Strain 
 1 - Finite Strain-->
		<xsd:attribute name="strainTheory" type="integer" default="0" />
		<!--targetRegions => Allowable regions that the solver may be applied to. Note that this does not indicate that the solver will be applied to these regions, only that allocation will occur such that the solver may be applied to these regions. The decision about what regions this solver will beapplied to rests in the EventManager.-->
		<xsd:attribute name="targetRegions" type="string_array" use="required" />
		<!--timeIntegrationOption => Time integration method. Options are:
* QuasiStatic
* ImplicitDynamic
* ExplicitDynamic-->
		<xsd:attribute name="timeIntegrationOption" type="geosx_SolidMechanicsLagrangianFEM_TimeIntegrationOption" default="ExplicitDynamic" />
		<!--useVelocityForQS => Flag to indicate the use of the incremental displacement from the previous step as an initial estimate for the incremental displacement of the current step.-->
		<xsd:attribute name="useVelocityForQS" type="integer" default="0" />
		<!--name => A name is required for any non-unique nodes-->
		<xsd:attribute name="name" type="string" use="required" />
	</xsd:complexType>
	<xsd:simpleType name="geosx_SolidMechanicsLagrangianFEM_TimeIntegrationOption">
		<xsd:restriction base="xsd:string">
			<xsd:pattern value=".*[\[\]`$].*|QuasiStatic|ImplicitDynamic|ExplicitDynamic" />
		</xsd:restriction>
	</xsd:simpleType>
	<xsd:complexType name="SolidMechanics_LagrangianFEMType">
		<xsd:choice minOccurs="0" maxOccurs="unbounded">
			<xsd:element name="LinearSolverParameters" type="LinearSolverParametersType" maxOccurs="1" />
			<xsd:element name="NonlinearSolverParameters" type="NonlinearSolverParametersType" maxOccurs="1" />
		</xsd:choice>
		<!--cflFactor => Factor to apply to the `CFL condition <http://en.wikipedia.org/wiki/Courant-Friedrichs-Lewy_condition>`_ when calculating the maximum allowable time step. Values should be in the interval (0,1] -->
		<xsd:attribute name="cflFactor" type="real64" default="0.5" />
		<!--contactRelationName => Name of contact relation to enforce constraints on fracture boundary.-->
		<xsd:attribute name="contactRelationName" type="string" default="NOCONTACT" />
		<!--discretization => Name of discretization object (defined in the :ref:`NumericalMethodsManager`) to use for this solver. For instance, if this is a Finite Element Solver, the name of a :ref:`FiniteElement` should be specified. If this is a Finite Volume Method, the name of a :ref:`FiniteVolume` discretization should be specified.-->
		<xsd:attribute name="discretization" type="string" use="required" />
		<!--effectiveStress => Apply fluid pressure to produce effective stress when integrating stress.-->
		<xsd:attribute name="effectiveStress" type="integer" default="0" />
		<!--initialDt => Initial time-step value required by the solver to the event manager.-->
		<xsd:attribute name="initialDt" type="real64" default="1e+99" />
		<!--logLevel => Log level-->
		<xsd:attribute name="logLevel" type="integer" default="0" />
		<!--massDamping => Value of mass based damping coefficient. -->
		<xsd:attribute name="massDamping" type="real64" default="0" />
		<!--maxNumResolves => Value to indicate how many resolves may be executed after some other event is executed. For example, if a SurfaceGenerator is specified, it will be executed after the mechanics solve. However if a new surface is generated, then the mechanics solve must be executed again due to the change in topology.-->
		<xsd:attribute name="maxNumResolves" type="integer" default="10" />
		<!--newmarkBeta => Value of :math:`\beta` in the Newmark Method for Implicit Dynamic time integration option. This should be pow(newmarkGamma+0.5,2.0)/4.0 unless you know what you are doing.-->
		<xsd:attribute name="newmarkBeta" type="real64" default="0.25" />
		<!--newmarkGamma => Value of :math:`\gamma` in the Newmark Method for Implicit Dynamic time integration option-->
		<xsd:attribute name="newmarkGamma" type="real64" default="0.5" />
		<!--solidMaterialNames => The name of the material that should be used in the constitutive updates-->
		<xsd:attribute name="solidMaterialNames" type="string_array" use="required" />
		<!--stiffnessDamping => Value of stiffness based damping coefficient. -->
		<xsd:attribute name="stiffnessDamping" type="real64" default="0" />
		<!--strainTheory => Indicates whether or not to use `Infinitesimal Strain Theory <https://en.wikipedia.org/wiki/Infinitesimal_strain_theory>`_, or `Finite Strain Theory <https://en.wikipedia.org/wiki/Finite_strain_theory>`_. Valid Inputs are:
 0 - Infinitesimal Strain 
 1 - Finite Strain-->
		<xsd:attribute name="strainTheory" type="integer" default="0" />
		<!--targetRegions => Allowable regions that the solver may be applied to. Note that this does not indicate that the solver will be applied to these regions, only that allocation will occur such that the solver may be applied to these regions. The decision about what regions this solver will beapplied to rests in the EventManager.-->
		<xsd:attribute name="targetRegions" type="string_array" use="required" />
		<!--timeIntegrationOption => Time integration method. Options are:
* QuasiStatic
* ImplicitDynamic
* ExplicitDynamic-->
		<xsd:attribute name="timeIntegrationOption" type="geosx_SolidMechanicsLagrangianFEM_TimeIntegrationOption" default="ExplicitDynamic" />
		<!--useVelocityForQS => Flag to indicate the use of the incremental displacement from the previous step as an initial estimate for the incremental displacement of the current step.-->
		<xsd:attribute name="useVelocityForQS" type="integer" default="0" />
		<!--name => A name is required for any non-unique nodes-->
		<xsd:attribute name="name" type="string" use="required" />
	</xsd:complexType>
	<xsd:complexType name="SurfaceGeneratorType">
		<xsd:choice minOccurs="0" maxOccurs="unbounded">
			<xsd:element name="LinearSolverParameters" type="LinearSolverParametersType" maxOccurs="1" />
			<xsd:element name="NonlinearSolverParameters" type="NonlinearSolverParametersType" maxOccurs="1" />
		</xsd:choice>
		<!--cflFactor => Factor to apply to the `CFL condition <http://en.wikipedia.org/wiki/Courant-Friedrichs-Lewy_condition>`_ when calculating the maximum allowable time step. Values should be in the interval (0,1] -->
		<xsd:attribute name="cflFactor" type="real64" default="0.5" />
		<!--fractureRegion => (no description available)-->
		<xsd:attribute name="fractureRegion" type="string" default="Fracture" />
		<!--initialDt => Initial time-step value required by the solver to the event manager.-->
		<xsd:attribute name="initialDt" type="real64" default="1e+99" />
		<!--logLevel => Log level-->
		<xsd:attribute name="logLevel" type="integer" default="0" />
		<!--mpiCommOrder => Flag to enable MPI consistent communication ordering-->
		<xsd:attribute name="mpiCommOrder" type="integer" default="0" />
		<!--nodeBasedSIF => Rock toughness of the solid material-->
		<xsd:attribute name="nodeBasedSIF" type="integer" default="0" />
		<!--rockToughness => Rock toughness of the solid material-->
		<xsd:attribute name="rockToughness" type="real64" use="required" />
		<!--solidMaterialNames => Name of the solid material used in solid mechanic solver-->
		<xsd:attribute name="solidMaterialNames" type="string_array" use="required" />
		<!--targetRegions => Allowable regions that the solver may be applied to. Note that this does not indicate that the solver will be applied to these regions, only that allocation will occur such that the solver may be applied to these regions. The decision about what regions this solver will beapplied to rests in the EventManager.-->
		<xsd:attribute name="targetRegions" type="string_array" use="required" />
		<!--name => A name is required for any non-unique nodes-->
		<xsd:attribute name="name" type="string" use="required" />
	</xsd:complexType>
	<xsd:complexType name="TasksType">
		<xsd:choice minOccurs="0" maxOccurs="unbounded">
			<xsd:element name="PackCollection" type="PackCollectionType" />
		</xsd:choice>
	</xsd:complexType>
	<xsd:complexType name="PackCollectionType">
		<!--fieldName => The name of the (packable) field associated with the specified object to retrieve data from-->
		<xsd:attribute name="fieldName" type="string" use="required" />
		<!--objectPath => The name of the object from which to retrieve field values.-->
		<xsd:attribute name="objectPath" type="string" use="required" />
		<!--setNames => The set(s) for which to retrieve data.-->
		<xsd:attribute name="setNames" type="string_array" default="{}" />
		<!--name => A name is required for any non-unique nodes-->
		<xsd:attribute name="name" type="string" use="required" />
	</xsd:complexType>
	<xsd:complexType name="ConstitutiveType">
		<xsd:choice minOccurs="0" maxOccurs="unbounded">
			<xsd:element name="BlackOilFluid" type="BlackOilFluidType" />
			<xsd:element name="BrooksCoreyBakerRelativePermeability" type="BrooksCoreyBakerRelativePermeabilityType" />
			<xsd:element name="BrooksCoreyCapillaryPressure" type="BrooksCoreyCapillaryPressureType" />
			<xsd:element name="BrooksCoreyRelativePermeability" type="BrooksCoreyRelativePermeabilityType" />
			<xsd:element name="CompositionalMultiphaseFluid" type="CompositionalMultiphaseFluidType" />
			<xsd:element name="CompressibleSinglePhaseFluid" type="CompressibleSinglePhaseFluidType" />
			<xsd:element name="Contact" type="ContactType" />
			<xsd:element name="Coulomb" type="CoulombType" />
			<xsd:element name="DamageLinearElasticIsotropic" type="DamageLinearElasticIsotropicType" />
			<xsd:element name="LinearElasticAnisotropic" type="LinearElasticAnisotropicType" />
			<xsd:element name="LinearElasticIsotropic" type="LinearElasticIsotropicType" />
			<xsd:element name="LinearElasticTransverseIsotropic" type="LinearElasticTransverseIsotropicType" />
			<xsd:element name="MultiPhaseMultiComponentFluid" type="MultiPhaseMultiComponentFluidType" />
			<xsd:element name="NullModel" type="NullModelType" />
			<xsd:element name="ParticleFluid" type="ParticleFluidType" />
			<xsd:element name="PoreVolumeCompressibleSolid" type="PoreVolumeCompressibleSolidType" />
			<xsd:element name="PoroLinearElasticAnisotropic" type="PoroLinearElasticAnisotropicType" />
			<xsd:element name="PoroLinearElasticIsotropic" type="PoroLinearElasticIsotropicType" />
			<xsd:element name="PoroLinearElasticTransverseIsotropic" type="PoroLinearElasticTransverseIsotropicType" />
			<xsd:element name="ProppantSlurryFluid" type="ProppantSlurryFluidType" />
			<xsd:element name="VanGenuchtenBakerRelativePermeability" type="VanGenuchtenBakerRelativePermeabilityType" />
			<xsd:element name="VanGenuchtenCapillaryPressure" type="VanGenuchtenCapillaryPressureType" />
		</xsd:choice>
	</xsd:complexType>
	<xsd:complexType name="BlackOilFluidType">
		<!--componentMolarWeight => Component molar weights-->
		<xsd:attribute name="componentMolarWeight" type="real64_array" use="required" />
		<!--componentNames => List of component names-->
		<xsd:attribute name="componentNames" type="string_array" default="{}" />
		<!--fluidType => Type of black-oil fluid. Valid options:
* DeadOil
* LiveOil-->
		<xsd:attribute name="fluidType" type="geosx_constitutive_BlackOilFluid_FluidType" use="required" />
		<!--phaseNames => List of fluid phases-->
		<xsd:attribute name="phaseNames" type="string_array" use="required" />
		<!--surfaceDensities => List of surface densities for each phase-->
		<xsd:attribute name="surfaceDensities" type="real64_array" use="required" />
		<!--tableFiles => List of filenames with input PVT tables-->
		<xsd:attribute name="tableFiles" type="path_array" use="required" />
		<!--name => A name is required for any non-unique nodes-->
		<xsd:attribute name="name" type="string" use="required" />
	</xsd:complexType>
	<xsd:simpleType name="geosx_constitutive_BlackOilFluid_FluidType">
		<xsd:restriction base="xsd:string">
			<xsd:pattern value=".*[\[\]`$].*|DeadOil|LiveOil" />
		</xsd:restriction>
	</xsd:simpleType>
	<xsd:complexType name="BrooksCoreyBakerRelativePermeabilityType">
		<!--gasOilRelPermExponent => Rel perm power law exponent for the pair (gas phase, oil phase) at residual water saturation-->
		<xsd:attribute name="gasOilRelPermExponent" type="real64_array" default="{1}" />
		<!--gasOilRelPermMaxValue => Maximum rel perm value for the pair (gas phase, oil phase) at residual water saturation-->
		<xsd:attribute name="gasOilRelPermMaxValue" type="real64_array" default="{0}" />
		<!--phaseMinVolumeFraction => Minimum volume fraction value for each phase-->
		<xsd:attribute name="phaseMinVolumeFraction" type="real64_array" default="{0}" />
		<!--phaseNames => List of fluid phases-->
		<xsd:attribute name="phaseNames" type="string_array" use="required" />
		<!--waterOilRelPermExponent => Rel perm power law exponent for the pair (water phase, oil phase) at residual gas saturation-->
		<xsd:attribute name="waterOilRelPermExponent" type="real64_array" default="{1}" />
		<!--waterOilRelPermMaxValue => Maximum rel perm value for the pair (water phase, oil phase) at residual gas saturation-->
		<xsd:attribute name="waterOilRelPermMaxValue" type="real64_array" default="{0}" />
		<!--name => A name is required for any non-unique nodes-->
		<xsd:attribute name="name" type="string" use="required" />
	</xsd:complexType>
	<xsd:complexType name="BrooksCoreyCapillaryPressureType">
		<!--capPressureEpsilon => Wetting-phase saturation at which the max cap. pressure is attained; used to avoid infinite cap. pressure values for saturations close to zero-->
		<xsd:attribute name="capPressureEpsilon" type="real64" default="1e-06" />
		<!--phaseCapPressureExponentInv => Inverse of capillary power law exponent for each phase-->
		<xsd:attribute name="phaseCapPressureExponentInv" type="real64_array" default="{2}" />
		<!--phaseEntryPressure => Entry pressure value for each phase-->
		<xsd:attribute name="phaseEntryPressure" type="real64_array" default="{1}" />
		<!--phaseMinVolumeFraction => Minimum volume fraction value for each phase-->
		<xsd:attribute name="phaseMinVolumeFraction" type="real64_array" default="{0}" />
		<!--phaseNames => List of fluid phases-->
		<xsd:attribute name="phaseNames" type="string_array" use="required" />
		<!--name => A name is required for any non-unique nodes-->
		<xsd:attribute name="name" type="string" use="required" />
	</xsd:complexType>
	<xsd:complexType name="BrooksCoreyRelativePermeabilityType">
		<!--phaseMinVolumeFraction => Minimum volume fraction value for each phase-->
		<xsd:attribute name="phaseMinVolumeFraction" type="real64_array" default="{0}" />
		<!--phaseNames => List of fluid phases-->
		<xsd:attribute name="phaseNames" type="string_array" use="required" />
		<!--phaseRelPermExponent => MinimumRel perm power law exponent for each phase-->
		<xsd:attribute name="phaseRelPermExponent" type="real64_array" default="{1}" />
		<!--phaseRelPermMaxValue => Maximum rel perm value for each phase-->
		<xsd:attribute name="phaseRelPermMaxValue" type="real64_array" default="{0}" />
		<!--name => A name is required for any non-unique nodes-->
		<xsd:attribute name="name" type="string" use="required" />
	</xsd:complexType>
	<xsd:complexType name="CompositionalMultiphaseFluidType">
		<!--componentAcentricFactor => Component acentric factors-->
		<xsd:attribute name="componentAcentricFactor" type="real64_array" use="required" />
		<!--componentBinaryCoeff => Table of binary interaction coefficients-->
		<xsd:attribute name="componentBinaryCoeff" type="real64_array2d" default="{{0}}" />
		<!--componentCriticalPressure => Component critical pressures-->
		<xsd:attribute name="componentCriticalPressure" type="real64_array" use="required" />
		<!--componentCriticalTemperature => Component critical temperatures-->
		<xsd:attribute name="componentCriticalTemperature" type="real64_array" use="required" />
		<!--componentMolarWeight => Component molar weights-->
		<xsd:attribute name="componentMolarWeight" type="real64_array" use="required" />
		<!--componentNames => List of component names-->
		<xsd:attribute name="componentNames" type="string_array" use="required" />
		<!--componentVolumeShift => Component volume shifts-->
		<xsd:attribute name="componentVolumeShift" type="real64_array" default="{0}" />
		<!--equationsOfState => List of equation of state types for each phase-->
		<xsd:attribute name="equationsOfState" type="string_array" use="required" />
		<!--phaseNames => List of fluid phases-->
		<xsd:attribute name="phaseNames" type="string_array" use="required" />
		<!--name => A name is required for any non-unique nodes-->
		<xsd:attribute name="name" type="string" use="required" />
	</xsd:complexType>
	<xsd:complexType name="CompressibleSinglePhaseFluidType">
		<!--compressibility => Fluid compressibility-->
		<xsd:attribute name="compressibility" type="real64" default="0" />
		<!--defaultDensity => Default value for density.-->
		<xsd:attribute name="defaultDensity" type="real64" use="required" />
		<!--defaultViscosity => Default value for viscosity.-->
		<xsd:attribute name="defaultViscosity" type="real64" use="required" />
		<!--densityModelType => Type of density model. Valid options:
* exponential
* linear
* quadratic-->
		<xsd:attribute name="densityModelType" type="geosx_constitutive_ExponentApproximationType" default="linear" />
		<!--referenceDensity => Reference fluid density-->
		<xsd:attribute name="referenceDensity" type="real64" default="1000" />
		<!--referencePressure => Reference pressure-->
		<xsd:attribute name="referencePressure" type="real64" default="0" />
		<!--referenceViscosity => Reference fluid viscosity-->
		<xsd:attribute name="referenceViscosity" type="real64" default="0.001" />
		<!--viscosibility => Fluid viscosity exponential coefficient-->
		<xsd:attribute name="viscosibility" type="real64" default="0" />
		<!--viscosityModelType => Type of viscosity model. Valid options:
* exponential
* linear
* quadratic-->
		<xsd:attribute name="viscosityModelType" type="geosx_constitutive_ExponentApproximationType" default="linear" />
		<!--name => A name is required for any non-unique nodes-->
		<xsd:attribute name="name" type="string" use="required" />
	</xsd:complexType>
	<xsd:simpleType name="geosx_constitutive_ExponentApproximationType">
		<xsd:restriction base="xsd:string">
			<xsd:pattern value=".*[\[\]`$].*|exponential|linear|quadratic" />
		</xsd:restriction>
	</xsd:simpleType>
	<xsd:complexType name="ContactType">
		<xsd:choice minOccurs="0" maxOccurs="1">
			<xsd:element name="TableFunction" type="TableFunctionType" />
		</xsd:choice>
		<!--apertureTolerance => Value to be used to avoid floating point errors in expressions involving aperture. For example in the case of dividing by the actual aperture (not the effective aperture that results from the aperture function) this value may be used to avoid 1/0 errors. Note that this value may have some physical significance in its usage, as it may be used to smooth out highly nonlinear behavior associated with 1/0 in addition to avoiding the 1/0 error.-->
		<xsd:attribute name="apertureTolerance" type="real64" default="1e-09" />
		<!--penaltyStiffness => Value of the penetration penalty stiffness. Units of Pressure/length-->
		<xsd:attribute name="penaltyStiffness" type="real64" default="0" />
		<!--name => A name is required for any non-unique nodes-->
		<xsd:attribute name="name" type="string" use="required" />
	</xsd:complexType>
	<xsd:complexType name="CoulombType">
		<xsd:choice minOccurs="0" maxOccurs="1">
			<xsd:element name="TableFunction" type="TableFunctionType" />
		</xsd:choice>
		<!--apertureTolerance => Value to be used to avoid floating point errors in expressions involving aperture. For example in the case of dividing by the actual aperture (not the effective aperture that results from the aperture function) this value may be used to avoid 1/0 errors. Note that this value may have some physical significance in its usage, as it may be used to smooth out highly nonlinear behavior associated with 1/0 in addition to avoiding the 1/0 error.-->
		<xsd:attribute name="apertureTolerance" type="real64" default="1e-09" />
		<!--cohesion => Cohesion-->
		<xsd:attribute name="cohesion" type="real64" use="required" />
		<!--frictionAngle => Friction Angle (in radians)-->
		<xsd:attribute name="frictionAngle" type="real64" default="-1" />
		<!--frictionCoefficient => Friction Coefficient-->
		<xsd:attribute name="frictionCoefficient" type="real64" default="-1" />
		<!--penaltyStiffness => Value of the penetration penalty stiffness. Units of Pressure/length-->
		<xsd:attribute name="penaltyStiffness" type="real64" default="0" />
		<!--name => A name is required for any non-unique nodes-->
		<xsd:attribute name="name" type="string" use="required" />
	</xsd:complexType>
	<xsd:complexType name="DamageLinearElasticIsotropicType">
		<!--defaultBulkModulus => Elastic Bulk Modulus Parameter-->
		<xsd:attribute name="defaultBulkModulus" type="real64" default="-1" />
		<!--defaultDensity => Default Material Density-->
		<xsd:attribute name="defaultDensity" type="real64" use="required" />
		<!--defaultPoissonRatio => Poisson's ratio-->
		<xsd:attribute name="defaultPoissonRatio" type="real64" default="-1" />
		<!--defaultShearModulus => Elastic Shear Modulus Parameter-->
		<xsd:attribute name="defaultShearModulus" type="real64" default="-1" />
		<!--defaultYoungsModulus => Elastic Young's Modulus.-->
		<xsd:attribute name="defaultYoungsModulus" type="real64" default="-1" />
		<!--name => A name is required for any non-unique nodes-->
		<xsd:attribute name="name" type="string" use="required" />
	</xsd:complexType>
	<xsd:complexType name="LinearElasticAnisotropicType">
		<!--defaultDensity => Default Material Density-->
		<xsd:attribute name="defaultDensity" type="real64" use="required" />
		<!--defaultStiffness => Default Elastic Stiffness Tensor in Voigt notation (6x6 matrix)-->
		<xsd:attribute name="defaultStiffness" type="real64_array2d" use="required" />
		<!--name => A name is required for any non-unique nodes-->
		<xsd:attribute name="name" type="string" use="required" />
	</xsd:complexType>
	<xsd:complexType name="LinearElasticIsotropicType">
		<!--defaultBulkModulus => Elastic Bulk Modulus Parameter-->
		<xsd:attribute name="defaultBulkModulus" type="real64" default="-1" />
		<!--defaultDensity => Default Material Density-->
		<xsd:attribute name="defaultDensity" type="real64" use="required" />
		<!--defaultPoissonRatio => Poisson's ratio-->
		<xsd:attribute name="defaultPoissonRatio" type="real64" default="-1" />
		<!--defaultShearModulus => Elastic Shear Modulus Parameter-->
		<xsd:attribute name="defaultShearModulus" type="real64" default="-1" />
		<!--defaultYoungsModulus => Elastic Young's Modulus.-->
		<xsd:attribute name="defaultYoungsModulus" type="real64" default="-1" />
		<!--name => A name is required for any non-unique nodes-->
		<xsd:attribute name="name" type="string" use="required" />
	</xsd:complexType>
	<xsd:complexType name="LinearElasticTransverseIsotropicType">
		<!--defaultDensity => Default Material Density-->
		<xsd:attribute name="defaultDensity" type="real64" use="required" />
		<!--defaultPoissonRatioAxialTransverse => Elastic Shear Modulus Parameter-->
		<xsd:attribute name="defaultPoissonRatioAxialTransverse" type="real64" default="-1" />
		<!--defaultPoissonRatioTransverse => Elastic Shear Modulus Parameter-->
		<xsd:attribute name="defaultPoissonRatioTransverse" type="real64" default="-1" />
		<!--defaultShearModulusAxialTransverse => Elastic Shear Modulus Parameter-->
		<xsd:attribute name="defaultShearModulusAxialTransverse" type="real64" default="-1" />
		<!--defaultYoungsModulusAxial => Elastic Shear Modulus Parameter-->
		<xsd:attribute name="defaultYoungsModulusAxial" type="real64" default="-1" />
		<!--defaultYoungsModulusTransverse => Elastic Bulk Modulus Parameter-->
		<xsd:attribute name="defaultYoungsModulusTransverse" type="real64" default="-1" />
		<!--name => A name is required for any non-unique nodes-->
		<xsd:attribute name="name" type="string" use="required" />
	</xsd:complexType>
	<xsd:complexType name="MultiPhaseMultiComponentFluidType">
		<!--componentMolarWeight => Component molar weights-->
		<xsd:attribute name="componentMolarWeight" type="real64_array" default="{0}" />
		<!--componentNames => List of component names-->
		<xsd:attribute name="componentNames" type="string_array" default="{}" />
		<!--flashModelParaFile => name of the filen including flash calculation function parameters-->
		<xsd:attribute name="flashModelParaFile" type="path" use="required" />
		<!--phaseNames => List of fluid phases-->
		<xsd:attribute name="phaseNames" type="string_array" default="{}" />
		<!--phasePVTParaFiles => List of the names of the files including PVT function parameters-->
		<xsd:attribute name="phasePVTParaFiles" type="path_array" use="required" />
		<!--name => A name is required for any non-unique nodes-->
		<xsd:attribute name="name" type="string" use="required" />
	</xsd:complexType>
	<xsd:complexType name="NullModelType">
		<!--name => A name is required for any non-unique nodes-->
		<xsd:attribute name="name" type="string" use="required" />
	</xsd:complexType>
	<xsd:complexType name="ParticleFluidType">
		<!--collisionAlpha => Collision alpha coefficient-->
		<xsd:attribute name="collisionAlpha" type="real64" default="1.27" />
		<!--collisionBeta => Collision beta coefficient-->
		<xsd:attribute name="collisionBeta" type="real64" default="1.5" />
		<!--fluidViscosity => Fluid viscosity-->
		<xsd:attribute name="fluidViscosity" type="real64" default="0.001" />
		<!--hinderedSettlingCoefficient => Hindered settling coefficient-->
		<xsd:attribute name="hinderedSettlingCoefficient" type="real64" default="5.9" />
		<!--isCollisionalSlip => Whether the collisional component of the slip velocity is considered-->
		<xsd:attribute name="isCollisionalSlip" type="integer" default="0" />
		<!--maxProppantConcentration => Max proppant concentration-->
		<xsd:attribute name="maxProppantConcentration" type="real64" default="0.6" />
		<!--particleSettlingModel => Particle settling velocity model. Valid options:
* Stokes
* Intermediate
* Turbulence-->
		<xsd:attribute name="particleSettlingModel" type="geosx_constitutive_ParticleSettlingModel" use="required" />
		<!--proppantDensity => Proppant density-->
		<xsd:attribute name="proppantDensity" type="real64" default="1400" />
		<!--proppantDiameter => Proppant diameter-->
		<xsd:attribute name="proppantDiameter" type="real64" default="0.0002" />
		<!--slipConcentration => Slip concentration-->
		<xsd:attribute name="slipConcentration" type="real64" default="0.1" />
		<!--sphericity => Sphericity-->
		<xsd:attribute name="sphericity" type="real64" default="1" />
		<!--name => A name is required for any non-unique nodes-->
		<xsd:attribute name="name" type="string" use="required" />
	</xsd:complexType>
	<xsd:simpleType name="geosx_constitutive_ParticleSettlingModel">
		<xsd:restriction base="xsd:string">
			<xsd:pattern value=".*[\[\]`$].*|Stokes|Intermediate|Turbulence" />
		</xsd:restriction>
	</xsd:simpleType>
	<xsd:complexType name="PoreVolumeCompressibleSolidType">
		<!--compressibility => Solid compressibility-->
		<xsd:attribute name="compressibility" type="real64" use="required" />
		<!--referencePressure => Reference pressure for fluid compressibility-->
		<xsd:attribute name="referencePressure" type="real64" use="required" />
		<!--name => A name is required for any non-unique nodes-->
		<xsd:attribute name="name" type="string" use="required" />
	</xsd:complexType>
	<xsd:complexType name="PoroLinearElasticAnisotropicType">
		<!--BiotCoefficient => Biot's coefficient-->
		<xsd:attribute name="BiotCoefficient" type="real64" default="1" />
		<!--compressibility => Pore volume compressibilty-->
		<xsd:attribute name="compressibility" type="real64" default="0" />
		<!--defaultDensity => Default Material Density-->
		<xsd:attribute name="defaultDensity" type="real64" use="required" />
		<!--defaultStiffness => Default Elastic Stiffness Tensor in Voigt notation (6x6 matrix)-->
		<xsd:attribute name="defaultStiffness" type="real64_array2d" use="required" />
		<!--referencePressure => ReferencePressure-->
		<xsd:attribute name="referencePressure" type="real64" default="0" />
		<!--name => A name is required for any non-unique nodes-->
		<xsd:attribute name="name" type="string" use="required" />
	</xsd:complexType>
	<xsd:complexType name="PoroLinearElasticIsotropicType">
		<!--BiotCoefficient => Biot's coefficient-->
		<xsd:attribute name="BiotCoefficient" type="real64" default="1" />
		<!--compressibility => Pore volume compressibilty-->
		<xsd:attribute name="compressibility" type="real64" default="0" />
		<!--defaultBulkModulus => Elastic Bulk Modulus Parameter-->
		<xsd:attribute name="defaultBulkModulus" type="real64" default="-1" />
		<!--defaultDensity => Default Material Density-->
		<xsd:attribute name="defaultDensity" type="real64" use="required" />
		<!--defaultPoissonRatio => Poisson's ratio-->
		<xsd:attribute name="defaultPoissonRatio" type="real64" default="-1" />
		<!--defaultShearModulus => Elastic Shear Modulus Parameter-->
		<xsd:attribute name="defaultShearModulus" type="real64" default="-1" />
		<!--defaultYoungsModulus => Elastic Young's Modulus.-->
		<xsd:attribute name="defaultYoungsModulus" type="real64" default="-1" />
		<!--referencePressure => ReferencePressure-->
		<xsd:attribute name="referencePressure" type="real64" default="0" />
		<!--name => A name is required for any non-unique nodes-->
		<xsd:attribute name="name" type="string" use="required" />
	</xsd:complexType>
	<xsd:complexType name="PoroLinearElasticTransverseIsotropicType">
		<!--BiotCoefficient => Biot's coefficient-->
		<xsd:attribute name="BiotCoefficient" type="real64" default="1" />
		<!--compressibility => Pore volume compressibilty-->
		<xsd:attribute name="compressibility" type="real64" default="0" />
		<!--defaultDensity => Default Material Density-->
		<xsd:attribute name="defaultDensity" type="real64" use="required" />
		<!--defaultPoissonRatioAxialTransverse => Elastic Shear Modulus Parameter-->
		<xsd:attribute name="defaultPoissonRatioAxialTransverse" type="real64" default="-1" />
		<!--defaultPoissonRatioTransverse => Elastic Shear Modulus Parameter-->
		<xsd:attribute name="defaultPoissonRatioTransverse" type="real64" default="-1" />
		<!--defaultShearModulusAxialTransverse => Elastic Shear Modulus Parameter-->
		<xsd:attribute name="defaultShearModulusAxialTransverse" type="real64" default="-1" />
		<!--defaultYoungsModulusAxial => Elastic Shear Modulus Parameter-->
		<xsd:attribute name="defaultYoungsModulusAxial" type="real64" default="-1" />
		<!--defaultYoungsModulusTransverse => Elastic Bulk Modulus Parameter-->
		<xsd:attribute name="defaultYoungsModulusTransverse" type="real64" default="-1" />
		<!--referencePressure => ReferencePressure-->
		<xsd:attribute name="referencePressure" type="real64" default="0" />
		<!--name => A name is required for any non-unique nodes-->
		<xsd:attribute name="name" type="string" use="required" />
	</xsd:complexType>
	<xsd:complexType name="ProppantSlurryFluidType">
		<!--componentNames => List of fluid component names-->
		<xsd:attribute name="componentNames" type="string_array" default="{}" />
		<!--compressibility => Fluid compressibility-->
		<xsd:attribute name="compressibility" type="real64" default="0" />
		<!--defaultCompressibility => Default value for compressibility.-->
		<xsd:attribute name="defaultCompressibility" type="real64_array" default="{0}" />
		<!--defaultDensity => Default value for density.-->
		<xsd:attribute name="defaultDensity" type="real64_array" default="{0}" />
		<!--defaultViscosity => Default value for viscosity.-->
		<xsd:attribute name="defaultViscosity" type="real64_array" default="{0}" />
		<!--flowBehaviorIndex => Flow behavior index-->
		<xsd:attribute name="flowBehaviorIndex" type="real64_array" default="{0}" />
		<!--flowConsistencyIndex => Flow consistency index-->
		<xsd:attribute name="flowConsistencyIndex" type="real64_array" default="{0}" />
		<!--maxProppantConcentration => Maximum proppant concentration-->
		<xsd:attribute name="maxProppantConcentration" type="real64" default="0.6" />
		<!--referenceDensity => Reference fluid density-->
		<xsd:attribute name="referenceDensity" type="real64" default="1000" />
		<!--referencePressure => Reference pressure-->
		<xsd:attribute name="referencePressure" type="real64" default="100000" />
		<!--referenceProppantDensity => Reference proppant density-->
		<xsd:attribute name="referenceProppantDensity" type="real64" default="1400" />
		<!--referenceViscosity => Reference fluid viscosity-->
		<xsd:attribute name="referenceViscosity" type="real64" default="0.001" />
		<!--name => A name is required for any non-unique nodes-->
		<xsd:attribute name="name" type="string" use="required" />
	</xsd:complexType>
	<xsd:complexType name="VanGenuchtenBakerRelativePermeabilityType">
		<!--gasOilRelPermExponentInv => Rel perm power law exponent inverse for the pair (gas phase, oil phase) at residual water saturation-->
		<xsd:attribute name="gasOilRelPermExponentInv" type="real64_array" default="{0.5}" />
		<!--gasOilRelPermMaxValue => Maximum rel perm value for the pair (gas phase, oil phase) at residual water saturation-->
		<xsd:attribute name="gasOilRelPermMaxValue" type="real64_array" default="{0}" />
		<!--phaseMinVolumeFraction => Minimum volume fraction value for each phase-->
		<xsd:attribute name="phaseMinVolumeFraction" type="real64_array" default="{0}" />
		<!--phaseNames => List of fluid phases-->
		<xsd:attribute name="phaseNames" type="string_array" use="required" />
		<!--waterOilRelPermExponentInv => Rel perm power law exponent inverse for the pair (water phase, oil phase) at residual gas saturation-->
		<xsd:attribute name="waterOilRelPermExponentInv" type="real64_array" default="{0.5}" />
		<!--waterOilRelPermMaxValue => Maximum rel perm value for the pair (water phase, oil phase) at residual gas saturation-->
		<xsd:attribute name="waterOilRelPermMaxValue" type="real64_array" default="{0}" />
		<!--name => A name is required for any non-unique nodes-->
		<xsd:attribute name="name" type="string" use="required" />
	</xsd:complexType>
	<xsd:complexType name="VanGenuchtenCapillaryPressureType">
		<!--capPressureEpsilon => Saturation at which the extremum capillary pressure is attained; used to avoid infinite capillary pressure values for saturations close to 0 and 1-->
		<xsd:attribute name="capPressureEpsilon" type="real64" default="1e-06" />
		<!--phaseCapPressureExponentInv => Inverse of capillary power law exponent for each phase-->
		<xsd:attribute name="phaseCapPressureExponentInv" type="real64_array" default="{0.5}" />
		<!--phaseCapPressureMultiplier => Entry pressure value for each phase-->
		<xsd:attribute name="phaseCapPressureMultiplier" type="real64_array" default="{1}" />
		<!--phaseMinVolumeFraction => Minimum volume fraction value for each phase-->
		<xsd:attribute name="phaseMinVolumeFraction" type="real64_array" default="{0}" />
		<!--phaseNames => List of fluid phases-->
		<xsd:attribute name="phaseNames" type="string_array" use="required" />
		<!--name => A name is required for any non-unique nodes-->
		<xsd:attribute name="name" type="string" use="required" />
	</xsd:complexType>
	<xsd:complexType name="ElementRegionsType">
		<xsd:choice minOccurs="0" maxOccurs="unbounded">
			<xsd:element name="CellElementRegion" type="CellElementRegionType" />
			<xsd:element name="EmbeddedSurfaceElementRegion" type="EmbeddedSurfaceElementRegionType" />
			<xsd:element name="FaceElementRegion" type="FaceElementRegionType" />
			<xsd:element name="WellElementRegion" type="WellElementRegionType" />
		</xsd:choice>
	</xsd:complexType>
	<xsd:complexType name="CellElementRegionType">
		<xsd:choice minOccurs="0" maxOccurs="unbounded" />
		<!--cellBlocks => (no description available)-->
		<xsd:attribute name="cellBlocks" type="string_array" default="{}" />
		<!--coarseningRatio => (no description available)-->
		<xsd:attribute name="coarseningRatio" type="real64" default="0" />
		<!--materialList => List of materials present in this region-->
		<xsd:attribute name="materialList" type="string_array" use="required" />
		<!--name => A name is required for any non-unique nodes-->
		<xsd:attribute name="name" type="string" use="required" />
	</xsd:complexType>
	<xsd:complexType name="EmbeddedSurfaceElementRegionType">
		<xsd:choice minOccurs="0" maxOccurs="unbounded" />
		<!--defaultAperture => The default aperture of for new embedded surface Elements.-->
		<xsd:attribute name="defaultAperture" type="real64" use="required" />
		<!--materialList => List of materials present in this region-->
		<xsd:attribute name="materialList" type="string_array" use="required" />
		<!--name => A name is required for any non-unique nodes-->
		<xsd:attribute name="name" type="string" use="required" />
	</xsd:complexType>
	<xsd:complexType name="FaceElementRegionType">
		<xsd:choice minOccurs="0" maxOccurs="unbounded" />
		<!--defaultAperture => The default aperture of for new faceElements.-->
		<xsd:attribute name="defaultAperture" type="real64" use="required" />
		<!--materialList => List of materials present in this region-->
		<xsd:attribute name="materialList" type="string_array" use="required" />
		<!--name => A name is required for any non-unique nodes-->
		<xsd:attribute name="name" type="string" use="required" />
	</xsd:complexType>
	<xsd:complexType name="WellElementRegionType">
		<xsd:choice minOccurs="0" maxOccurs="unbounded" />
		<!--materialList => List of materials present in this region-->
		<xsd:attribute name="materialList" type="string_array" use="required" />
		<!--name => A name is required for any non-unique nodes-->
		<xsd:attribute name="name" type="string" use="required" />
	</xsd:complexType>
	<xsd:complexType name="IncludedType">
		<xsd:choice minOccurs="0" maxOccurs="unbounded">
			<xsd:element name="File" type="FileType" />
		</xsd:choice>
	</xsd:complexType>
	<xsd:complexType name="FileType">
		<!--name => A name is required for any non-unique nodes-->
		<xsd:attribute name="name" type="string" use="required" />
	</xsd:complexType>
	<xsd:complexType name="ParametersType">
		<xsd:choice minOccurs="0" maxOccurs="unbounded">
			<xsd:element name="Parameter" type="ParameterType" />
		</xsd:choice>
	</xsd:complexType>
	<xsd:complexType name="ParameterType">
		<!--value => Input parameter definition for the preprocessor-->
		<xsd:attribute name="value" type="string" use="required" />
		<!--name => A name is required for any non-unique nodes-->
		<xsd:attribute name="name" type="string" use="required" />
	</xsd:complexType>
	<xsd:complexType name="BenchmarksType">
		<xsd:choice minOccurs="0" maxOccurs="unbounded">
			<xsd:element name="lassen" type="lassenType" maxOccurs="1" />
			<xsd:element name="quartz" type="quartzType" maxOccurs="1" />
		</xsd:choice>
	</xsd:complexType>
	<xsd:complexType name="lassenType">
		<xsd:choice minOccurs="0" maxOccurs="unbounded">
			<xsd:element name="Run" type="RunType" maxOccurs="1" />
		</xsd:choice>
	</xsd:complexType>
	<xsd:complexType name="RunType">
		<!--args => Any extra command line arguments to pass to GEOSX.-->
		<xsd:attribute name="args" type="string" default="" />
		<!--autoPartition => May be 'Off' or 'On', if 'On' partitioning arguments are created automatically. Default is Off.-->
		<xsd:attribute name="autoPartition" type="string" default="" />
		<!--name => The name of this benchmark.-->
		<xsd:attribute name="name" type="string" use="required" />
		<!--nodes => The number of nodes needed to run the benchmark.-->
		<xsd:attribute name="nodes" type="integer" use="required" />
		<!--strongScaling => Repeat the benchmark N times, scaling the number of nodes in the benchmark by these values.-->
		<xsd:attribute name="strongScaling" type="integer_array" default="{0}" />
		<!--tasksPerNode => The number of tasks per node to run the benchmark with.-->
		<xsd:attribute name="tasksPerNode" type="integer" use="required" />
		<!--threadsPerTask => The number of threads per task to run the benchmark with.-->
		<xsd:attribute name="threadsPerTask" type="integer" default="0" />
		<!--timeLimit => The time limit of the benchmark.-->
		<xsd:attribute name="timeLimit" type="integer" default="0" />
	</xsd:complexType>
	<xsd:complexType name="quartzType">
		<xsd:choice minOccurs="0" maxOccurs="unbounded">
			<xsd:element name="Run" type="RunType" maxOccurs="1" />
		</xsd:choice>
	</xsd:complexType>
</xsd:schema><|MERGE_RESOLUTION|>--- conflicted
+++ resolved
@@ -587,10 +587,6 @@
 		<xsd:attribute name="amgSmootherType" type="string" default="gaussSeidel" />
 		<!--amgThreshold => AMG strength-of-connection threshold-->
 		<xsd:attribute name="amgThreshold" type="real64" default="0" />
-<<<<<<< HEAD
-		<!--dofsPerNode => Dofs per node (or support location) for non-scalar problems-->
-		<xsd:attribute name="dofsPerNode" type="integer" default="1" />
-=======
 		<!--directCheckResTol => Tolerance used to check a direct solver solution-->
 		<xsd:attribute name="directCheckResTol" type="real64" default="1e-12" />
 		<!--directColPerm => How to permute the columns. Available options are:
@@ -613,7 +609,6 @@
 * none
 * mc64-->
 		<xsd:attribute name="directRowPerm" type="geosx_LinearSolverParameters_Direct_RowPerm" default="mc64" />
->>>>>>> 6d2f8ffa
 		<!--iluFill => ILU(K) fill factor-->
 		<xsd:attribute name="iluFill" type="integer" default="0" />
 		<!--iluThreshold => ILU(T) threshold factor-->
