--- conflicted
+++ resolved
@@ -583,41 +583,10 @@
   template< typename T0, typename T1, typename ... CASTTYPES, typename CONTAINERTYPE, typename LAMBDA >
   static bool applyLambdaToContainer( CONTAINERTYPE & container, LAMBDA && lambda )
   {
-<<<<<<< HEAD
-    bool rval = false;
-    CASTTYPE const * const castedContainer = details::DynamicCast< CASTTYPE const * >( container );
-    if( castedContainer!= nullptr )
-    {
-      lambda( castedContainer );
-      rval = true;
-    }
-    else
-    {
-      rval = applyLambdaToContainer< CONTAINERTYPE, CASTTYPES... >( container, std::forward< LAMBDA >( lambda ) );
-    }
-    return rval;
-  }
-
-  /**
-   * @copydoc applyLambdaToContainer(CONTAINERTYPE const * const, LAMBDA &&)
-   */
-  template< typename CONTAINERTYPE, typename CASTTYPE, typename ... CASTTYPES, typename LAMBDA >
-  static bool applyLambdaToContainer( CONTAINERTYPE * const container, LAMBDA && lambda )
-  {
-    bool rval = false;
-    CASTTYPE * const castedContainer = details::DynamicCast< CASTTYPE * >( container );
-    if( castedContainer!= nullptr )
-    {
-      lambda( castedContainer );
-      rval = true;
-    }
-    else
-=======
     using T = std::conditional_t< std::is_const< CONTAINERTYPE >::value, T0 const, T0 >;
-    T * const castedContainer = dynamic_cast< T * >( &container );
+    T * const castedContainer = details::DynamicCast< T * >( &container );
 
     if( castedContainer != nullptr )
->>>>>>> 6b8717ce
     {
       lambda( *castedContainer );
       return true;
@@ -1593,12 +1562,8 @@
 T * Group::RegisterGroup( std::string const & name,
                           std::unique_ptr< Group > newObject )
 {
-<<<<<<< HEAD
+  newObject->m_parent = this;
   return details::DynamicCast< T * >( m_subGroups.insert( name, newObject.release(), true ) );
-=======
-  newObject->m_parent = this;
-  return dynamicCast< T * >( m_subGroups.insert( name, newObject.release(), true ) );
->>>>>>> 6b8717ce
 }
 
 
@@ -1607,15 +1572,11 @@
                           T * newObject,
                           bool const takeOwnership )
 {
-<<<<<<< HEAD
+  if( takeOwnership )
+  {
+    newObject->m_parent = this;
+  }
   return details::DynamicCast< T * >( m_subGroups.insert( name, newObject, takeOwnership ) );
-=======
-  if( takeOwnership )
-  {
-    newObject->m_parent = this;
-  }
-  return dynamicCast< T * >( m_subGroups.insert( name, newObject, takeOwnership ) );
->>>>>>> 6b8717ce
 }
 
 // Doxygen bug - sees this as a separate function
