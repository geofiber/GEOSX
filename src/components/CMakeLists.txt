--- conflicted
+++ resolved
@@ -21,25 +21,17 @@
 
 #add_subdirectory(cxx-utilities/src)
 
-if( ENABLE_PVT_PACKAGE )
-    add_subdirectory(PVTPackage/PVTPackage/source)
-endif()
+#if( ENABLE_PVT_PACKAGE )
+#    add_subdirectory(PVTPackage/PVTPackage/source)
+#endif()
 
 file(GLOB children RELATIVE ${CMAKE_CURRENT_LIST_DIR} ${CMAKE_CURRENT_LIST_DIR}/*)
 foreach(child ${children})
   if(IS_DIRECTORY ${CMAKE_CURRENT_LIST_DIR}/${child})
     if( NOT ( ${child} STREQUAL "core" OR 
               ${child} STREQUAL "docs" OR 
-<<<<<<< HEAD
-              ${child} STREQUAL "cxx-utilities" OR
-              ${child} STREQUAL "PVTPackage" OR
-              ${child} STREQUAL "ConstitutivePackage" OR
-              ${child} STREQUAL "MeshRefinementPackage" OR 
-              ${child} STREQUAL "PhysicsSolverPackage2" OR 
-              ${child} STREQUAL "ReservoirSimulationPackage" ) )
-=======
-              ${child} STREQUAL "cxx-utilities" ) )
->>>>>>> 8c32212c
+              ${child} STREQUAL "cxx-utilities"
+              ${child} STREQUAL "PVTPackage" ) )
       add_subdirectory(${child})
       set(componentlist ${componentlist} ${child} )  
     endif()
@@ -63,12 +55,12 @@
 #message("componentlistlink = ${extraComponentsListLink}")
 #blt_add_executable(NAME geosx
 #                   SOURCES coreComponents/main/main.cpp
-#                   DEPENDS_ON 
-#                              ${componentlistlink} 
+#                   DEPENDS_ON
+#                              ${componentlistlink}
 #                              ${geosx_core_libs}
 #                              ${extraComponentsListLink}
-#                  ) 
+#                  )
 
-                   
+
 
 message( "Leaving /src/components/CMakeLists.txt")