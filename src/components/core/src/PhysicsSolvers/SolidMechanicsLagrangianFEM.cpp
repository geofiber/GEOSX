--- conflicted
+++ resolved
@@ -50,13 +50,8 @@
 {
   SolverBase::ReadXML(solverNode, docNode);
 
-<<<<<<< HEAD
   docNode.m_varType = "Node";
   docNode.m_varDescription = "Physics solver to perform enforcement of equations of motion, or static equilibrium on a Lagrangian FEM mesh";
-=======
-  docNode.m_type = "";
-  docNode.m_shortDescription = "Physics solver to perform enforcement of equations of motion, or static equilibrium on a Lagrangian FEM mesh";
->>>>>>> 8f85a2c7
 
   cxx_utilities::DocumentationNode docVar;
 
