
#
# Specify all headers
#
set(geosx_headers "" )

#
# Specify all sources
#

set(geosx_core_sources "" )
    
add_subdirectory(codingUtilities)
add_subdirectory(common)
add_subdirectory(constitutive)
add_subdirectory(dataRepository)
add_subdirectory(fileIO)
add_subdirectory(finiteElement)
#add_subdirectory(legacy)
add_subdirectory(math)
add_subdirectory(mesh)
add_subdirectory(schema)
add_subdirectory(managers)
add_subdirectory(MeshUtilities)
add_subdirectory(MPI_Communications)
add_subdirectory(PhysicsSolvers)
add_subdirectory(python)
add_subdirectory(systemSolverInterface)


# Python config
set( extraComponentsListLink "")
#if( ENABLE_PYTHON )
#  set( extraComponentsListLink ${extraComponentsListLink} python_interp )
#endif()

if( ENABLE_OPENMP)
  set( extraComponentsListLink ${extraComponentsListLink} openmp )
endif()

if( ENABLE_MPI )
  set( extraComponentsListLink ${extraComponentsListLink} mpi )
endif()

if( USE_ATK )
  set( extraComponentsListLink ${extraComponentsListLink} )
endif()

#message( "extraComponentsListLink = ${extraComponentsListLink}" )
message("adding geosx_core library")

blt_add_library( NAME                  geosx_core
                 SOURCES               ${geosx_core_sources}
                 HEADERS               ${geosx_headers}
                 HEADERS_OUTPUT_SUBDIR geosx_core
                 DEPENDS_ON            optionparser cxx-utilities pugixml 
                                       ${extraComponentsListLink} 
                                       ${thirdPartyLibs} )
                 
#                 DEPENDS_ON            optionparser cxx-utilities  pugixml  silo hdf5 trilinos  ${extraComponentsListLink} ${thirdPartyLibs} )
                 
<<<<<<< HEAD

target_include_directories(geosx_core PUBLIC ${CMAKE_SOURCE_DIR}/components/core/src)
#target_include_directories(geosx_core PUBLIC ${PROJECT_BINARY_DIR}/include)


if( ENABLE_UNCRUSTIFY )
geosx_add_code_checks(PREFIX core)
endif()
=======
geosx_add_code_checks(PREFIX core)
>>>>>>> 63648337
<|MERGE_RESOLUTION|>--- conflicted
+++ resolved
@@ -59,15 +59,4 @@
                  
 #                 DEPENDS_ON            optionparser cxx-utilities  pugixml  silo hdf5 trilinos  ${extraComponentsListLink} ${thirdPartyLibs} )
                  
-<<<<<<< HEAD
-
-target_include_directories(geosx_core PUBLIC ${CMAKE_SOURCE_DIR}/components/core/src)
-#target_include_directories(geosx_core PUBLIC ${PROJECT_BINARY_DIR}/include)
-
-
-if( ENABLE_UNCRUSTIFY )
 geosx_add_code_checks(PREFIX core)
-endif()
-=======
-geosx_add_code_checks(PREFIX core)
->>>>>>> 63648337
