/*
 * SidreWrapper.cpp
 *
 *  Created on: Jul 22, 2016
 *      Author: rrsettgast
 */
#include "SidreWrapper.hpp"
#include "dataRepository/Buffer.hpp"

#ifdef USE_ATK
#include "spio/IOManager.hpp"
#include "slic/slic.hpp"
#endif

#include <string>
#include <cstdio>
#include <mpi.h>


namespace geosx
{
namespace dataRepository
{

#ifdef USE_ATK
using namespace axom::sidre;
#endif

SidreWrapper::SidreWrapper()
{}

SidreWrapper::~SidreWrapper()
{}

#ifdef USE_ATK
DataStore& SidreWrapper::dataStore()
{
  static DataStore datastore;
  return datastore;
}
#endif


/* Write out a restart file. */
void SidreWrapper::writeTree(int num_files, const std::string & path, const std::string & protocol, MPI_Comm comm) 
{
#ifdef USE_ATK
  axom::spio::IOManager ioManager(comm);
  ioManager.write(SidreWrapper::dataStore().getRoot(), num_files, path, protocol);
#endif
}

void SidreWrapper::reconstructTree(const std::string & root_path, const std::string & protocol, MPI_Comm comm) 
{
#ifdef USE_ATK
  if (!SidreWrapper::dataStore().hasAttribute("__sizedFromParent__"))
  {
    SidreWrapper::dataStore().createAttributeScalar("__sizedFromParent__", -1);
  }
  
  axom::spio::IOManager ioManager(comm);
  ioManager.read(SidreWrapper::dataStore().getRoot(), root_path, protocol);
#endif
}

<<<<<<< HEAD
=======
#ifdef USE_ATK
bool checkSidreTree(Group * group) 
{

  bool valid = true;
  for (int i = group->getFirstValidViewIndex(); i != InvalidIndex; i = group->getNextValidViewIndex(i)) 
  {
    View * view = group->getView(i);
    if (view->isExternal() && view->getVoidPtr() == nullptr) {
      SLIC_WARNING("Pointer should be valid: " << view->getPathName() << std::endl);
      valid = false;
    }
  }

  for (int i = group->getFirstValidGroupIndex(); i != InvalidIndex; i = group->getNextValidGroupIndex(i)) 
  {
    Group * childGroup = group->getGroup(i);
    valid &= checkSidreTree(childGroup);
  }

  return valid;
}
#endif
>>>>>>> 7a1a46a4

/* Load sidre external data. */
void SidreWrapper::loadExternalData(const std::string & root_path, MPI_Comm comm)
{
#ifdef USE_ATK
  axom::spio::IOManager ioManager(comm);
  ioManager.loadExternalData(SidreWrapper::dataStore().getRoot(), root_path);
#endif
}

} /* end namespace dataRepository */
} /* end namespace geosx */
<|MERGE_RESOLUTION|>--- conflicted
+++ resolved
@@ -50,6 +50,7 @@
 #endif
 }
 
+
 void SidreWrapper::reconstructTree(const std::string & root_path, const std::string & protocol, MPI_Comm comm) 
 {
 #ifdef USE_ATK
@@ -63,32 +64,6 @@
 #endif
 }
 
-<<<<<<< HEAD
-=======
-#ifdef USE_ATK
-bool checkSidreTree(Group * group) 
-{
-
-  bool valid = true;
-  for (int i = group->getFirstValidViewIndex(); i != InvalidIndex; i = group->getNextValidViewIndex(i)) 
-  {
-    View * view = group->getView(i);
-    if (view->isExternal() && view->getVoidPtr() == nullptr) {
-      SLIC_WARNING("Pointer should be valid: " << view->getPathName() << std::endl);
-      valid = false;
-    }
-  }
-
-  for (int i = group->getFirstValidGroupIndex(); i != InvalidIndex; i = group->getNextValidGroupIndex(i)) 
-  {
-    Group * childGroup = group->getGroup(i);
-    valid &= checkSidreTree(childGroup);
-  }
-
-  return valid;
-}
-#endif
->>>>>>> 7a1a46a4
 
 /* Load sidre external data. */
 void SidreWrapper::loadExternalData(const std::string & root_path, MPI_Comm comm)
