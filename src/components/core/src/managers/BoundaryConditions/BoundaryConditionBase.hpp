/*
 *~~~~~~~~~~~~~~~~~~~~~~~~~~~~~~~~~~~~~~~~~~~~~~~~~~~~~~~~~~~~~~~~~~~~~~~~~~~
 * Copyright (c) 2018, Lawrence Livermore National Security, LLC.
 *
 * Produced at the Lawrence Livermore National Laboratory
 *
 * LLNL-CODE-746361
 *
 * All rights reserved. See COPYRIGHT for details.
 *
 * This file is part of the GEOSX Simulation Framework.
 *
 * GEOSX is a free software; you can redistribute it and/or modify it under
 * the terms of the GNU Lesser General Public License (as published by the
 * Free Software Foundation) version 2.1 dated February 1999.
 *~~~~~~~~~~~~~~~~~~~~~~~~~~~~~~~~~~~~~~~~~~~~~~~~~~~~~~~~~~~~~~~~~~~~~~~~~~~
 */



#ifndef BOUNDARYCONDITIONBASE_H
#define BOUNDARYCONDITIONBASE_H

#include "common/DataTypes.hpp"
#include "dataRepository/ManagedGroup.hpp"
//#include "managers/TableManager.hpp"
#include "managers/Functions/NewFunctionManager.hpp"
#include "systemSolverInterface/EpetraBlockSystem.hpp"
#include "codingUtilities/Utilities.hpp"

namespace geosx
{
class Function;


class BoundaryConditionBase : public dataRepository::ManagedGroup
{
public:

  using CatalogInterface = cxx_utilities::CatalogInterface< BoundaryConditionBase, string const &, dataRepository::ManagedGroup * const >;
  static CatalogInterface::CatalogType& GetCatalog();

  BoundaryConditionBase( string const & name, dataRepository::ManagedGroup * parent );

  virtual ~BoundaryConditionBase() override;



  void FillDocumentationNode() override;

  void ReadXML_PostProcess() override final;



//  real64 GetValue( realT time ) const;


//  template< typename T >
//  void ApplyBounaryConditionDefaultMethod( set<localIndex> const & set,
//                                           real64 const time,
//                                           array1d<R1Tensor> const & X,
//                                           array1d<T> & field );

//  void ApplyBounaryConditionDefaultMethod( set<localIndex> const & set,
//                                           real64 const time,
//                                           array1d<R1Tensor> const & X,
//                                           array1d<R1Tensor> & field );

  template< typename OPERATION >
  void ApplyBounaryConditionDefaultMethod( set<localIndex> const & set,
                                           real64 const time,
                                           dataRepository::ManagedGroup * dataGroup,
                                           string const & fieldname ) const;

  // calls user-provided lambda to apply computed boundary value
  template<typename LAMBDA>
  void ApplyBoundaryCondition(set<localIndex> const & set,
                              real64 const time,
                              dataRepository::ManagedGroup * dataGroup,
                              LAMBDA && lambda);

  template< int OPERATION >
  void ApplyDirichletBounaryConditionDefaultMethod( set<localIndex> const & set,
                                                    real64 const time,
                                                    dataRepository::ManagedGroup * dataGroup,
                                                    string const & fieldName,
                                                    string const & dofMapName,
                                                    integer const & dofDim,
                                                    systemSolverInterface::EpetraBlockSystem * const blockSystem,
                                                    systemSolverInterface::BlockIDs const blockID ) const;


  template< int OPERATION, typename LAMBDA >
  void
  ApplyDirichletBounaryConditionDefaultMethod( set<localIndex> const & set,
                                               real64 const time,
                                               dataRepository::ManagedGroup * dataGroup,
                                               globalIndex_array const & dofMap,
                                               integer const & dofDim,
                                               systemSolverInterface::EpetraBlockSystem * const blockSystem,
                                               systemSolverInterface::BlockIDs const blockID,
                                               LAMBDA && lambda ) const;

  template< int OPERATION >
  inline void ApplyBounaryConditionDefaultMethodPoint( globalIndex const dof,
                                                       systemSolverInterface::EpetraBlockSystem * const blockSystem,
                                                       systemSolverInterface::BlockIDs const blockID,
                                                       real64 & rhs,
                                                       real64 const & bcValue,
                                                       real64 const fieldValue ) const;


  struct viewKeyStruct
  {
    constexpr static auto setNamesString = "setNames";
    constexpr static auto constitutivePathString = "constitutivePath";
    constexpr static auto objectPathString = "objectPath";
    constexpr static auto fieldNameString = "fieldName";
    constexpr static auto dataTypeString = "dataType";
    constexpr static auto componentString = "component";
    constexpr static auto directionString = "direction";
    constexpr static auto bcApplicationTableNameString = "bcApplicationTableName";
    constexpr static auto scaleString = "scale";
    constexpr static auto functionNameString = "functionName";
    constexpr static auto initialConditionString = "initialCondition";

  } viewKeys;

  struct groupKeyStruct
  {
  } groupKeys;



  string const & GetFunctionName() const
  {
    return m_functionName;
  }

  virtual const string& GetConstitutivePath() const
  {
    return m_constitutivePath;
  }

  virtual const string& GetObjectPath() const
  {
    return m_objectPath;
  }

  virtual const string& GetFieldName() const
  {
    return m_fieldName;
  }

  virtual int GetComponent() const
  {
    return m_component;
  }

  virtual const R1Tensor& GetDirection(realT time)
  {
    return m_direction;
  }

  real64 GetStartTime() const
  {
    return -1;
  }

  real64 GetEndTime() const
  {
    return 1.0e9;
  }

  string_array const & GetSetNames() const
  {
    return m_setNames;
  }

  int initialCondition() const
  {
    return m_initialCondition;
  }

private:

  string_array m_setNames; // sets the boundary condition is applied to

  string m_constitutivePath;
  string m_objectPath;

  string m_fieldName;    // the name of the field the boundary condition is
                         // applied to or a description of the boundary
                         // condition.


  string m_dataType;
  // TODO get rid of components. Replace with direction only.

  int m_component;       // the component the boundary condition acts on (-ve
                         // indicates that direction should be used).
  R1Tensor m_direction;  // the direction the boundary condition acts in.

  int m_initialCondition;

  string m_functionName;
  string m_bcApplicationFunctionName;

  real64 m_scale;


};


template< typename OPERATION >
void BoundaryConditionBase::ApplyBounaryConditionDefaultMethod( set<localIndex> const & set,
                                                                real64 const time,
                                                                ManagedGroup * dataGroup,
                                                                string const & fieldName ) const
{

  integer const component = GetComponent();
  string const functionName = getData<string>(viewKeyStruct::functionNameString);
  NewFunctionManager * functionManager = NewFunctionManager::Instance();

  dataRepository::ViewWrapperBase * vw = dataGroup->getWrapperBase( fieldName );
  std::type_index typeIndex = std::type_index(vw->get_typeid());

  rtTypes::ApplyArrayTypeLambda2( rtTypes::typeID(typeIndex), [&]( auto type, auto baseType ) -> void
  {
    using fieldType = decltype(type);
    dataRepository::ViewWrapper<fieldType> & view = dynamic_cast< dataRepository::ViewWrapper<fieldType> & >(*vw);
    dataRepository::view_rtype<fieldType> field = view.data();
    if( functionName.empty() )
    {
      for( auto a : set )
      {
        OPERATION::f( field[a], component, (m_scale) );
      }
    }
    else
    {
      FunctionBase const * const function  = functionManager->GetGroup<FunctionBase>(functionName);
      if( function!=nullptr)
      {
        if( function->isFunctionOfTime()==2 )
        {
          real64 value = m_scale * function->Evaluate( &time );
          for( auto a : set )
          {
            OPERATION::f( field[a], component, (value) );
          }
        }
        else
        {
          real64_array result(static_cast<localIndex>(set.size()));
          function->Evaluate( dataGroup, time, set, result );
          integer count=0;
          for( auto a : set )
          {
<<<<<<< HEAD
            OPERATION::f( field[a], component, (result[count]) );
            ++count;
=======
            real64_array result(static_cast<localIndex>(set.size()));
            function->Evaluate( dataGroup, time, set, result );
            integer count=0;
            for( auto a : set )
            {
              OPERATION::f( field[a], component, (m_scale*result[count]) );
              ++count;
            }
>>>>>>> 46f62b20
          }
        }
      }
    }
  });
}



template<>
inline void BoundaryConditionBase::ApplyBounaryConditionDefaultMethodPoint<0>( globalIndex const dof,
                                                                               systemSolverInterface::EpetraBlockSystem * const blockSystem,
                                                                               systemSolverInterface::BlockIDs const blockID,
                                                                               real64 & rhs,
                                                                               real64 const & bcValue,
                                                                               real64 const fieldValue ) const
{

  if( true )//node_is_ghost[*nd] < 0 )
  {
    real64 LARGE = blockSystem->ClearSystemRow( blockID, static_cast< int >( dof ), 1.0 );
    rhs = -LARGE*( bcValue - fieldValue );
  }
  else
  {
    blockSystem->ClearSystemRow( blockID, static_cast< int >( dof ), 0.0 );
    rhs = 0.0;
  }
}


template<>
inline void BoundaryConditionBase::ApplyBounaryConditionDefaultMethodPoint<1>( globalIndex const dof,
                                                                               systemSolverInterface::EpetraBlockSystem * const blockSystem,
                                                                               systemSolverInterface::BlockIDs const blockID,
                                                                               real64 & rhs,
                                                                               real64 const & bcValue,
                                                                               real64 const fieldValue ) const
{
  if( true )//node_is_ghost[*nd] < 0 )
  {
    rhs += bcValue;
  }
}





template< int OPERATION >
void BoundaryConditionBase::ApplyDirichletBounaryConditionDefaultMethod( set<localIndex> const & set,
                                                                         real64 const time,
                                                                         dataRepository::ManagedGroup * dataGroup,
                                                                         string const & fieldName,
                                                                         string const & dofMapName,
                                                                         integer const & dofDim,
                                                                         systemSolverInterface::EpetraBlockSystem * const blockSystem,
                                                                         systemSolverInterface::BlockIDs const blockID ) const
{
  integer const component = GetComponent();
  string const functionName = getData<string>(viewKeyStruct::functionNameString);
  NewFunctionManager * functionManager = NewFunctionManager::Instance();

  dataRepository::ViewWrapperBase * vw = dataGroup->getWrapperBase( fieldName );
  std::type_index typeIndex = std::type_index(vw->get_typeid());

  integer const numBlocks = blockSystem->numBlocks();
  Epetra_FEVector * const rhs = blockSystem->GetResidualVector( blockID );

  Epetra_LongLongSerialDenseVector  node_dof( integer_conversion<int>( set.size() ) );
  Epetra_SerialDenseVector     node_rhs( integer_conversion<int>( set.size() ) );


  dataRepository::view_rtype_const<globalIndex_array> dofMap = dataGroup->getData<globalIndex_array>(dofMapName);


  rtTypes::ApplyArrayTypeLambda1( rtTypes::typeID(typeIndex), [&]( auto type ) -> void
    {
      using fieldType = decltype(type);
      dataRepository::ViewWrapper<fieldType> & view = dynamic_cast< dataRepository::ViewWrapper<fieldType> & >(*vw);
      dataRepository::view_rtype<fieldType> field = view.data();
      if( functionName.empty() )
      {

        integer counter=0;
        for( auto a : set )
        {
          node_dof(counter) = dofDim*dofMap[a]+component;
          this->ApplyBounaryConditionDefaultMethodPoint<OPERATION>( node_dof(counter),
                                                                    blockSystem,
                                                                    blockID,
                                                                    node_rhs(counter),
                                                                    m_scale,
                                                                    static_cast<real64>(rtTypes::value(field[a],component)));
          ++counter;
        }
        if( OPERATION==0 )
        {
          rhs->ReplaceGlobalValues(node_dof, node_rhs);
        }
        else if( OPERATION==1 )
        {
          rhs->SumIntoGlobalValues(node_dof, node_rhs);
        }
      }
      else
      {
        FunctionBase const * const function  = functionManager->GetGroup<FunctionBase>(functionName);
        if( function!=nullptr)
        {
          if( function->isFunctionOfTime()==2 )
          {
            real64 value = m_scale * function->Evaluate( &time );
            integer counter=0;
            for( auto a : set )
            {
              node_dof(counter) = dofDim*dofMap[a]+component;
              this->ApplyBounaryConditionDefaultMethodPoint<OPERATION>( node_dof(counter),
                                                                        blockSystem,
                                                                        blockID,
                                                                        node_rhs(counter),
                                                                        value,
                                                                        rtTypes::value(field[a],component));
              ++counter;
            }
            if( OPERATION==0 )
            {
              rhs->ReplaceGlobalValues(node_dof, node_rhs);
            }
            else if( OPERATION==1 )
            {
              rhs->SumIntoGlobalValues(node_dof, node_rhs);
            }
          }
          else
          {
            real64_array result;
            result.resize( integer_conversion<localIndex>(set.size()));
            function->Evaluate( dataGroup, time, set, result );
            integer counter=0;
            for( auto a : set )
            {
              node_dof(counter) = dofDim*dofMap[a]+component;
              this->ApplyBounaryConditionDefaultMethodPoint<OPERATION>( node_dof(counter),
                                                                        blockSystem,
                                                                        blockID,
                                                                        node_rhs(counter),
                                                                        result[counter],
                                                                        rtTypes::value(field[a],component));
              ++counter;
            }
            if( OPERATION==0 )
            {
              rhs->ReplaceGlobalValues(node_dof, node_rhs);
            }
            else if( OPERATION==1 )
            {
              rhs->SumIntoGlobalValues(node_dof, node_rhs);
            }

          }
        }
      }
    });
}




template< int OPERATION, typename LAMBDA >
void
BoundaryConditionBase::
ApplyDirichletBounaryConditionDefaultMethod( set<localIndex> const & set,
                                             real64 const time,
                                             dataRepository::ManagedGroup * dataGroup,
                                             globalIndex_array const & dofMap,
                                             integer const & dofDim,
                                             systemSolverInterface::EpetraBlockSystem * const blockSystem,
                                             systemSolverInterface::BlockIDs const blockID,
                                             LAMBDA && lambda ) const
{
  integer const component = GetComponent();
  string const functionName = getData<string>(viewKeyStruct::functionNameString);
  NewFunctionManager * functionManager = NewFunctionManager::Instance();

  integer const numBlocks = blockSystem->numBlocks();
  Epetra_FEVector * const rhs = blockSystem->GetResidualVector( blockID );

  globalIndex_array  node_dof( set.size() );
  real64_array     node_rhs( set.size() );

  if( functionName.empty() )
  {

    integer counter=0;
    for( auto a : set )
    {
      node_dof(counter) = dofDim*dofMap[a]+component;
      this->ApplyBounaryConditionDefaultMethodPoint<OPERATION>( node_dof(counter),
                                                                blockSystem,
                                                                blockID,
                                                                node_rhs(counter),
                                                                m_scale,
                                                                lambda(a) );
      ++counter;
    }
    if( OPERATION==0 )
    {
      rhs->ReplaceGlobalValues( integer_conversion<int>(node_dof.size()), node_dof.data(), node_rhs.data() );
    }
    else if( OPERATION==1 )
    {
      rhs->SumIntoGlobalValues( integer_conversion<int>(node_dof.size()), node_dof.data(), node_rhs.data() );
    }
  }
  else
  {
    FunctionBase const * const function  = functionManager->GetGroup<FunctionBase>(functionName);
    if( function!=nullptr)
    {
      if( function->isFunctionOfTime()==2 )
      {
        real64 value = m_scale * function->Evaluate( &time );
        integer counter=0;
        for( auto a : set )
        {
          node_dof(counter) = dofDim*integer_conversion<int>(dofMap[a])+component;
          this->ApplyBounaryConditionDefaultMethodPoint<OPERATION>( node_dof(counter),
                                                                    blockSystem,
                                                                    blockID,
                                                                    node_rhs(counter),
                                                                    value,
                                                                    lambda(a) );
          ++counter;
        }
        if( OPERATION==0 )
        {
          rhs->ReplaceGlobalValues( integer_conversion<int>(node_dof.size()), node_dof.data(), node_rhs.data() );
        }
        else if( OPERATION==1 )
        {
          rhs->SumIntoGlobalValues( integer_conversion<int>(node_dof.size()), node_dof.data(), node_rhs.data() );
        }
      }
      else
      {
        real64_array result;
        result.resize( integer_conversion<localIndex>(set.size()));
        function->Evaluate( dataGroup, time, set, result );
        integer counter=0;
        for( auto a : set )
        {
          node_dof(counter) = dofDim*integer_conversion<int>(dofMap[a])+component;
          this->ApplyBounaryConditionDefaultMethodPoint<OPERATION>( node_dof(counter),
                                                                    blockSystem,
                                                                    blockID,
                                                                    node_rhs(counter),
                                                                    m_scale*result[counter],
                                                                    lambda(a) );
          ++counter;
        }
        if( OPERATION==0 )
        {
          rhs->ReplaceGlobalValues( integer_conversion<int>(node_dof.size()), node_dof.data(), node_rhs.data() );
        }
        else if( OPERATION==1 )
        {
          rhs->SumIntoGlobalValues( integer_conversion<int>(node_dof.size()), node_dof.data(), node_rhs.data() );
        }

      }
    }
  }
}

template<typename LAMBDA>
void BoundaryConditionBase::ApplyBoundaryCondition(set<localIndex> const & set,
                                                   real64 const time,
                                                   dataRepository::ManagedGroup * dataGroup,
                                                   LAMBDA && lambda)
{
  integer const component = GetComponent();
  string const functionName = getData<string>(viewKeyStruct::functionNameString);
  NewFunctionManager * functionManager = NewFunctionManager::Instance();

  if (functionName.empty())
  {
    real64 const value = m_scale;
    integer counter = 0;
    for (auto a : set)
    {
      lambda(dataGroup, a, counter, value);
      ++counter;
    }
  }
  else
  {
    FunctionBase const * const function  = functionManager->GetGroup<FunctionBase>(functionName);
    if (function!=nullptr)
    {
      if (function->isFunctionOfTime() == 2)
      {
        real64 const value = m_scale * function->Evaluate(&time);
        integer counter = 0;
        for (auto a : set)
        {
          lambda(dataGroup, a, counter, value);
          ++counter;
        }
      }
      else
      {
        real64_array result;
        result.resize(integer_conversion<localIndex>(set.size()));
        function->Evaluate(dataGroup, time, set, result);
        integer counter = 0;
        for (auto a : set)
        {
          real64 const value = m_scale * result[counter];
          lambda(dataGroup, a, counter, value);
          ++counter;
        }
      }
    }
  }
}


}
#endif<|MERGE_RESOLUTION|>--- conflicted
+++ resolved
@@ -258,10 +258,6 @@
           integer count=0;
           for( auto a : set )
           {
-<<<<<<< HEAD
-            OPERATION::f( field[a], component, (result[count]) );
-            ++count;
-=======
             real64_array result(static_cast<localIndex>(set.size()));
             function->Evaluate( dataGroup, time, set, result );
             integer count=0;
@@ -270,7 +266,6 @@
               OPERATION::f( field[a], component, (m_scale*result[count]) );
               ++count;
             }
->>>>>>> 46f62b20
           }
         }
       }
