--- conflicted
+++ resolved
@@ -338,36 +338,21 @@
                                     const int cycleNumber,
                                     DomainPartition * domain )
 {
-<<<<<<< HEAD
-  if (!m_precomputeDone)
-  {
-    NumericalMethodsManager const * numericalMethodManager = domain->
-      getParent()->GetGroup<NumericalMethodsManager>(keys::numericalMethodsManager);
-
-    FiniteVolumeManager const * fvManager = numericalMethodManager->
-      GetGroup<FiniteVolumeManager>(keys::finiteVolumeManager);
-
-    FluxApproximationBase const * fluxApprox = fvManager->getFluxApproximation(m_discretizationName);
-    FluxApproximationBase::CellStencil const & stencilCollection = fluxApprox->getStencil();
-
-    // TODO HACK, should be a separate init stage
-    const_cast<FluxApproximationBase *>(fluxApprox)->compute(domain->group_cast<DomainPartition *>());
-    m_precomputeDone = true;
-  }
+  real64 dt_return = dt;
+
   ImplicitStepSetup( time_n, dt, domain, getLinearSystemRepository() );
 
-=======
->>>>>>> 76d17244
   // currently the only method is implicit time integration
-  return this->NonlinearImplicitStep( time_n,
-                                      dt,
-                                      cycleNumber,
-                                      domain,
-                                      getLinearSystemRepository() );
+  dt_return= this->NonlinearImplicitStep( time_n,
+                                          dt,
+                                          cycleNumber,
+                                          domain,
+                                          getLinearSystemRepository() );
 
   // final step for completion of timestep. typically secondary variable updates and cleanup.
-  ImplicitStepComplete( time_n, dt, domain );
-
+  ImplicitStepComplete( time_n, dt_return, domain );
+
+  return dt_return;
 }
 
 
@@ -755,20 +740,6 @@
                              ConstructViewAccessor<globalIndex_array>(viewKeyStruct::
                                                                       blockLocalDofNumberString);
 
-<<<<<<< HEAD
-  auto pres      = elemManager->ConstructViewAccessor<real64_array>(viewKeyStruct::fluidPressureString);
-  auto dPres     = elemManager->ConstructViewAccessor<real64_array>(viewKeyStruct::deltaFluidPressureString);
-  auto dens      = elemManager->ConstructViewAccessor<real64_array>(viewKeyStruct::fluidDensityString);
-  auto dDens     = elemManager->ConstructViewAccessor<real64_array>(viewKeyStruct::deltaFluidDensityString);
-  auto visc      = elemManager->ConstructViewAccessor<real64_array>(viewKeyStruct::fluidViscosityString);
-  auto dVisc     = elemManager->ConstructViewAccessor<real64_array>(viewKeyStruct::deltaFluidViscosityString);
-  auto poro      = elemManager->ConstructViewAccessor<real64_array>(viewKeyStruct::porosityString);
-  auto dPoro     = elemManager->ConstructViewAccessor<real64_array>(viewKeyStruct::deltaPorosityString);
-  auto volume    = elemManager->ConstructViewAccessor<real64_array>(CellBlock::viewKeyStruct::elementVolumeString);
-  auto dVol      = elemManager->ConstructViewAccessor<real64_array>(viewKeyStruct::deltaVolumeString);
-  auto gravDepth = elemManager->ConstructViewAccessor<real64_array>(viewKeyStruct::gravityDepthString);
-
-=======
   auto pres      = elemManager->ConstructViewAccessor<real64_array>(viewKeyStruct::pressureString);
   auto dPres     = elemManager->ConstructViewAccessor<real64_array>(viewKeyStruct::deltaPressureString);
   auto densOld   = elemManager->ConstructViewAccessor<real64_array>(viewKeyStruct::densityString);
@@ -776,7 +747,7 @@
   auto poroRef   = elemManager->ConstructViewAccessor<real64_array>(viewKeyStruct::referencePorosityString);
   auto gravDepth = elemManager->ConstructViewAccessor<real64_array>(viewKeyStruct::gravityDepthString);
   auto volume    = elemManager->ConstructViewAccessor<real64_array>(CellBlock::viewKeyStruct::elementVolumeString);
->>>>>>> 76d17244
+  auto dVol      = elemManager->ConstructViewAccessor<real64_array>(viewKeyStruct::deltaVolumeString);
 
   ElementRegionManager::MaterialViewAccessor< array2d<real64> > const
   dens = elemManager->ConstructMaterialViewAccessor< array2d<real64> >( ConstitutiveBase::viewKeyStruct::densityString,
@@ -820,36 +791,17 @@
     {
       globalIndex const elemDOF = blockLocalDofNumber[er][esr][ei];
 
-<<<<<<< HEAD
-      real64 const densNew = dens[er][esr][k] + dDens[er][esr][k];
-      real64 const poroNew = poro[er][esr][k] + dPoro[er][esr][k];
-      real64 const volNew  = volume[er][esr][k] + dVol[er][esr][k];
-
-      // Residual contribution is mass conservation in the cell
-#if 0
-      real64 const localAccum = poroNew          * densNew          * vol
-                              - poro[er][esr][k] * dens[er][esr][k] * vol;
-#else
-      real64 const localAccum = dens[er][esr][k] * dVol[er][esr][k] * poroNew
-                              + dens[er][esr][k] * dPoro[er][esr][k] * volume[er][esr][k]
-                              + dDens[er][esr][k] * poroNew * volNew ;
-#endif
-      // Derivative of residual wrt to pressure in the cell
-      real64 const localAccumJacobian = (m_dPoro_dPres[er][esr][k] * densNew * volNew)
-                                      + (m_dDens_dPres[er][esr][k] * poroNew * volNew);
-=======
       real64 const densNew = dens[er][esr][m_fluidIndex][ei][0];
       real64 const poroNew = poroRef[er][esr][ei] * pvmult[er][esr][m_solidIndex][ei][0];
-      real64 const vol     = volume[er][esr][ei];
+      real64 const volNew  = volume[er][esr][ei] + dVol[er][esr][ei];
 
       // Residual contribution is mass conservation in the cell
-      real64 const localAccum = poroNew              * densNew              * vol
-                              - poroOld[er][esr][ei] * densOld[er][esr][ei] * vol;
+      real64 const localAccum = poroNew              * densNew              * volNew
+                              - poroOld[er][esr][ei] * densOld[er][esr][ei] * volume[er][esr][ei];
 
       // Derivative of residual wrt to pressure in the cell
-      real64 const localAccumJacobian = (dPVMult_dPres[er][esr][m_solidIndex][ei][0] * poroRef[er][esr][ei] * densNew * vol)
-                                      + (dDens_dPres[er][esr][m_fluidIndex][ei][0]                          * poroNew * vol);
->>>>>>> 76d17244
+      real64 const localAccumJacobian = (dPVMult_dPres[er][esr][m_solidIndex][ei][0] * poroRef[er][esr][ei] * densNew * volNew)
+                                      + (dDens_dPres[er][esr][m_fluidIndex][ei][0]                          * poroNew * volNew);
 
       // add contribution to global residual and dRdP
       residual->SumIntoGlobalValues(1, &elemDOF, &localAccum);
