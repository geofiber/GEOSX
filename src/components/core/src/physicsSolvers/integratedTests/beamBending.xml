<?xml version="1.0" ?>
<!--# # -->

<Problem xmlns:xsi="http://www.w3.org/2001/XMLSchema-instance" xsi:noNamespaceSchemaLocation="geos_v0.0.xsd">

  
  <Solvers>
    <SolidMechanics_LagrangianFEM name="lagsolve" 
                                  timeIntegrationOption="QuasiStatic"
                                  verboseLevel="3"
                                  >
      <SystemSolverParameters name="SystemSolverParameters"
                              krylovTol="1.0e-10"
                              newtonTol="1.0e-3"
                              maxIterNewton="8"
                              verbosityFlag="2"/>
     </SolidMechanics_LagrangianFEM>
  </Solvers>

  
  <Mesh>
    <InternalMesh name="mesh1"
                  elementTypes="C3D8" 
                  xCoords="0, 50"
                  yCoords="0, 5"
                  zCoords="0, 1"
                  nx="50"
                  ny="5"
                  nz="1"
                  cellBlockNames="cb1"/>
  </Mesh>


  <Events maxTime="1.0e-4">
    <!-- This event is applied every cycle, and overrides the
    solver time-step request -->
    <PeriodicEvent name="solverApplications"
                   forceDt="5.0e-5"
                   target="/Solvers/lagsolve" />

    <!-- This event is applied every 5.0e-5s.  The targetExactTimestep
    flag allows this event to request a dt modification to match an
    integer multiple of the timeFrequency. -->
    <PeriodicEvent name="outputs"
                   timeFrequency="5.0e-5"
                   targetExactTimestep="1"
                   target="/Outputs/siloOutput" />
  </Events>


  <NumericalMethods>

    <BasisFunctions> 
        <LagrangeBasis3 name="linearBasis"  degree = "1"  />
    </BasisFunctions>
    
    <QuadratureRules>
        <GaussQuadrature3 name="gaussian"   degree="2"  />    
    </QuadratureRules>
    
    <FiniteElements>
        <finiteElementSpace name="FE1" basis="linearBasis" quadrature="gaussian" />
    </FiniteElements>
  </NumericalMethods>

  <ElementRegions>
    <!-- ElementRegion name="Region1" cellBlocks="cb1"     numericalMethod="FE1" material="granite"/-->
    <ElementRegion name="Region2" cellBlocks="cb1" numericalMethod="FE1" material="shale" materialList="shale" />
  </ElementRegions>

  <Constitutive>
      <LinearElasticIsotropic name="granite"
                              density0="2700"
                              BulkModulus0="5.5556e9"
                              ShearModulus0="4.16667e9"/>
      <LinearElasticIsotropic name="shale"
                              density0="2700"
                              BulkModulus0="5.5556e9"
                              ShearModulus0="4.16667e9"/>
  </Constitutive>


  <InitialConditions>
    
  </InitialConditions>

  <BoundaryConditions>
    <!--Dirichlet name="source"  
               initialCondition="1"  
               elementRegionName="Region2" 
               setNames="source"
               fieldName="ConstitutiveManager/shale/StateData/MeanStress"
               dataType="real64" 
               scale="-1.0e6"
               function="spaceFunction"/-->

<<<<<<< HEAD
    <Dirichlet name="xnegconstraint" component="0" fieldName="TotalDisplacement" dataType="Vector" object="Node" scale="0.0" setNames="xneg"/>
    <Dirichlet name="yconstraint"    component="1" fieldName="TotalDisplacement" dataType="Vector" object="Node" scale="0.0" setNames="xneg"/>
    <Dirichlet name="zconstraint"    component="2" fieldName="TotalDisplacement" dataType="Vector" object="Node" scale="0.0" setNames="zneg zpos"/>
    <!--Dirichlet name="xposconstraint" component="1" fieldName="Force" dataType="Vector" object="Node" scale="1.0e6" setNames="xpos"/-->
    <Dirichlet name="xposconstraint" component="1" fieldName="Traction" dataType="Vector" object="Face" scale="1.0e5" setNames="xpos"/>
=======
    <Dirichlet name="xnegconstraint" 
               objectPath="nodeManager" 
               fieldName="TotalDisplacement" 
               dataType="Vector" 
               component="0" 
               scale="0.0" 
               setNames="xneg"/>

    <Dirichlet name="yconstraint"    
               objectPath="nodeManager" 
               fieldName="TotalDisplacement" 
               dataType="Vector" 
               component="1" 
               scale="0.0" 
               setNames="xneg"/>
               
    <Dirichlet name="zconstraint"    
               objectPath="nodeManager" 
               fieldName="TotalDisplacement" 
               dataType="Vector" 
               component="2" 
               scale="0.0" 
               setNames="zneg zpos"/>
               
    <Dirichlet name="xposconstraint" 
               objectPath="nodeManager" 
               fieldName="Force" 
               dataType="Vector" 
               component="1" 
               scale="1.0e6" 
               setNames="xpos"/>
>>>>>>> 76d17244
  </BoundaryConditions>


  <Functions>
    <TableFunction     name="timeFunction"         inputVarNames="time"  inputVarTypes="" coordinates="0.0 1.0e-6 2.0e-6 1.0e9" values="0.0 1.0 1.0 1.0" />
    <SymbolicFunction  name="spaceFunction"        inputVarNames="ReferencePosition" inputVarTypes=""  variableNames="x y z" expression="sqrt(pow(x,2)+pow(y,2)+pow(z,2))"/>
    <!--CompositeFunction name="timeSpaceFunction" variableNames="timeTable1 spaceFunction" expression="timeTable1*spaceFunction"/-->
  </Functions>

  <Partition>
    <SpatialPartition xPar="1" yPar="1" zPar="1"/>
  </Partition>

 
  <Outputs>
    <Silo name="siloOutput" parallelThreads="32" plotFileRoot="plot" slaveDirectory="sub" writeFEMEdges="0" writeFEMFaces="1" writePlot="1" writeRestart="0"/>
  </Outputs>
  

  <Nodesets>
    <Box name="perf"   type="0" xMin="0, 0, 0" xMax="1, 1, 1"/>
    <Box name="source" type="0" xMin="0, 0, 0" xMax="1, 1, 1"/>
  </Nodesets>


  <Fracture failCriterion="1" failGap="0.0004" fractureFlag="100" preFractureSetName="perf" rockToughness="1e6" separableSet="all"/>

</Problem><|MERGE_RESOLUTION|>--- conflicted
+++ resolved
@@ -94,13 +94,6 @@
                scale="-1.0e6"
                function="spaceFunction"/-->
 
-<<<<<<< HEAD
-    <Dirichlet name="xnegconstraint" component="0" fieldName="TotalDisplacement" dataType="Vector" object="Node" scale="0.0" setNames="xneg"/>
-    <Dirichlet name="yconstraint"    component="1" fieldName="TotalDisplacement" dataType="Vector" object="Node" scale="0.0" setNames="xneg"/>
-    <Dirichlet name="zconstraint"    component="2" fieldName="TotalDisplacement" dataType="Vector" object="Node" scale="0.0" setNames="zneg zpos"/>
-    <!--Dirichlet name="xposconstraint" component="1" fieldName="Force" dataType="Vector" object="Node" scale="1.0e6" setNames="xpos"/-->
-    <Dirichlet name="xposconstraint" component="1" fieldName="Traction" dataType="Vector" object="Face" scale="1.0e5" setNames="xpos"/>
-=======
     <Dirichlet name="xnegconstraint" 
                objectPath="nodeManager" 
                fieldName="TotalDisplacement" 
@@ -127,12 +120,14 @@
                
     <Dirichlet name="xposconstraint" 
                objectPath="nodeManager" 
-               fieldName="Force" 
+               fieldName="Tractoin" 
                dataType="Vector" 
                component="1" 
                scale="1.0e6" 
                setNames="xpos"/>
->>>>>>> 76d17244
+    <!-- Dirichlet name="xposconstraint" component="1" fieldName="Traction" dataType="Vector" object="Face" scale="1.0e5" setNames="xpos"/-->
+
+
   </BoundaryConditions>
 
 
