//////////////////////////////////////////////////////////////////////////////////////////////////////////////////////////////////////////////////////
//
//  Copyright (c) 2015, Lawrence Livermore National Security, LLC.
//  Produced at the Lawrence Livermore National Laboratory
//
//  GEOS Computational Framework - Core Package, Version 3.0.0
//
//  Written by:
//  Randolph Settgast (settgast1@llnl.gov)
//  Stuart Walsh(walsh24@llnl.gov)
//  Pengcheng Fu (fu4@llnl.gov)
//  Joshua White (white230@llnl.gov)
//  Chandrasekhar Annavarapu Srinivas
//  Eric Herbold
//  Michael Homel
//
//
//  All rights reserved.
//
//  THIS SOFTWARE IS PROVIDED BY THE COPYRIGHT HOLDERS AND CONTRIBUTORS "AS IS"
// AND ANY EXPRESS OR IMPLIED WARRANTIES, INCLUDING, BUT NOT LIMITED TO,
//  THE IMPLIED WARRANTIES OF MERCHANTABILITY AND FITNESS FOR A PARTICULAR
// PURPOSE ARE DISCLAIMED. IN NO EVENT SHALL LAWRENCE LIVERMORE NATIONAL
// SECURITY,
//  LLC, THE U.S. DEPARTMENT OF ENERGY OR CONTRIBUTORS BE LIABLE FOR ANY DIRECT,
// INDIRECT, INCIDENTAL, SPECIAL, EXEMPLARY, OR CONSEQUENTIAL DAMAGES
//  (INCLUDING, BUT NOT LIMITED TO, PROCUREMENT OF SUBSTITUTE GOODS OR SERVICES;
// LOSS OF USE, DATA, OR PROFITS; OR BUSINESS INTERRUPTION) HOWEVER CAUSED
//  AND ON ANY THEORY OF LIABILITY, WHETHER IN CONTRACT, STRICT LIABILITY, OR
// TORT (INCLUDING NEGLIGENCE OR OTHERWISE) ARISING
//  IN ANY WAY OUT OF THE USE OF THIS SOFTWARE, EVEN IF ADVISED OF THE
// POSSIBILITY OF SUCH DAMAGE.
//
//  1. This notice is required to be provided under our contract with the U.S.
// Department of Energy (DOE). This work was produced at Lawrence Livermore
//     National Laboratory under Contract No. DE-AC52-07NA27344 with the DOE.
//  2. Neither the United States Government nor Lawrence Livermore National
// Security, LLC nor any of their employees, makes any warranty, express or
//     implied, or assumes any liability or responsibility for the accuracy,
// completeness, or usefulness of any information, apparatus, product, or
//     process disclosed, or represents that its use would not infringe
// privately-owned rights.
//  3. Also, reference herein to any specific commercial products, process, or
// services by trade name, trademark, manufacturer or otherwise does not
//     necessarily constitute or imply its endorsement, recommendation, or
// favoring by the United States Government or Lawrence Livermore National
// Security,
//     LLC. The views and opinions of authors expressed herein do not
// necessarily state or reflect those of the United States Government or
// Lawrence
//     Livermore National Security, LLC, and shall not be used for advertising
// or product endorsement purposes.
//
//  This Software derives from a BSD open source release LLNL-CODE-656616. The
// BSD  License statment is included in this distribution in src/bsd_notice.txt.
//
///////////////////////////////////////////////////////////////////////////////////////////////////////////////////////////////////////////////////////
/**
 * @file ElementManagerT.h
 * @author Randolph Settgast
 * @date created on Sep 14, 2010
 */

#ifndef ELEMENTMANAGERT_H_
#define ELEMENTMANAGERT_H_

//#include "Common.h"
//#include "DataStructures/VectorFields/ObjectDataStructureBaseT.h"
#include "CellBlock.hpp"
#include "managers/ObjectManagerBase.hpp"

//#include "legacy/ArrayT/bufvector.h"

namespace geosx
{

namespace dataRepository
{
namespace keys
{
string const cellBlocks = "cellBlocks";
}
}


/**
 * Class to manage the data stored at the element level.
 */
class CellBlockManager : public ObjectManagerBase
{
public:
  /**
   * @name Static Factory Catalog Functions
   */
  ///@{

  static string CatalogName()
  {
    return "CellBlockManager";
  }

  string getCatalogName() const override final
  {
    return CellBlockManager::CatalogName();
  }



  ///@}

  CellBlockManager( string const &, ManagedGroup * const parent );
  virtual ~CellBlockManager();


//  void Initialize(  ){}

<<<<<<< HEAD
  virtual void CreateChild( string const & childKey, string const & childName ) override;
=======
//  virtual void ReadXML_Group( xmlWrapper::xmlNode const & targetNode )
// override ;
>>>>>>> 24466102

  using ManagedGroup::resize;

  void resize( integer_array const & numElements,
               string_array const & regionNames,
               string_array const & elementTypes );

//  CellBlock & CreateRegion( string const & regionName,
//                               string const & elementType,
//                               integer const & numElements );

  CellBlock * GetRegion( string const & regionName )
  {
    return this->GetGroup(dataRepository::keys::cellBlocks)->GetGroup<CellBlock>(regionName);
  }

  template< typename LAMBDA >
  void forCellBlocks( LAMBDA lambda )
  {
    ManagedGroup * elementRegions = this->GetGroup(dataRepository::keys::cellBlocks);
    elementRegions->forSubGroups<CellBlock>( lambda );
  }
private:
  CellBlockManager( const CellBlockManager& );
  CellBlockManager& operator=( const CellBlockManager&);


};
}
#endif /* ELEMENTMANAGERT_H_ */<|MERGE_RESOLUTION|>--- conflicted
+++ resolved
@@ -114,12 +114,7 @@
 
 //  void Initialize(  ){}
 
-<<<<<<< HEAD
   virtual void CreateChild( string const & childKey, string const & childName ) override;
-=======
-//  virtual void ReadXML_Group( xmlWrapper::xmlNode const & targetNode )
-// override ;
->>>>>>> 24466102
 
   using ManagedGroup::resize;
 
