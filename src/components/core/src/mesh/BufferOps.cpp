--- conflicted
+++ resolved
@@ -31,13 +31,8 @@
 
 template< bool DO_PACKING >
 localIndex Pack( char*& buffer,
-<<<<<<< HEAD
                  OrderedVariableToManyElementRelation const & var,
-                 array<localIndex> const & packList,
-=======
-                 UnorderedVariableToManyElementRelation const & var,
                  array1d<localIndex> const & packList,
->>>>>>> eac11f31
                  ElementRegionManager const * const elementRegionManager )
 {
   localIndex sizeOfPackedChars = 0;
@@ -67,32 +62,18 @@
   return sizeOfPackedChars;
 }
 template localIndex Pack<true>( char*&,
-<<<<<<< HEAD
                                 OrderedVariableToManyElementRelation const &,
-                                array<localIndex> const &,
+                                array1d<localIndex> const &,
                                 ElementRegionManager const * const );
 template localIndex Pack<false>( char*&,
                                  OrderedVariableToManyElementRelation const &,
-                                 array<localIndex> const &,
-=======
-                                UnorderedVariableToManyElementRelation const &,
-                                array1d<localIndex> const &,
-                                ElementRegionManager const * const );
-template localIndex Pack<false>( char*&,
-                                 UnorderedVariableToManyElementRelation const &,
                                  array1d<localIndex> const &,
->>>>>>> eac11f31
                                  ElementRegionManager const * const );
 
 
 localIndex Unpack( char const * & buffer,
-<<<<<<< HEAD
                    OrderedVariableToManyElementRelation & var,
-                   array<localIndex> const & packList,
-=======
-                   UnorderedVariableToManyElementRelation & var,
                    array1d<localIndex> const & packList,
->>>>>>> eac11f31
                    ElementRegionManager const * const elementRegionManager )
 {
   localIndex sizeOfUnpackedChars = 0;
