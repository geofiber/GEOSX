--- conflicted
+++ resolved
@@ -37,14 +37,6 @@
   </Geometry>
 
 
-<<<<<<< HEAD
-  <Events>
-    <Application name="1"
-                 beginTime="0.0" 
-                 endTime="1.0"
-                 dt="1.0"
-                 solvers="SinglePhaseFlow" />
-=======
   <Events maxTime="5000.0">
     <!-- This event is applied every cycle, and overrides the
     solver time-step request -->
@@ -59,7 +51,6 @@
                    timeFrequency="100.0"
                    targetExactTimestep="1"
                    target="/Outputs/siloOutput" />
->>>>>>> 08821d8f
   </Events>
 
   <NumericalMethods>
