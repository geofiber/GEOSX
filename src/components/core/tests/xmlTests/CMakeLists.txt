--- conflicted
+++ resolved
@@ -23,11 +23,7 @@
                         SOURCES ${test}
                         OUTPUT_DIR ${TEST_OUTPUT_DIRECTORY}
                         DEPENDS_ON ${componentlistlink}
-<<<<<<< HEAD
-                        SYSTEM_DEPENDS_ON gtest slic sidre conduit hdf5 pugixml
-=======
-                        SYSTEM_DEPENDS_ON gtest slic sidre conduit hdf5  "-lz"
->>>>>>> 4ce516a1
+                        SYSTEM_DEPENDS_ON gtest slic sidre conduit hdf5 pugixml "-lz"
                         )
 
     blt_add_test( NAME ${test_name} 
